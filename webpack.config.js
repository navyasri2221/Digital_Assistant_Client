/**
 * Author: Yureswar Ravuri
 * Webpack configuration
 */

/**
 * At its core, webpack is a static module bundler for modern JavaScript applications. When webpack processes your application,
 * it internally builds a dependency graph from one or more entry points and then combines every module your project needs into
 * one or more bundles, which are static assets to serve your content from.
 */

const path = require("path");
const webpack = require("webpack");
const CopyPlugin = require("copy-webpack-plugin");
const transform = require("typescript-json/lib/transform").default;
const Dotenv = require("dotenv-webpack");
const CssMinimizerPlugin = require("css-minimizer-webpack-plugin");
const TerserPlugin = require("terser-webpack-plugin");

// adding custom styleloader functionality to inject css styles into shadow dom
const customStyleLoader = {
        loader: require.resolve('style-loader'),
        options: {
            insert: function (linkTag) {
                setTimeout(()=>{
                    const parent = document.querySelector('#udan-react-root').shadowRoot;
                    parent.appendChild(linkTag);
                },10);
            },
            // injectType: "linkTag"
        }
    }

module.exports = (env, argv) => {
    // reduce it to a nice object, the same as before

    const envFile =
        "./environments/" + (env.build ? `${env.build}.env` : "local.env");

    const buildPath =
        (env.build && (env.build === "production" || env.build === "development")) ? "dist" : "build";

    const webpackConfig = {
        cache: { type: 'filesystem' },
        entry: {
            // string | object | array
            // defaults to ./src
            // Here the application starts executing
            // and webpack starts bundling
            UDAHeaders: "./src/Headers.js",
            UDAInjectHeaders: "./src/InjectHeaders.js",
            UDASdk: "./src/index.tsx",
            UDABackground: "./src/Background.js",
            UDALoad: "./src/InjectSDK.js",
<<<<<<< HEAD
            UDAPluginSDK: "./src/injectPluginSDK.js"
=======
            UDAPluginSDK: "./src/ExtensionSDK.js",
>>>>>>> ae8ec6ea
        },
        mode: "development", // "production" | "development" | "none"
        devtool: "cheap-module-source-map", // enum
        watch: false,

        watchOptions: {
            ignored: "/node_modules/",
        },

        module: {
            // configuration regarding modules
            rules: [
                // rules for modules (configure loaders, parser options, etc.)
                {
                    // Conditions:
                    test: /\.(js|jsx)$/,
                    exclude: /(node_modules|bower_components)/,
                    loader: "babel-loader", // the loader which should be applied, it'll be resolved relative to the context
                    options: { presets: ["@babel/env", "@babel/preset-react"] }, // options for the loader
                },
                {
                    test: /\.(ts|tsx)$/,
                    exclude: /node_modules/,
                    loader: "ts-loader",
                    options: {
                        getCustomTransformers: (program) => ({
                            before: [transform(program)],
                        }),
                    },
                },
                {
                    test: /\.css$/,
                    exclude: /node_modules/,
                    use: [
                        customStyleLoader,
                        "css-loader"
                    ],
                },
                {
                    // Conditions:
                    test: /\.s(a|c)ss$/,
                    exclude: /node_modules/,
                    use: [
                        // When multiple loader configuration needed
                        customStyleLoader,
                        "css-loader",
                        "sass-loader",
                    ],
                },
                {
                    test: /\.(png|jpe?g|gif|svg|eot|ttf|woff|woff2)$/i,
                    // More information here https://webpack.js.org/guides/asset-modules/
                    type: "asset",
                },
                {
                    // Conditions:
                    test: /\.(jpe?g|png|gif|svg)$/i,
                    use: [
                        {
                            // When multiple loader configuration needed
                            loader: "file-loader",
                            options: {
                                name: "[name].[ext]",
                                outputPath: "/images/",
                            },
                        },
                    ],
                },
                {
                    test: /\.svg$/,
                    exclude: /node_modules/,
                    use: {
                        // When multiple loader configuration needed
                        loader: "svg-url-loader",
                        options: { name: "[name].svg" },
                    },
                },
            ],
        },
        plugins: [
            // list of additional plugins
            new webpack.ProvidePlugin({
                process: "process/browser",
                Buffer: ["buffer", "Buffer"],
            }),
            new CopyPlugin({
                patterns: [
                    { from: "src/logo.*", to: "../logos/[name][ext]" },
                    { from: "public/", to: "../" },
                ],
            }),
            new Dotenv({
                path: `${envFile}`,
                safe: true,
                allowEmptyValues: true, // allow empty variables (e.g. `FOO=`) (treat it as empty string, rather than missing)
                systemvars: false, // load all the predefined 'process.env' variables which will trump anything local per dotenv specs.
                silent: true, // hide any errors
                defaults: false,
                ignoreStub: true,
            })
        ],
        resolve: {
            // options for resolving module requests
            // (does not apply to resolving of loaders)
            extensions: [".tsx", ".ts", ".js", ".css", ".scss"], // extensions that are used
            modules: ["./node_modules"], // directories where to look for modules (in order)
            alias: {
                // a list of module name aliases
                // aliases are imported relative to the current context
                process: "process/browser",
                utils: path.resolve(__dirname, "./src/config/index"),
            },
            fallback: {
                //fallback module dependencies
                fs: false,
                http: require.resolve("stream-http"),
                https: require.resolve("https-browserify"),
                stream: require.resolve("stream-browserify"),
                zlib: require.resolve("browserify-zlib"),
                buffer: require.resolve("buffer/"),
                path: require.resolve("path-browserify"),
                os: require.resolve("os-browserify/browser"),
                assert: require.resolve("assert/"),
            },
        },
        optimization: {
            nodeEnv: 'production',
            minimizer: [
                new CssMinimizerPlugin(),
                new TerserPlugin({
                    terserOptions: {
                        compress: {
                            drop_console: true, // remove console statement
                        },
                    },
                }),
            ],
        },
        output: {
            // options related to how webpack emits results
            publicPath: "",
            filename: "[name].js", // the filename template for entry chunks
            library: "UdanLibrary",
            libraryTarget: "var",
            path: path.resolve(__dirname, buildPath + "/assets"), // the target directory for all output files
            // must be an absolute path (use the Node.js path module)
            clean: true,
        },
    };

    if (env.build && env.build === "production") {
        webpackConfig.mode = "production";
        // webpackConfig.devtool = 'nosources-source-map';
        delete webpackConfig.devtool;
    }

    return webpackConfig;
};<|MERGE_RESOLUTION|>--- conflicted
+++ resolved
@@ -52,11 +52,7 @@
             UDASdk: "./src/index.tsx",
             UDABackground: "./src/Background.js",
             UDALoad: "./src/InjectSDK.js",
-<<<<<<< HEAD
-            UDAPluginSDK: "./src/injectPluginSDK.js"
-=======
             UDAPluginSDK: "./src/ExtensionSDK.js",
->>>>>>> ae8ec6ea
         },
         mode: "development", // "production" | "development" | "none"
         devtool: "cheap-module-source-map", // enum
