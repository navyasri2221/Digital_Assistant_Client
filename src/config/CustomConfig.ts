/**
 * Author: Yureswar Ravuri
 * Type: MAP
 * Objective: Config Objects
 */

export interface CustomConfigPropTypes {
  enableEditClickedName: boolean,
  enableSkipDuringPlay: boolean,
  enableTooltipAddition: boolean,
  enableMultilingual: boolean,
  enablePermissions: boolean,
  permissions: object,
  enableProfanity: boolean,
  enableNodeTypeSelection: boolean
  enableRecording: boolean,
  enableOverlay: boolean,
  environment: string,
  enableUdaIcon: boolean,
  udaDivId: string,
  enableForAllDomains: boolean,
  enableSpeechToText: boolean,
  enableSlowReplay: boolean,
  enableCustomIcon: boolean,
  customIcon: string,
  realm: string,
  clientId: string,
  clientSecret: string,
  enableHidePanelAfterCompletion: boolean,
<<<<<<< HEAD
  enableStatusSelection: boolean
=======
  enableUDAIconDuringRecording: boolean
>>>>>>> defb8b9d
}

// assigning default values to the default configuration
export const CustomConfig: CustomConfigPropTypes = {
  enableEditClickedName: false, // Flag for editing the clicked element
  enableSkipDuringPlay: false, // Flag for enabling skip functionality
  enableTooltipAddition: true, // Flag for adding custom tooltip information
  enableMultilingual: false, // Flag for enabling multilingual search with speech
  enableNodeTypeSelection: true, // Flag for enabling node type selection
  enablePermissions: false, // Flag for enabling permissions addition
  permissions: {}, // Object where the permissions can be passed
  enableProfanity: false, // Flag for enabling profanity check
  enableRecording: true, // Flag for enabling recording functionality
  enableOverlay: true, // Flag for enabling overlay functionality or enabling squeeze functionality
  environment: 'PROD', // Environment variable
  enableUdaIcon: true,
  udaDivId: 'uda-nistapp-logo',
  enableForAllDomains: false, // Flag to enable all the recording to be visible across all domains
  enableSpeechToText: false, // Flag to enable speech to text
  enableSlowReplay: false, // Flag to enable slow playback
  enableCustomIcon: false, // Flag to enable custom icon
  customIcon: 'https://udan.nistapp.com/uda-logo.jpg',
  realm: process.env.keycloakRealm,
  clientId: process.env.keycloakClientId,
  clientSecret: process.env.keycloakClientSecret,
  enableHidePanelAfterCompletion: false,
<<<<<<< HEAD
  enableStatusSelection: false
=======
  enableUDAIconDuringRecording: false
>>>>>>> defb8b9d
};<|MERGE_RESOLUTION|>--- conflicted
+++ resolved
@@ -27,11 +27,8 @@
   clientId: string,
   clientSecret: string,
   enableHidePanelAfterCompletion: boolean,
-<<<<<<< HEAD
-  enableStatusSelection: boolean
-=======
-  enableUDAIconDuringRecording: boolean
->>>>>>> defb8b9d
+  enableStatusSelection: boolean,
+    enableUDAIconDuringRecording: boolean
 }
 
 // assigning default values to the default configuration
@@ -58,9 +55,6 @@
   clientId: process.env.keycloakClientId,
   clientSecret: process.env.keycloakClientSecret,
   enableHidePanelAfterCompletion: false,
-<<<<<<< HEAD
-  enableStatusSelection: false
-=======
-  enableUDAIconDuringRecording: false
->>>>>>> defb8b9d
+  enableStatusSelection: false,
+    enableUDAIconDuringRecording: false
 };