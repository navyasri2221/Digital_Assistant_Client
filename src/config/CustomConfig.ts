/**
 * Author: Yureswar Ravuri
 * Type: MAP
 * Objective: Config Objects
 */

export interface CustomConfigPropTypes {
  enableEditClickedName: boolean,
  enableSkipDuringPlay: boolean,
  enableTooltipAddition: boolean,
  enableMultilingual: boolean,
  enablePermissions: boolean,
  permissions: object,
  enableProfanity: boolean,
  enableNodeTypeSelection: boolean
  enableRecording: boolean,
  enableOverlay: boolean,
  environment: string,
  enableUdaIcon: boolean,
  udaDivId: string,
  enableForAllDomains: boolean,
  enableSpeechToText: boolean,
  enableSlowReplay: boolean,
  enableCustomIcon: boolean,
  customIcon: string
}

// assigning default values to the default configuration
export const CustomConfig: CustomConfigPropTypes = {
  enableEditClickedName: false, // Flag for editing the clicked element
  enableSkipDuringPlay: false, // Flag for enabling skip functionality
  enableTooltipAddition: true, // Flag for adding custom tooltip information
  enableMultilingual: false, // Flag for enabling multilingual search with speech
  enableNodeTypeSelection: true, // Flag for enabling node type selection
  enablePermissions: false, // Flag for enabling permissions addition
  permissions: {}, // Object where the permissions can be passed
  enableProfanity: false, // Flag for enabling profanity check
  enableRecording: true, // Flag for enabling recording functionality
  enableOverlay: true, // Flag for enabling overlay functionality or enabling squeeze functionality
<<<<<<< HEAD
  environment: 'TEST',
=======
  environment: 'TEST', // Environment variable
>>>>>>> 9215b8d9
  enableUdaIcon: true,
  udaDivId: 'uda-nistapp-logo',
  enableForAllDomains: false, // Flag to enable all the recording to be visible across all domains
  enableSpeechToText: false, // Flag to enable speech to text
  enableSlowReplay: false, // Flag to enable slow playback
  enableCustomIcon: false, // Flag to enable custom icon
  customIcon: 'https://udan.nistapp.com/uda-logo.jpg'
};<|MERGE_RESOLUTION|>--- conflicted
+++ resolved
@@ -37,11 +37,7 @@
   enableProfanity: false, // Flag for enabling profanity check
   enableRecording: true, // Flag for enabling recording functionality
   enableOverlay: true, // Flag for enabling overlay functionality or enabling squeeze functionality
-<<<<<<< HEAD
-  environment: 'TEST',
-=======
   environment: 'TEST', // Environment variable
->>>>>>> 9215b8d9
   enableUdaIcon: true,
   udaDivId: 'uda-nistapp-logo',
   enableForAllDomains: false, // Flag to enable all the recording to be visible across all domains
