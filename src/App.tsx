/**
 * Author: Yureswar Ravuri
 * Type: App Component
 * Objective: To render content script
 */
import React, { useState, useEffect, useCallback, useRef } from "react";
import "./css/UDAN.scss";
import { Button, Spin } from "antd";
import {fetchRecord, fetchSearchResults} from "./services/searchService";
import _ from "lodash";
import { squeezeBody, setToStore, getFromStore, removeFromStore } from "./util";
import { CONFIG } from "./config";
import UdanMain from "./components/UdanMain";
import { Toggler } from "./components/layout/common";
import Header from "./components/layout/Header";
import Body from "./components/layout/Body";
import Footer from "./components/layout/Footer";
import useInterval from "react-useinterval";
import keycloak from "./config/keycloak";
import { off, on, trigger } from "./util/events";
import { UserDataContext } from "./providers/UserDataContext";
import { AppConfig } from "./config/AppConfig";
import { CustomConfig } from "./config/CustomConfig";
import {postRecordSequenceData} from "./services";
import { addBodyEvents } from "./util/addBodyEvents";
import { initSpecialNodes } from "./util/initSpecialNodes";
<<<<<<< HEAD
=======
import {delay} from "./util/delay";
import {fetchDomain} from "./util/fetchDomain";
>>>>>>> 17c1d094

// adding global variable declaration for exposing react custom configuration
global.UDAPluginSDK = AppConfig;
global.UDAGlobalConfig = CustomConfig;

declare global {
    interface Window {
        isRecording: boolean;
        domJSON: any;
    }
}

function App(props) {
    const [isRecording, setIsRecording] = useState<boolean>(
        getFromStore(CONFIG.RECORDING_SWITCH_KEY, true) == "true" || false
    );
    const [hide, setHide] = useState<boolean>(!isRecording);
    const [showLoader, setShowLoader] = useState<boolean>(false);
    const [showSearch, setShowSearch] = useState<boolean>(true);
    const [showRecord, setShowRecord] = useState<boolean>(false);
    const [playDelay, setPlayDelay] = useState<string>("off");
    const [isPlaying, setIsPlaying] = useState<string>(
        getFromStore(CONFIG.RECORDING_IS_PLAYING, true) || "off"
    );
    const [manualPlay, setManualPlay] = useState<string>(
        getFromStore(CONFIG.RECORDING_MANUAL_PLAY, true) || "off"
    );
    const [searchKeyword, setSearchKeyword] = useState<string>("");
    const [searchResults, setSearchResults] = useState<any>([]);
    const [page, setPage] = useState<number>(1);
    const [reFetchSearch, setReFetchSearch] = useState<string>("off");
    const [recSequenceData, setRecSequenceData] = useState<any>([]);
    const [
        recordSequenceDetailsVisibility,
        setRecordSequenceDetailsVisibility,
    ] = useState<boolean>(false);
    const [selectedRecordingDetails, setSelectedRecordingDetails] =
        useState<any>(getFromStore(CONFIG.SELECTED_RECORDING, false) || false);

    /**
     * keycloak integration
     */
    const [authenticated, setAuthenticated] = useState(false);
    const [keycloakSessionData, setKeycloakSessionData] = useState(null);
    const [userSessionData, setUserSessionData] = useState(null);
    const [invokeKeycloak, setInvokeKeycloak] = useState(false);

    // const [searchParams, setSearchParams] = useSearchParams();

    const previousSearchKeyword = useRef("");

    const config = global.UDAGlobalConfig;

    useEffect(() => {
        if(!showLoader && (global.UDAGlobalConfig.enablePermissions || global.UDAGlobalConfig.enableForAllDomains)) {
            // init();
            getSearchResults(1,true);
        }
    }, [global.UDAGlobalConfig.enablePermissions, global.UDAGlobalConfig.enableForAllDomains]);

    useEffect(() => {
        if (invokeKeycloak) {
            let keycloakData = getFromStore(CONFIG.UDAKeyCloakKey, false);
            if (keycloakData) {
                setKeycloakSessionData(keycloakData);
                setAuthenticated(true);
            } else {
                initKeycloak();
            }
        }
    }, [invokeKeycloak, userSessionData]);

    useEffect(() => {
        if (invokeKeycloak) {
            initKeycloak();
        }
    }, [keycloak, keycloakSessionData]);

    const initKeycloak = () => {
        if (
            !keycloak.authenticated &&
            !keycloakSessionData &&
            !userSessionData &&
            !authenticated
        ) {
            keycloak
                .init({})
                .then(async (auth) => {
                    setAuthenticated(auth);
                    if (keycloak.authenticated) {
                        let userData: any = {
                            token: keycloak.token,
                            refreshToken: keycloak.refreshToken,
                            id: keycloak.subject,
                            email: keycloak.idTokenParsed.email,
                            authenticated: auth,
                            idToken: keycloak.idToken,
                        };
                        setToStore(userData, CONFIG.UDAKeyCloakKey, false);
                        setKeycloakSessionData(userData);
                        trigger("CreateUDASessionData", {
                            detail: { action: "createSession", data: userData },
                            bubbles: false,
                            cancelable: false,
                        });
                        await togglePanel();
                    }
                })
                .catch((e) => {
                    console.log(e);
                });
        } else if (keycloakSessionData) {
            keycloak
                .init({
                    token: keycloakSessionData.token,
                    refreshToken: keycloakSessionData.refreshToken,
                    idToken: keycloakSessionData.idToken,
                })
                .then(async (auth) => {
                    setAuthenticated(auth);
                    if (!userSessionData) {
                        let userData: any = {
                            token: keycloakSessionData.token,
                            refreshToken: keycloakSessionData.refreshToken,
                            id: keycloakSessionData.id,
                            email: keycloak.idTokenParsed.email,
                            authenticated: auth,
                            idToken: keycloakSessionData.idToken,
                        };
                        trigger("CreateUDASessionData", {
                            detail: { action: "createSession", data: userData },
                            bubbles: false,
                            cancelable: false,
                        });
                        await togglePanel();
                    }
                })
                .catch((error) => {
                    console.log(error);
                    if (error) {
                        clearSession();
                    }
                });
        }
    };

    /**
     * User authentication implementation
     *
     */
    const openUDAPanel = async () => {
        if (!_.isEmpty(selectedRecordingDetails)) {
            if (isPlaying == "on") {
                setTimeout(() => {
                    setPlayDelay("on");
                }, 2000);
            }
            // togglePanel();
            await openPanel();
            offSearch();
            setRecordSequenceDetailsVisibility(true);
        } else if (isRecording) {
            // togglePanel();
            await openPanel();
            offSearch();
        } else {
            setShowSearch(true);
        }
    };

    const createSession = useCallback((data) => {
        setToStore(data.detail.data, CONFIG.USER_AUTH_DATA_KEY, true);
        setAuthenticated(true);
        setUserSessionData(data.detail.data);
        openUDAPanel();
    }, []);

    const authenticationError = useCallback((data) => {
        if (data.detail.data === "login") {
            setInvokeKeycloak(true);
        }
    }, []);

    const clearSession = useCallback(() => {
        removeFromStore(CONFIG.USER_AUTH_DATA_KEY);
        removeFromStore(CONFIG.UDAKeyCloakKey);
        setAuthenticated(false);
        setInvokeKeycloak(true);
        setKeycloakSessionData(null);
        setUserSessionData(null);
        trigger("RequestUDASessionData", {
            detail: { data: "getusersessiondata" },
            bubbles: false,
            cancelable: false,
        });
    }, []);

    const init = async () => {
        const searchParams = new URLSearchParams(window.location.search);
        setShowLoader(true);
        await initSpecialNodes();
        if(searchParams.get(CONFIG.UDA_URL_Param)){
            let recordDetails = await fetchRecord({
                id: searchParams.get(CONFIG.UDA_URL_Param),
                domain: encodeURI(fetchDomain()),
                additionalParams: global.UDAGlobalConfig.enablePermissions
                    ? encodeURI(JSON.stringify(global.UDAGlobalConfig.permissions))
                    : null,
            });
            if(recordDetails && recordDetails !== null){
                setToStore(recordDetails, CONFIG.SELECTED_RECORDING, false);
                await showRecordingDetails(recordDetails);
                await togglePanel();
                offSearch();
                setRecordSequenceDetailsVisibility(true);
            } else {
                await togglePanel();
                offSearch();
                setRecordSequenceDetailsVisibility(true);
                cancel();
            }
        } else {
            await getSearchResults(1, true);
        }
        if (hide) {
            await squeezeBody(true);
        }
    };

    useEffect(() => {
        on("UDAUserSessionData", createSession);
        on("UDAAuthenticatedUserSessionData", createSession);
        on("UDAAlertMessageData", authenticationError);
        on("UDAClearSessionData", clearSession);

        let userSessionData = getFromStore(CONFIG.USER_AUTH_DATA_KEY, false);
        if (!userSessionData) {
            trigger("RequestUDASessionData", {
                detail: { data: "getusersessiondata" },
                bubbles: false,
                cancelable: false,
            });
        } else {
            setUserSessionData(userSessionData);
            setAuthenticated(true);
            openUDAPanel();
            if (userSessionData.authenticationsource === "keycloak") {
                setInvokeKeycloak(true);
            } else {
                setAuthenticated(true);
            }
        }

        //adding class to body tag
        let documentBody = document.body;
        if (!documentBody.classList.contains("uda-body")) {
            documentBody.classList.add("uda-body");
        }

        init();

        return () => {
            off("UDAUserSessionData", createSession);
            off("UDAAuthenticatedUserSessionData", createSession);
            off("UDAAlertMessageData", authenticationError);
        };
    }, []);

    useEffect(() => {
        window.isRecording = isRecording;
        CONFIG.isRecording = isRecording;
        setToStore(isRecording, CONFIG.RECORDING_SWITCH_KEY, true);
        if (isRecording) {
            setHide(false);
        }
    }, [isRecording]);

    useEffect(() => {
        if (searchKeyword !== previousSearchKeyword.current) {
            previousSearchKeyword.current = searchKeyword;
            getSearchResults(1, true);
        }

        if (reFetchSearch === "on") {
            getSearchResults(1,true);
            setReFetchSearch("off");
        }
    }, [searchKeyword, reFetchSearch]);

    /**
     * Sync data with storage
     */
    useInterval(() => {
        setRecSequenceData(getFromStore(CONFIG.RECORDING_SEQUENCE, false));
    }, CONFIG.SYNC_INTERVAL);

    /**
     * Toggle right side panel visibility
     */
    const togglePanel = async () => {
        setHide(!hide);
        await squeezeBody(!hide);
    };

    const openPanel = async () => {
        setHide(false);
        await squeezeBody(true);
    };

    const closePanel = async () => {
        setHide(true);
        await squeezeBody(false);
    };

    const offSearch = () => {
        setReFetchSearch("off");
        setShowSearch(false);
        setShowLoader(false);
    };

    /**
     * HTTP search results service call
     * @param _page
     */
    const [timer, setTimer] = useState(null);
    const getSearchResults = async (_page = 1, refetch=false) => {
        if (timer) {
            clearTimeout(timer);
            setTimer(null);
        }
        setTimer(
            setTimeout(async () => {
                if(isRecording){
                    setShowLoader(false);
                    await addBodyEvents();
                    return;
                }
                if(searchResults.length > 0 && !refetch){
                    setShowLoader(false);
                    return;
                } else if (!_.isEmpty(selectedRecordingDetails)) {
                    setShowLoader(false);
                    return;
                }
                /*if(selectedRecordingDetails){
                    return;
                }*/
                setShowLoader(true);
                let domain = fetchDomain();
                const _searchResults = await fetchSearchResults({
                    keyword: searchKeyword,
                    page,
                    domain: encodeURI(domain),
                    additionalParams: global.UDAGlobalConfig.enablePermissions
                        ? encodeURI(JSON.stringify(global.UDAGlobalConfig.permissions))
                        : null,
                });
                setPage(_page);
                setTimeout(() => setShowLoader(false), 500);
                if (_searchResults.length) {
                    setSearchResults([..._searchResults]);
                } else {
                    setSearchResults([]);
                }
            }, CONFIG.apiInvokeTime)
        );
    };

    /**to enable record sequence card/container */
    const recordSequence = async () => {
        playHandler("off");
        setIsRecording(true);
        setShowRecord(false);
        setReFetchSearch("");
        setShowSearch(false);
        await addBodyEvents();
    };

    /**common cancel button handler */
    const cancel = (forceRefresh=false) => {
        setIsRecording(false);
        setShowRecord(false);
        setRecordSequenceDetailsVisibility(false);
        playHandler("off");
        setManualPlay("off");
        setToStore("off", CONFIG.RECORDING_MANUAL_PLAY, true);
        setToStore([], CONFIG.RECORDING_SEQUENCE, false);
        setToStore({}, CONFIG.SELECTED_RECORDING, false);
        setSelectedRecordingDetails({});
        if(forceRefresh || searchResults.length === 0) {
            setReFetchSearch("on");
        }
        setShowSearch(true);
        if (window.udanSelectedNodes) window.udanSelectedNodes = [];
    };

    /**
     * To handle record / cancel buttons
     * @param type
     * @param data
     */
    const recordHandler = async (type: string, data?: any) => {
        switch (type) {
            case "submit":
                await postRecordSequenceData({ ...data });
                await setSearchKeyword("");
                break;
            case "cancel":
                setIsRecording(false);
                await setSearchKeyword("");
                break;
        }
        setReFetchSearch("on");
        setShowSearch(true);
        cancel();
    };

    /**
     * common toggle callback function
     * @param hideFlag
     * @param type
     */
    const toggleHandler = async (hideFlag: boolean, type: string) => {
        if (type == "footer") {
            setReFetchSearch("off");
            setShowSearch(false);
            setToStore([], CONFIG.RECORDING_SEQUENCE, false);
            setShowRecord(hideFlag);
        } else {
            await togglePanel();
        }
    };

    /**
     * to handle record button
     * @param flag
     */
    const showRecordHandler = (flag: boolean) => {
        setReFetchSearch("");
        setShowSearch(false);
        setManualPlay("off");
        setToStore("off", CONFIG.RECORDING_MANUAL_PLAY, true);
        playHandler("off");
        setShowRecord(flag);
    };

    /**
     * common toggle function based on card type
     * @returns
     * @param card
     */
    const toggleContainer = (card: string) => {
        if (card == "record-button") {
            return (
                showRecord === true &&
                isRecording === false &&
                !recSequenceData?.length
            );
        } else if (card == "record-seq") {
            return (
                isRecording === true &&
                showRecord === false &&
                !recSequenceData?.length
            );
        } else if (card == "recorded-data") {
            return recSequenceData && recSequenceData?.length > 0;
        } else if (card == "search-results") {
            return (
                isRecording === false &&
                showRecord === false &&
                recordSequenceDetailsVisibility === false
            );
        }
    };

    /**
     * Show recording details card
     * @param data
     */
    const showRecordingDetails = (data: any) => {
        playHandler("off");
        setReFetchSearch("");
        setShowSearch(false);
        setSelectedRecordingDetails({ ...data });
        setRecordSequenceDetailsVisibility(true);
    };

    /**
     * Recording play handler callback
     * @param status
     */
    const playHandler = (status: string) => {
        setPlayDelay(status);
        setIsPlaying(status);
        setToStore(status, CONFIG.RECORDING_IS_PLAYING, true);
    };

    const userContent = () => {
        return <>
          {authenticated && (
              <>
                  <Header
                      setSearchKeyword={setSearchKeyword}
                      searchKeyword={searchKeyword}
                      toggleFlag={hide}
                      toggleHandler={toggleHandler}
                      config={global.UDAGlobalConfig}
                  />
                  <Body
                      content={
                          <>
                              {showLoader && (
                                  <Spin tip="Loading..." />
                              )}

                              <UdanMain.RecordButton
                                  recordHandler={
                                      showRecordHandler
                                  }
                                  cancelHandler={cancel}
                                  recordSeqHandler={
                                      recordSequence
                                  }
                                  recordButtonVisibility={toggleContainer(
                                      "record-button"
                                  )}
                                  config={
                                      global.UDAGlobalConfig
                                  }
                              />
                              {toggleContainer(
                                  "record-seq"
                              ) && (
                                  <UdanMain.RecordSequence
                                      cancelHandler={
                                          cancel
                                      }
                                      recordSequenceVisibility={toggleContainer(
                                          "record-seq"
                                      )}
                                  />
                              )}
                              {!showLoader &&
                                  showSearch && (
                                      <UdanMain.SearchResults
                                          data={
                                              searchResults
                                          }
                                          showDetails={
                                              showRecordingDetails
                                          }
                                          playHandler={playHandler}
                                          visibility={toggleContainer(
                                              "search-results"
                                          )}
                                          addRecordHandler={
                                              setShowRecord
                                          }
                                          searchKeyword={
                                              searchKeyword
                                          }
                                          searchHandler={
                                              getSearchResults
                                          }
                                          page={page}
                                          config={
                                              global.UDAGlobalConfig
                                          }
                                      />
                                  )}

                              <UdanMain.RecordedData
                                  isShown={toggleContainer(
                                      "recorded-data"
                                  )}
                                  data={recSequenceData}
                                  recordHandler={
                                      recordHandler
                                  }
                                  refetchSearch={
                                      setReFetchSearch
                                  }
                                  showLoader={
                                      setShowLoader
                                  }
                                  config={
                                      global.UDAGlobalConfig
                                  }
                              />

                              {recordSequenceDetailsVisibility && (
                                  <UdanMain.RecordSequenceDetails
                                      data={
                                          selectedRecordingDetails
                                      }
                                      recordSequenceDetailsVisibility={
                                          recordSequenceDetailsVisibility &&
                                          !isRecording &&
                                          !toggleContainer(
                                              "record-button"
                                          )
                                      }
                                      cancelHandler={cancel}
                                      playHandler={playHandler}
                                      isPlaying={playDelay}
                                      key={"rSD" + recordSequenceDetailsVisibility}
                                      config={global.UDAGlobalConfig}
                                      showLoader={setShowLoader}
                                  />
                              )}
                          </>
                      }
                  />
                  <Footer
                      toggleFlag={hide}
                      addRecordBtnStatus={showRecord}
                      toggleHandler={toggleHandler}
                      config={global.UDAGlobalConfig}
                      isRecording={isRecording}
                  />
              </>
          )}

          {!authenticated && (
              <>
                  <div style={{
                      margin: "auto",
                      display: "inline-block",
                      width: "100% !important",
                  }}
                  >
                      <Button type="primary" className="uda_exclude"
                              onClick={() => {
                                  keycloak.login();
                              }}
                      >
                          Login
                      </Button>
                  </div>
              </>
          )}
        </>
    }

    return (
      <UserDataContext.Provider value={userSessionData}>
            <div
                className="udan-main-panel"
                style={{
                    display: hide ? "none" : "block",
                    position: "relative",
                }}
            >
                <div id="uda-html-container">
                    <div id="uda-html-content" className="uda_exclude">
                        <div>
                            <div className="uda-page-right-bar uda_exclude">
                              {userContent()}
                            </div>
                        </div>
                    </div>
                </div>
            </div>

            <Toggler toggleFlag={hide} toggleHandler={togglePanel} udaDivId={global.UDAGlobalConfig.udaDivId} enableUdaIcon={global.UDAGlobalConfig.enableUdaIcon} />
        </UserDataContext.Provider>
    );
}

export default App;<|MERGE_RESOLUTION|>--- conflicted
+++ resolved
@@ -24,11 +24,8 @@
 import {postRecordSequenceData} from "./services";
 import { addBodyEvents } from "./util/addBodyEvents";
 import { initSpecialNodes } from "./util/initSpecialNodes";
-<<<<<<< HEAD
-=======
 import {delay} from "./util/delay";
 import {fetchDomain} from "./util/fetchDomain";
->>>>>>> 17c1d094
 
 // adding global variable declaration for exposing react custom configuration
 global.UDAPluginSDK = AppConfig;
