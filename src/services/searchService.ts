/**
 * Imports various utility functions and constants used in the search service.
 * - `ENDPOINT`: Provides the endpoint URLs for the search-related API calls.
 * - `recordUserClickData`: Records user click data for search-related actions.
 * - `REST`: Provides utility functions for processing API request parameters.
 * - `specialNodes`: Provides a list of special node types used in the application.
 * - `getUserId`: Retrieves the user's session ID.
 */
import { ENDPOINT } from "../config/endpoints";
import { recordUserClickData, REST } from ".";
import { specialNodes } from "../util/specialNodes";
import { getUserId } from "./userService";

/**
 * Fetches search results from the backend with error handling.
 *
 * @param request - An optional object containing the following properties:
 *   - keyword: The search keyword to record user click data.
 *   - page: The page number for the search results.
 *   - domain: The domain to filter the search results.
 *   - additionalParams: Any additional parameters to include in the search request.
 *   - userSessionId: The user's session ID.
 * @returns A promise that resolves to the search results.
 */
export const fetchSearchResults = async (request?: {
  // The search keyword to record user click data.
  keyword?: string;
  // The page number for the search results.
  page: number;
  // The domain to filter the search results.
  domain?: string;
  // Any additional parameters to include in the search request.
  additionalParams?: any;
  // The user's session ID.
  userSessionId?: any;
}) => {
  try {
<<<<<<< HEAD
    // If the keyword is not empty, record user click data.
    if (request?.keyword && request.keyword !== "") {
      recordUserClickData("search", request.keyword);
    }

    // Retrieve the user's session ID.
    request.userSessionId = await getUserId();

    // If additionalParams is null, delete it from the request object.
    if (request.additionalParams === null) {
      delete request.additionalParams;
    }

    // Construct the API call parameters based on whether additionalParams is present.
    let parameters: any;
    if (request.additionalParams != null) {
      parameters = {
        // Use the SearchWithPermissions endpoint when additionalParams is present.
        url: REST.processArgs(ENDPOINT.SearchWithPermissions, request),
        // Use the GET method.
=======
    if(request?.keyword && request.keyword !== '') {
      recordUserClickData('search', request.keyword);
    }

    request.userSessionId = await getUserId();
    if (request.additionalParams === null) {
      delete request.additionalParams;
    }

    let parameters: any;
    if (request.additionalParams != null) {
      parameters = {
        url: REST.processArgs(ENDPOINT.SearchWithPermissions, request),
>>>>>>> 289f011c
        method: "GET",
      };
    } else {
      parameters = {
<<<<<<< HEAD
        // Use the Search endpoint when additionalParams is not present.
        url: REST.processArgs(ENDPOINT.Search, request),
        // Use the GET method.
        method: "GET",
      };
    }

    // Make the API call and return the result.
    return await REST.apiCal(parameters);
  } catch (error) {
    // Log the error and throw a new error with a user-friendly message.
    console.error("Error fetching search results:", error);
    throw new Error(`Failed to fetch search results: ${error.message}`);
  }
=======
        url: REST.processArgs(ENDPOINT.Search, request),
        method: "GET",
      };
    }

    const response = await REST.apiCal(parameters);
    if(response !== undefined) {
      return response;
    } else {
      return [];
    }

  } catch (error) {
    // Type guard to check if error is an instance of Error
    const errorMessage = error instanceof Error ? error.message : 'Unknown search error';

    // Log the error for debugging
    console.error('Search service error:', errorMessage);

    // You can customize the error response based on your needs
    throw new Error(`Failed to perform search: ${errorMessage}`);
    return [];
  }

>>>>>>> 289f011c
};

/**
 * Fetch a record from the backend with optional additional parameters and error handling.
 * @param request - An optional object containing the following properties:
 *   - id: The ID of the record to fetch.
 *   - domain: The domain to filter the record.
 *   - additionalParams: Any additional parameters to include in the record fetch request.
 *   - userSessionId: The user's session ID.
 * @returns A promise that resolves to the fetched record.
 */
export const fetchRecord = async (request?: {
  id?: string;
  domain?: string;
  additionalParams?: any;
  userSessionId?: string;
}) => {
  try {
    // If additionalParams is null, remove it from the request object
    if (request.additionalParams === null) {
      delete request.additionalParams;
    } else {
      // If additionalParams is present, add the userSessionId to the request object
      request.userSessionId = await getUserId();
    }

    let parameters: any;
    let url = ENDPOINT.fetchRecord;

    // Determine which endpoint to use based on whether additionalParams is present
    if (request.additionalParams != null) {
      url += "/withPermissions";
    }

    // Construct the full URL by appending the id and domain to the endpoint URL
    url += "/" + request.id + "?domain=" + request.domain;

    // If additionalParams is present, append it to the URL
    if (request.additionalParams != null) {
      url +=
        "&additionalParams=" +
        request.additionalParams +
        "&userSessionId=" +
        request.userSessionId;
    }

    // Construct the API call parameters
    parameters = {
      url,
      method: "GET",
    };

    // Make the API call and return the result
    return await REST.apiCal(parameters);
  } catch (error) {
    // Log the error and throw a new error with a user-friendly message
    console.error("Error fetching record:", error);
    throw new Error(`Failed to fetch record: ${error.message}`);
  }
};

/**
 * Fetch special nodes processing from backend with error handling
 * @param request - An optional object containing parameters for the special nodes request
 * @returns A promise that resolves to the fetched special nodes
 */
export const fetchSpecialNodes = async (request?: any) => {
  try {
    // Construct the API call parameters by processing the request using the REST.processArgs function
    const parameters = {
      url: REST.processArgs(ENDPOINT.SpecialNodes, request),
      method: "GET",
    };
    return specialNodes;
  } catch (error) {
    // Log the error and throw a new error with a user-friendly message
    console.error("Error fetching special nodes:", error);
    throw new Error(`Failed to fetch special nodes: ${error.message}`);
  }
};<|MERGE_RESOLUTION|>--- conflicted
+++ resolved
@@ -35,7 +35,6 @@
   userSessionId?: any;
 }) => {
   try {
-<<<<<<< HEAD
     // If the keyword is not empty, record user click data.
     if (request?.keyword && request.keyword !== "") {
       recordUserClickData("search", request.keyword);
@@ -56,42 +55,13 @@
         // Use the SearchWithPermissions endpoint when additionalParams is present.
         url: REST.processArgs(ENDPOINT.SearchWithPermissions, request),
         // Use the GET method.
-=======
-    if(request?.keyword && request.keyword !== '') {
-      recordUserClickData('search', request.keyword);
-    }
-
-    request.userSessionId = await getUserId();
-    if (request.additionalParams === null) {
-      delete request.additionalParams;
-    }
-
-    let parameters: any;
-    if (request.additionalParams != null) {
-      parameters = {
-        url: REST.processArgs(ENDPOINT.SearchWithPermissions, request),
->>>>>>> 289f011c
         method: "GET",
       };
     } else {
       parameters = {
-<<<<<<< HEAD
         // Use the Search endpoint when additionalParams is not present.
         url: REST.processArgs(ENDPOINT.Search, request),
         // Use the GET method.
-        method: "GET",
-      };
-    }
-
-    // Make the API call and return the result.
-    return await REST.apiCal(parameters);
-  } catch (error) {
-    // Log the error and throw a new error with a user-friendly message.
-    console.error("Error fetching search results:", error);
-    throw new Error(`Failed to fetch search results: ${error.message}`);
-  }
-=======
-        url: REST.processArgs(ENDPOINT.Search, request),
         method: "GET",
       };
     }
@@ -115,7 +85,6 @@
     return [];
   }
 
->>>>>>> 289f011c
 };
 
 /**
