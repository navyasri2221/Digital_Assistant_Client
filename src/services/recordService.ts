--- conflicted
+++ resolved
@@ -158,18 +158,14 @@
     }
   }
 
-<<<<<<< HEAD
-  UDAConsoleLogger.info(objectData, 1);
-
-  const jsonString = TSON.stringify(objectData);
-
-  UDAConsoleLogger.info(jsonString, 1);
-
-=======
   UDAConsoleLogger.info(objectData, 3);
+
   // let domain = fetchDomain();
   let domain = window.location.host;
->>>>>>> 17c1d094
+  const jsonString = TSON.stringify(objectData);
+
+  UDAConsoleLogger.info(jsonString, 1);
+
   return {
     domain: domain,
     urlpath: window.location.pathname,
