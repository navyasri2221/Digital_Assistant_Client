/**
 * Author: Lakshman Veti
 * Type: App Component
 * Objective: To render content script
 */

import React, {useState, useEffect, useCallback, useRef} from "react";
// import 'antd/dist/reset.css';
import './css/antd.css';
import "./css/UDAN.scss";

import {Button, Spin} from "antd";
import {fetchSearchResults} from "./services/searchService";
import {login} from "./services/authService";
import _ from "lodash";
import {
  squeezeBody,
  setToStore,
  getFromStore,

} from "./util";
import {CONFIG} from "./config";
import UdanMain from "./components/UdanMain";
import {Toggler} from "./components/layout/common";
import Header from "./components/layout/Header";
import Body from "./components/layout/Body";
import Footer from "./components/layout/Footer";
import useInterval from "react-useinterval";
import keycloak from './config/keycloak';
import {off, on, trigger} from "./util/events";
import {UserDataContext} from "./providers/UserDataContext";
import {AppConfig} from "./config/AppConfig";
import {CustomConfig} from "./config/CustomConfig";
import {postRecordSequenceData} from "./services";
import {addBodyEvents} from "./util/addBodyEvents";
import {initSpecialNodes} from "./util/initSpecialNodes";

// adding global variable declaration for exposing react custom configuration
global.UDAPluginSDK = AppConfig;
global.UDAGlobalConfig = CustomConfig;

declare global {
  interface Window {
    isRecording: boolean;
    domJSON: any;
  }
}


function App() {
  const [isRecording, setIsRecording] = useState<boolean>(
      (getFromStore(CONFIG.RECORDING_SWITCH_KEY, true) == "true") || false
  );
  const [hide, setHide] = useState<boolean>(!isRecording);
  const [showLoader, setShowLoader] = useState<boolean>(true);
  const [showSearch, setShowSearch] = useState<boolean>(true);
  const [showRecord, setShowRecord] = useState<boolean>(false);
  const [playDelay, setPlayDelay] = useState<string>("off");
  const [isPlaying, setIsPlaying] = useState<string>(getFromStore(CONFIG.RECORDING_IS_PLAYING, true) || "off");
  const [manualPlay, setManualPlay] = useState<string>(getFromStore(CONFIG.RECORDING_MANUAL_PLAY, true) || "off");
  const [searchKeyword, setSearchKeyword] = useState<string>('');
  const [searchResults, setSearchResults] = useState<any>([]);
  const [page, setPage] = useState<number>(1);
  const [refetchSearch, setRefetchSearch] = useState<string>("off");
  const [recSequenceData, setRecSequenceData] = useState<any>([]);
  const [recordSequenceDetailsVisibility, setRecordSequenceDetailsVisibility] = useState<boolean>(false);
  const [selectedRecordingDetails, setSelectedRecordingDetails] = useState<any>(getFromStore(CONFIG.SELECTED_RECORDING, false) || false);

  /**
   * keycloak integration
   */
  const [authenticated, setAuthenticated] = useState(false);
  const [userSessionData, setUserSessionData] = useState(null);
  const [invokeKeycloak, setInvokeKeycloak] = useState(false);

  const previousSearchKeyword = useRef('');

  const config = global.UDAGlobalConfig;

  useEffect(() => {
    // getSearchResults();
  }, [config]);


  useEffect(() => {
    if (invokeKeycloak) {
      let userSessionData = getFromStore(CONFIG.UDAKeyCloakKey, false);
      if (userSessionData) {
        setUserSessionData(userSessionData);
        setAuthenticated(true);
      } else {
        console.log('token not found');
      }
    }
  }, [invokeKeycloak, userSessionData]);

  useEffect(() => {
    if (invokeKeycloak) {
      if (!keycloak.authenticated && !userSessionData && !authenticated) {
        keycloak.init({}).then(auth => {
          setAuthenticated(auth);
          if (keycloak.authenticated) {
            let userData: any = {
              token: keycloak.token,
              refreshToken: keycloak.refreshToken,
              id: keycloak.subject,
              authenticated: auth,
              idToken: keycloak.idToken
            };
            setToStore(userData, CONFIG.UDAKeyCloakKey, false);
            setUserSessionData(userData);
            trigger("CreateUDASessionData", {
              detail: {action: 'createSession', data: userData},
              bubbles: false,
              cancelable: false
            });
          }
        }).catch((e) => {
          console.log(e);
        });
      } else {
        keycloak.init({
          token: userSessionData.authdata.token,
          refreshToken: userSessionData.authdata.refreshToken,
          idToken: userSessionData.authdata.idToken
        }).then(auth => {
          setAuthenticated(auth);
        });
      }
    }
  }, [keycloak, userSessionData, invokeKeycloak]);

  /**
   * User authentication implementation
   *
   */
  const openUDAPanel = () => {
    if (!_.isEmpty(selectedRecordingDetails)) {
      if (isPlaying == "on") {
        setTimeout(() => {
          setPlayDelay("on");
        }, 2000);
      }
      togglePanel();
      offSearch();
      setRecordSequenceDetailsVisibility(true);
    } else if (isRecording) {
      togglePanel();
      offSearch();
    } else {
      setShowSearch(true);
    }
  };

  const createSession = useCallback((data) => {
    setToStore(data.detail.data, CONFIG.USER_AUTH_DATA_KEY, true);
    setAuthenticated(true);
    setUserSessionData(data.detail.data);
    openUDAPanel();
  }, []);

  const authenticationError = useCallback((data) => {
    if (data.detail.data === 'login') {
      setInvokeKeycloak(true);
    }
  }, []);

  useEffect(() => {
    let userSessionData = getFromStore(CONFIG.USER_AUTH_DATA_KEY, false);
    if (!userSessionData) {
      trigger("RequestUDASessionData", {detail: {data: "getusersessiondata"}, bubbles: false, cancelable: false});
    } else {
      setUserSessionData(userSessionData);
      setAuthenticated(true);
      openUDAPanel();
      if (userSessionData.authenticationsource === 'keycloak') {
        setInvokeKeycloak(true);
      } else {
        setAuthenticated(true);
      }
    }

    on("UDAUserSessionData", createSession);
    on("UDAAuthenticatedUserSessionData", createSession);
    on("UDAAlertMessageData", authenticationError);

    //adding class to body tag
    let documentBody = document.body;
    if(!documentBody.classList.contains('universal-digital-parent-ele')){
      documentBody.classList.add('universal-digital-parent-ele');
    }

    const init = async () => {
      await initSpecialNodes();
      await getSearchResults();
      if(hide) {
        squeezeBody(true);
      }
    }

    init();

    return () => {
      off("UDAUserSessionData", createSession);
      off("UDAAuthenticatedUserSessionData", createSession);
      off("UDAAlertMessageData", authenticationError);
    }
  }, []);

  useEffect(() => {
    window.isRecording = isRecording;
    CONFIG.isRecording = isRecording;
    setToStore(isRecording, CONFIG.RECORDING_SWITCH_KEY, true);
<<<<<<< HEAD
  }, [isRecording]);

  useEffect(() => {
    const init = async () => {
      await initSpecialNodes();
      await getSearchResults();
      if(hide) {
        squeezeBody(true);
      }
    }

    init();
  },[]);
=======
    if(isRecording) {
      setHide(false);
    }
  }, [isRecording]);
>>>>>>> bf871199

  useEffect(() => {
    if(searchKeyword !== previousSearchKeyword.current) {
      previousSearchKeyword.current = searchKeyword;
      getSearchResults();
    }

    if (refetchSearch === "on") {
      getSearchResults();
      setRefetchSearch("off");
    }
  }, [searchKeyword, refetchSearch]);

  /**
   * Sync data with storage
   */
  useInterval(() => {
    setRecSequenceData(getFromStore(CONFIG.RECORDING_SEQUENCE, false));
  }, CONFIG.SYNC_INTERVAL);

  /**
   * Toggle right side panel visibility
   */
  const togglePanel = () => {
    setHide(!hide);
    squeezeBody(!hide);
  };

  const offSearch = () => {
    setRefetchSearch('off');
    setShowSearch(false);
    setShowLoader(false);
  };

  /**
   * HTTP search results service call
   * @param _page
   */
  const getSearchResults = async (_page = 1) => {
    /*if(isRecording || !_.isEmpty(selectedRecordingDetails)){
      offSearch();
      return;
    }*/
    setShowLoader(true);
    const _searchResults = await fetchSearchResults({
      keyword: searchKeyword,
      page,
      domain: encodeURI(window.location.host),
      additionalParams: (CustomConfig.enablePermissions) ? encodeURI(JSON.stringify(CustomConfig.permissions)) : null,
    });
    setPage(_page);
    setTimeout(() => setShowLoader(false), 500);
    setSearchResults([..._searchResults]);
  };

  /**to enable record sequence card/container */
  const recordSequence = async () => {
    playHandler("off");
    setIsRecording(true);
    setShowRecord(false);
    setRefetchSearch('');
    setShowSearch(false);
    await addBodyEvents();
  };

  /**common cancel button handler */
  const cancel = () => {
    setIsRecording(false);
    setShowRecord(false);
    setRecordSequenceDetailsVisibility(false);
    playHandler("off");
    setManualPlay("off");
    setToStore("off", CONFIG.RECORDING_MANUAL_PLAY, true);
    setToStore([], CONFIG.RECORDING_SEQUENCE, false);
    setToStore({}, CONFIG.SELECTED_RECORDING, false);
    setSelectedRecordingDetails({});
    setRefetchSearch('on');
    setShowSearch(true);
    if (window.udanSelectedNodes) window.udanSelectedNodes = [];
  };

  /**
   * To handle record / cancel buttons
   * @param type
   * @param data
   */
  const recordHandler = async (type: string, data?: any) => {
    switch (type) {
      case "submit":
        await postRecordSequenceData({...data});
        await setSearchKeyword("");
        break;
      case "cancel":
        setIsRecording(false);
        await setSearchKeyword("");
        break;
    }
    setRefetchSearch('on');
    setShowSearch(true);
    cancel();
  };

  /**
   * common toggle callback function
   * @param hideFlag
   * @param type
   */
  const toggleHandler = (hideFlag: boolean, type: string) => {
    if (type == "footer") {
      setRefetchSearch('off');
      setShowSearch(false);
      setToStore([], CONFIG.RECORDING_SEQUENCE, false);
      setShowRecord(hideFlag);
    } else togglePanel();
  };

  /**
   * to handle record button
   * @param flag
   */
  const showRecordHandler = (flag: boolean) => {
    setRefetchSearch('');
    setShowSearch(false);
    setManualPlay("off");
    setToStore("off", CONFIG.RECORDING_MANUAL_PLAY, true);
    playHandler("off");
    setShowRecord(flag);
  };

  /**
   * common toggle function based on card type
   * @returns
   * @param card
   */
  const toggleContainer = (card: string) => {
    if (card == "record-button") {
      return (
          showRecord === true && isRecording === false && !recSequenceData?.length
      );
    } else if (card == "record-seq") {
      return (
          isRecording === true && showRecord === false && !recSequenceData?.length
      );
    } else if (card == "recorded-data") {
      return recSequenceData && recSequenceData?.length > 0;
    } else if (card == "search-results") {
      return (
          isRecording === false &&
          showRecord === false &&
          recordSequenceDetailsVisibility === false
      );
    }
  };

  /**
   * Show recording details card
   * @param data
   */
  const showRecordingDetails = (data: any) => {
    playHandler("off")
    setRefetchSearch('');
    setShowSearch(false);
    setSelectedRecordingDetails({...data});
    setRecordSequenceDetailsVisibility(true);
  };

  /**
   * Recording play handler callback
   * @param status
   */
  const playHandler = (status: string) => {
    setPlayDelay(status);
    setIsPlaying(status);
    setToStore(status, CONFIG.RECORDING_IS_PLAYING, true);
  };

  return (
      <UserDataContext.Provider value={userSessionData}>
        <div className="udan-main-panel" style={{display: hide ? "none" : "block", position: "relative"}}>
          <div id="uda-html-container">
            <div id="uda-html-content" className="uda_exclude">
              <div>
                <div className="uda-page-right-bar uda_exclude">
                  {authenticated &&
                      <>
                          <Header
                              setSearchKeyword={setSearchKeyword}
                              searchKeyword={searchKeyword}
                              toggleFlag={hide}
                              toggleHandler={toggleHandler}
                          />
                          <Body
                              content={
                                <>
                                  {showLoader && <Spin tip="Loading..."/>}

                                  <UdanMain.RecordButton
                                      recordHandler={showRecordHandler}
                                      cancelHandler={cancel}
                                      recordSeqHandler={recordSequence}
                                      recordButtonVisibility={toggleContainer(
                                          "record-button"
                                      )}
                                      config={global.UDAGlobalConfig}
                                  />
                                  {toggleContainer("record-seq") &&
                                      <UdanMain.RecordSequence
                                          cancelHandler={cancel}
                                          recordSequenceVisibility={toggleContainer("record-seq")}
                                      />
                                  }
                                  {!showLoader && showSearch && (
                                      <UdanMain.SearchResults
                                          data={searchResults}
                                          showDetails={showRecordingDetails}
                                          visibility={toggleContainer("search-results")}
                                          addRecordHandler={setShowRecord}
                                          searchKeyword={searchKeyword}
                                          searchHandler={getSearchResults}
                                          page={page}
                                          config={global.UDAGlobalConfig}
                                      />
                                  )}

                                  <UdanMain.RecordedData
                                      isShown={toggleContainer("recorded-data")}
                                      data={recSequenceData}
                                      recordHandler={recordHandler}
                                      refetchSearch={setRefetchSearch}
                                      config={global.UDAGlobalConfig}
                                  />

                                  {recordSequenceDetailsVisibility &&
                                      <UdanMain.RecordSequenceDetails
                                          data={selectedRecordingDetails}
                                          recordSequenceDetailsVisibility={
                                              recordSequenceDetailsVisibility &&
                                              !isRecording &&
                                              !toggleContainer("record-button")
                                          }
                                          cancelHandler={cancel}
                                          playHandler={playHandler}
                                          isPlaying={playDelay}
                                          key={"rSD" + recordSequenceDetailsVisibility}
                                          config={global.UDAGlobalConfig}
                                      />
                                  }
                                </>
                              }
                          />
                          <Footer
                              toggleFlag={hide}
                              addRecordBtnStatus={showRecord}
                              toggleHandler={toggleHandler}
                              config={global.UDAGlobalConfig}
                          />
                      </>
                  }

                  {!authenticated && <>
                      <Button type="primary" className="uda_exclude" onClick={() => {
                        keycloak.login();
                      }}>Login</Button>
                  </>}
                </div>
              </div>
            </div>
          </div>
        </div>

        <Toggler toggleFlag={hide} toggleHandler={togglePanel}/>
      </UserDataContext.Provider>
  );
}

export default App;<|MERGE_RESOLUTION|>--- conflicted
+++ resolved
@@ -211,26 +211,10 @@
     window.isRecording = isRecording;
     CONFIG.isRecording = isRecording;
     setToStore(isRecording, CONFIG.RECORDING_SWITCH_KEY, true);
-<<<<<<< HEAD
-  }, [isRecording]);
-
-  useEffect(() => {
-    const init = async () => {
-      await initSpecialNodes();
-      await getSearchResults();
-      if(hide) {
-        squeezeBody(true);
-      }
-    }
-
-    init();
-  },[]);
-=======
     if(isRecording) {
       setHide(false);
     }
   }, [isRecording]);
->>>>>>> bf871199
 
   useEffect(() => {
     if(searchKeyword !== previousSearchKeyword.current) {
