--- conflicted
+++ resolved
@@ -71,16 +71,6 @@
   const [invokeKeycloak, setInvokeKeycloak] = useState(false);
 
   useEffect(() => {
-<<<<<<< HEAD
-    authHandler();
-    addBodyEvents(document.body);
-    if (
-      isPlaying == "on" ||
-      manualPlay == "on" || !_.isEmpty(selectedRecordingDetails)) {
-       setTimeout(() => {
-         setPlayDelay("on");
-       }, 2000);
-=======
     console.log(AppConfig);
   }, [AppConfig]);
 
@@ -144,7 +134,6 @@
           setPlayDelay("on");
         }, 2000);
       }
->>>>>>> f81b7364
       togglePanel();
       offSearch();
       setRefetchSearch('on');
