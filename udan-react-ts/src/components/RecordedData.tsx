--- conflicted
+++ resolved
@@ -400,16 +400,11 @@
                                        className="uda-form-input uda_exclude" placeholder="Custom Tooltip (Optional)"
                                        style={{width: "68% !important"}} onChange={onChangeTooltip} value={tooltip}/>
                               {inputError.tooltip && <span className={`uda-alert`}> {translate('inputError')}</span>}
-<<<<<<< HEAD
                               <div style={{display:"flex"}}>
                               <SelectedElement data={item}/>
                               </div>
                               <span>
-                              <button className="delete-btn" style={{color: "#fff",marginTop:'8px'}} id="uda-tooltip-save"
-=======
-                                <span>
-                                  <button className="delete-btn uda_exclude" style={{color: "#fff"}} id="uda-tooltip-save"
->>>>>>> 9365295c
+                              <button className="delete-btn uda_exclude" style={{color: "#fff",marginTop:'8px'}} id="uda-tooltip-save"
                                       onClick={() => {
                                         updateTooltip('tooltipInfo', index)
                                       }}>Save</button>
