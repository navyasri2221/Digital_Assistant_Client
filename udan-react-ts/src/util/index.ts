--- conflicted
+++ resolved
@@ -1,14 +1,5 @@
 import {CONFIG} from "../config";
 import {jaroWinkler} from "jaro-winkler-typescript";
-<<<<<<< HEAD
-import {UDAErrorLogger} from "../config/error-log";
-import {removeFromArray} from "./removeFromArray";
-import mapClickedElementToHtmlFormElement from "./recording-utils/mapClickedElementToHtmlFormElement";
-
-export {indexnode} from "./indexNode";
-
-=======
->>>>>>> 4e020e6f
 import TSON from "typescript-json";
 
 require("./domChanges");
@@ -181,100 +172,6 @@
 };
 
 /**
-<<<<<<< HEAD
- *
- * @param node
- * @param fromDocument
- * @param selectChange
- * @param event
- * @returns
- */
-export const recordUserClick = async (
-    node: HTMLElement,
-    fromDocument: boolean = false,
-    selectChange: boolean = false,
-    event: any
-) => {
-
-  const {ignoreNodesFromIndexing, customNameForSpecialNodes, enableNodeTypeChangeSelection} = CONFIG;
-
-  if (!node) return false;
-
-  event.preventDefault();
-  event.stopPropagation();
-
-  if (
-      !node.isSameNode(event.target) || clickableElementExists(event.target) ||
-      !isClickable(event.target)
-  ) {
-    return;
-  }
-
-  // node = event.target;
-  if (!window.udanSelectedNodes) window.udanSelectedNodes = [];
-  window.udanSelectedNodes.push(node);
-
-  const isRecording =
-      getFromStore(CONFIG.RECORDING_SWITCH_KEY, true) == "true" ? true : false;
-
-
-  const parentAnchorElement = parentUpTo(node, "a");
-
-  if (!isRecording) {
-    if (parentAnchorElement) {
-      try {
-        window.location.href = parentAnchorElement?.getAttribute("href") || "/";
-      } catch (e) {
-      }
-      return true;
-    } else {
-      return;
-    }
-  }
-
-  const _text = getClickedInputLabels(node);
-
-  if (!_text || _text?.length > 100 || !_text?.trim()?.length) return;
-
-
-  const resp = await postClickData(node, _text);
-  if (resp) {
-    const activeRecordingData: any = getFromStore(
-        CONFIG.RECORDING_SEQUENCE,
-        false
-    );
-    if (activeRecordingData) {
-      activeRecordingData.push(resp);
-      setToStore(activeRecordingData, CONFIG.RECORDING_SEQUENCE, false);
-    } else {
-      setToStore([resp], CONFIG.RECORDING_SEQUENCE, false);
-    }
-  } else {
-    UDAErrorLogger.error("Unable save record click " + node.outerHTML);
-  }
-
-  if (
-      parentAnchorElement && node.getAttribute("data-onclick")
-  ) {
-    parentAnchorElement?.setAttribute(
-        "onclick",
-        parentAnchorElement?.getAttribute("data-onclick")
-    );
-    parentAnchorElement?.removeAttribute("data-onclick");
-    parentAnchorElement.dispatchEvent(new Event("click"));
-  } else if (
-      parentAnchorElement && node.getAttribute("href")
-  ) {
-    try {
-      window.location.href = parentAnchorElement?.getAttribute("href") || "";
-    } catch (e) {
-    }
-  }
-};
-
-/**
-=======
->>>>>>> 4e020e6f
  * return parent element
  * @param el target element
  * @param tagName tag name to be matched
@@ -302,91 +199,6 @@
 }
 
 /**
-<<<<<<< HEAD
- * To post click data to REST
- * @param node HTMLElement
- * @returns promise
- */
-export const postClickData = async (node: HTMLElement, text: string) => {
-  let objectData: any = domJSON.toJSON(node, {serialProperties: true});
-  if (objectData.meta) {
-    objectData.meta = {};
-  } else {
-    objectData.meta = {};
-  }
-
-  console.log(node);
-
-  if (inArray(node.nodeName.toLowerCase(), CONFIG.ignoreNodesFromIndexing) !== -1 && CONFIG.customNameForSpecialNodes.hasOwnProperty(node.nodeName.toLowerCase())) {
-    objectData.meta.displayText = CONFIG.customNameForSpecialNodes[node.nodeName.toLowerCase()];
-  }
-
-  if (!objectData.node.outerHTML) {
-    objectData.node.outerHTML = node.outerHTML;
-  }
-
-  objectData.offset = getAbsoluteOffsets(node);
-  objectData.node.nodeInfo = getNodeInfo(node);
-
-  const {enableNodeTypeChangeSelection} = CONFIG;
-
-  if(enableNodeTypeChangeSelection) {
-    objectData.meta.systemDetected = mapClickedElementToHtmlFormElement(node);
-    if (objectData.meta.systemDetected.inputElement !== 'others') {
-      objectData.meta.selectedElement = objectData.meta.systemDetected;
-    }
-  }
- 
-  const payload = {
-    domain: window.location.host,
-    urlpath: window.location.pathname,
-    clickednodename: text,
-    html5: 0,
-    clickedpath: "",
-    objectdata: TSON.stringify(objectData),
-  };
-
-  return recordClicks(payload);
-};
-
-/**
- * * To post click sequence data to REST
- * @param request
- * @returns promise
- */
-export const postRecordSequenceData = async (request: any) => {
-  window.udanSelectedNodes = [];
-  const userclicknodesSet = getFromStore(CONFIG.RECORDING_SEQUENCE, false);
-  const ids = userclicknodesSet.map((item: any) => item.id);
-  const payload = {
-    ...request,
-    domain: window.location.host,
-    isIgnored: 0,
-    isValid: 1,
-    userclicknodelist: ids.join(","),
-    userclicknodesSet,
-  };
-  return recordSequence(payload);
-};
-
-/**
- * To update click data to REST
- * @param node HTMLElement
- * @returns  promise
- */
-export const putUserClickData = async (request: any) => {
-  const payload = {
-    ...request,
-    clickedname: '["Test"]',
-    clicktype: "sequencerecord",
-    recordid: 1375,
-  };
-  return userClick(payload);
-};
-
-/**
-=======
->>>>>>> 4e020e6f
  * compares current playable node from storage based on status "completed"
  * @returns object with index and node
  */
