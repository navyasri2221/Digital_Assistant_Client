--- conflicted
+++ resolved
@@ -501,12 +501,7 @@
         break;
       case "select":
         addEvent(node, "focus", function (event: any) {
-<<<<<<< HEAD
-          console.log("Line 654, index.ts addClickToNode")
-          recordUserClick(event.target, false, false, event, confirmdialog);
-=======
           recordUserClick(event.target, false, false, event);
->>>>>>> 9365295c
         });
         break;
       case "input":
@@ -686,27 +681,7 @@
     }
   }
 
-<<<<<<< HEAD
-  /******************************************* Added By Manibabu CognitivZen Technologies ----- Start Here ****************************************/
-  console.log("Line 853 inside recorduserclick, the node is ", node)
-
-
-  // adding default system detected html element type in metadata
-  // if(enableNodeTypeChangeSelection) {
-  //   console.log("Line 2071 domjson.meta.systemDetected = this.mapClickedElementToHtmlFormElement(node);", node, mapClickedElementToHtmlFormElement(node))
-  //   domjson.meta.systemDetected = mapClickedElementToHtmlFormElement(node);
-  //   if (domjson.meta.systemDetected.inputElement !== 'others') {
-  //     domjson.meta.selectedElement = domjson.meta.systemDetected;
-  //   }
-  // }
-
-
-  /******************************************* Added By Manibabu CognitivZen Technologies ----- End Here ****************************************/
-
-  const _text = getclickedinputlabels(node);
-=======
   const _text = getClickedInputLabels(node);
->>>>>>> 9365295c
 
   if (!_text || _text?.length > 100 || !_text?.trim()?.length) return;
 
