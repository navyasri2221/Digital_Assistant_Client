let s1 = document.createElement('script');
let scriptPath = chrome?.runtime?.getURL("assets/UDASdk.js");
s1.src = scriptPath;
s1.onload = function() {
};
(document.body || document.documentElement).appendChild(s1);

document.addEventListener("RequestUDASessionData", function(data) {
    chrome.runtime.sendMessage({action:data.detail.data,data:data.detail.data});
});

document.addEventListener("UDADebugSetEvent", function(data) {
    chrome.runtime.sendMessage({action:data.detail.data.action,data:data.detail.data.value});
});

/**
 * create keycloak storage to chrome
 */
document.addEventListener("CreateUDASessionData", function(data) {
    chrome.runtime.sendMessage({action:data.detail.action,data:data.detail.data});
});

<<<<<<< HEAD
/**
 * listener for removed additional data that was added by the frameworks
 */
document.addEventListener("UDANodeData", function(data) {
    console.log('nodedata listener');
    console.log({node: data.relatedTarget});
    // document.dispatchEvent(new MouseEvent("UDASaveNodeData", {relatedTarget: data.relatedTarget}));
    document.dispatchEvent(new CustomEvent("UDASaveNodeData",{detail: {data: {jsonData: domJSON.toJSON(data.relatedTarget)}}}));
});

=======
>>>>>>> ae8ec6ea
chrome.runtime.onMessage.addListener(function(request) {
    if(request.action==="UDAUserSessionData"){
        document.dispatchEvent(new CustomEvent("UDAUserSessionData", {detail: {data: request.data}, bubbles: false, cancelable: false}));
    } else if(request.action==="UDAAuthenticatedUserSessionData"){
        document.dispatchEvent(new CustomEvent("UDAAuthenticatedUserSessionData", {detail: {data: request.data}, bubbles: false, cancelable: false}));
    } else if(request.action==="UDAAlertMessageData"){
        document.dispatchEvent(new CustomEvent("UDAAlertMessageData", {detail: {data: request.data}, bubbles: false, cancelable: false}));
    }
});<|MERGE_RESOLUTION|>--- conflicted
+++ resolved
@@ -20,19 +20,6 @@
     chrome.runtime.sendMessage({action:data.detail.action,data:data.detail.data});
 });
 
-<<<<<<< HEAD
-/**
- * listener for removed additional data that was added by the frameworks
- */
-document.addEventListener("UDANodeData", function(data) {
-    console.log('nodedata listener');
-    console.log({node: data.relatedTarget});
-    // document.dispatchEvent(new MouseEvent("UDASaveNodeData", {relatedTarget: data.relatedTarget}));
-    document.dispatchEvent(new CustomEvent("UDASaveNodeData",{detail: {data: {jsonData: domJSON.toJSON(data.relatedTarget)}}}));
-});
-
-=======
->>>>>>> ae8ec6ea
 chrome.runtime.onMessage.addListener(function(request) {
     if(request.action==="UDAUserSessionData"){
         document.dispatchEvent(new CustomEvent("UDAUserSessionData", {detail: {data: request.data}, bubbles: false, cancelable: false}));
