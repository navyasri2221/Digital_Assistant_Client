--- conflicted
+++ resolved
@@ -1,712 +1 @@
-<<<<<<< HEAD
-var UdanLibrary;
-/******/ (() => { // webpackBootstrap
-/******/ 	var __webpack_modules__ = ({
-
-/***/ "./node_modules/detect-browser/es/index.js":
-/*!*************************************************!*\
-  !*** ./node_modules/detect-browser/es/index.js ***!
-  \*************************************************/
-/***/ ((__unused_webpack_module, __webpack_exports__, __webpack_require__) => {
-
-"use strict";
-__webpack_require__.r(__webpack_exports__);
-/* harmony export */ __webpack_require__.d(__webpack_exports__, {
-/* harmony export */   BotInfo: () => (/* binding */ BotInfo),
-/* harmony export */   BrowserInfo: () => (/* binding */ BrowserInfo),
-/* harmony export */   NodeInfo: () => (/* binding */ NodeInfo),
-/* harmony export */   ReactNativeInfo: () => (/* binding */ ReactNativeInfo),
-/* harmony export */   SearchBotDeviceInfo: () => (/* binding */ SearchBotDeviceInfo),
-/* harmony export */   browserName: () => (/* binding */ browserName),
-/* harmony export */   detect: () => (/* binding */ detect),
-/* harmony export */   detectOS: () => (/* binding */ detectOS),
-/* harmony export */   getNodeVersion: () => (/* binding */ getNodeVersion),
-/* harmony export */   parseUserAgent: () => (/* binding */ parseUserAgent)
-/* harmony export */ });
-/* provided dependency */ var process = __webpack_require__(/*! process/browser */ "./node_modules/process/browser.js");
-var __spreadArray = (undefined && undefined.__spreadArray) || function (to, from, pack) {
-    if (pack || arguments.length === 2) for (var i = 0, l = from.length, ar; i < l; i++) {
-        if (ar || !(i in from)) {
-            if (!ar) ar = Array.prototype.slice.call(from, 0, i);
-            ar[i] = from[i];
-        }
-    }
-    return to.concat(ar || Array.prototype.slice.call(from));
-};
-var BrowserInfo = /** @class */ (function () {
-    function BrowserInfo(name, version, os) {
-        this.name = name;
-        this.version = version;
-        this.os = os;
-        this.type = 'browser';
-    }
-    return BrowserInfo;
-}());
-
-var NodeInfo = /** @class */ (function () {
-    function NodeInfo(version) {
-        this.version = version;
-        this.type = 'node';
-        this.name = 'node';
-        this.os = process.platform;
-    }
-    return NodeInfo;
-}());
-
-var SearchBotDeviceInfo = /** @class */ (function () {
-    function SearchBotDeviceInfo(name, version, os, bot) {
-        this.name = name;
-        this.version = version;
-        this.os = os;
-        this.bot = bot;
-        this.type = 'bot-device';
-    }
-    return SearchBotDeviceInfo;
-}());
-
-var BotInfo = /** @class */ (function () {
-    function BotInfo() {
-        this.type = 'bot';
-        this.bot = true; // NOTE: deprecated test name instead
-        this.name = 'bot';
-        this.version = null;
-        this.os = null;
-    }
-    return BotInfo;
-}());
-
-var ReactNativeInfo = /** @class */ (function () {
-    function ReactNativeInfo() {
-        this.type = 'react-native';
-        this.name = 'react-native';
-        this.version = null;
-        this.os = null;
-    }
-    return ReactNativeInfo;
-}());
-
-// tslint:disable-next-line:max-line-length
-var SEARCHBOX_UA_REGEX = /alexa|bot|crawl(er|ing)|facebookexternalhit|feedburner|google web preview|nagios|postrank|pingdom|slurp|spider|yahoo!|yandex/;
-var SEARCHBOT_OS_REGEX = /(nuhk|curl|Googlebot|Yammybot|Openbot|Slurp|MSNBot|Ask\ Jeeves\/Teoma|ia_archiver)/;
-var REQUIRED_VERSION_PARTS = 3;
-var userAgentRules = [
-    ['aol', /AOLShield\/([0-9\._]+)/],
-    ['edge', /Edge\/([0-9\._]+)/],
-    ['edge-ios', /EdgiOS\/([0-9\._]+)/],
-    ['yandexbrowser', /YaBrowser\/([0-9\._]+)/],
-    ['kakaotalk', /KAKAOTALK\s([0-9\.]+)/],
-    ['samsung', /SamsungBrowser\/([0-9\.]+)/],
-    ['silk', /\bSilk\/([0-9._-]+)\b/],
-    ['miui', /MiuiBrowser\/([0-9\.]+)$/],
-    ['beaker', /BeakerBrowser\/([0-9\.]+)/],
-    ['edge-chromium', /EdgA?\/([0-9\.]+)/],
-    [
-        'chromium-webview',
-        /(?!Chrom.*OPR)wv\).*Chrom(?:e|ium)\/([0-9\.]+)(:?\s|$)/,
-    ],
-    ['chrome', /(?!Chrom.*OPR)Chrom(?:e|ium)\/([0-9\.]+)(:?\s|$)/],
-    ['phantomjs', /PhantomJS\/([0-9\.]+)(:?\s|$)/],
-    ['crios', /CriOS\/([0-9\.]+)(:?\s|$)/],
-    ['firefox', /Firefox\/([0-9\.]+)(?:\s|$)/],
-    ['fxios', /FxiOS\/([0-9\.]+)/],
-    ['opera-mini', /Opera Mini.*Version\/([0-9\.]+)/],
-    ['opera', /Opera\/([0-9\.]+)(?:\s|$)/],
-    ['opera', /OPR\/([0-9\.]+)(:?\s|$)/],
-    ['pie', /^Microsoft Pocket Internet Explorer\/(\d+\.\d+)$/],
-    ['pie', /^Mozilla\/\d\.\d+\s\(compatible;\s(?:MSP?IE|MSInternet Explorer) (\d+\.\d+);.*Windows CE.*\)$/],
-    ['netfront', /^Mozilla\/\d\.\d+.*NetFront\/(\d.\d)/],
-    ['ie', /Trident\/7\.0.*rv\:([0-9\.]+).*\).*Gecko$/],
-    ['ie', /MSIE\s([0-9\.]+);.*Trident\/[4-7].0/],
-    ['ie', /MSIE\s(7\.0)/],
-    ['bb10', /BB10;\sTouch.*Version\/([0-9\.]+)/],
-    ['android', /Android\s([0-9\.]+)/],
-    ['ios', /Version\/([0-9\._]+).*Mobile.*Safari.*/],
-    ['safari', /Version\/([0-9\._]+).*Safari/],
-    ['facebook', /FB[AS]V\/([0-9\.]+)/],
-    ['instagram', /Instagram\s([0-9\.]+)/],
-    ['ios-webview', /AppleWebKit\/([0-9\.]+).*Mobile/],
-    ['ios-webview', /AppleWebKit\/([0-9\.]+).*Gecko\)$/],
-    ['curl', /^curl\/([0-9\.]+)$/],
-    ['searchbot', SEARCHBOX_UA_REGEX],
-];
-var operatingSystemRules = [
-    ['iOS', /iP(hone|od|ad)/],
-    ['Android OS', /Android/],
-    ['BlackBerry OS', /BlackBerry|BB10/],
-    ['Windows Mobile', /IEMobile/],
-    ['Amazon OS', /Kindle/],
-    ['Windows 3.11', /Win16/],
-    ['Windows 95', /(Windows 95)|(Win95)|(Windows_95)/],
-    ['Windows 98', /(Windows 98)|(Win98)/],
-    ['Windows 2000', /(Windows NT 5.0)|(Windows 2000)/],
-    ['Windows XP', /(Windows NT 5.1)|(Windows XP)/],
-    ['Windows Server 2003', /(Windows NT 5.2)/],
-    ['Windows Vista', /(Windows NT 6.0)/],
-    ['Windows 7', /(Windows NT 6.1)/],
-    ['Windows 8', /(Windows NT 6.2)/],
-    ['Windows 8.1', /(Windows NT 6.3)/],
-    ['Windows 10', /(Windows NT 10.0)/],
-    ['Windows ME', /Windows ME/],
-    ['Windows CE', /Windows CE|WinCE|Microsoft Pocket Internet Explorer/],
-    ['Open BSD', /OpenBSD/],
-    ['Sun OS', /SunOS/],
-    ['Chrome OS', /CrOS/],
-    ['Linux', /(Linux)|(X11)/],
-    ['Mac OS', /(Mac_PowerPC)|(Macintosh)/],
-    ['QNX', /QNX/],
-    ['BeOS', /BeOS/],
-    ['OS/2', /OS\/2/],
-];
-function detect(userAgent) {
-    if (!!userAgent) {
-        return parseUserAgent(userAgent);
-    }
-    if (typeof document === 'undefined' &&
-        typeof navigator !== 'undefined' &&
-        navigator.product === 'ReactNative') {
-        return new ReactNativeInfo();
-    }
-    if (typeof navigator !== 'undefined') {
-        return parseUserAgent(navigator.userAgent);
-    }
-    return getNodeVersion();
-}
-function matchUserAgent(ua) {
-    // opted for using reduce here rather than Array#first with a regex.test call
-    // this is primarily because using the reduce we only perform the regex
-    // execution once rather than once for the test and for the exec again below
-    // probably something that needs to be benchmarked though
-    return (ua !== '' &&
-        userAgentRules.reduce(function (matched, _a) {
-            var browser = _a[0], regex = _a[1];
-            if (matched) {
-                return matched;
-            }
-            var uaMatch = regex.exec(ua);
-            return !!uaMatch && [browser, uaMatch];
-        }, false));
-}
-function browserName(ua) {
-    var data = matchUserAgent(ua);
-    return data ? data[0] : null;
-}
-function parseUserAgent(ua) {
-    var matchedRule = matchUserAgent(ua);
-    if (!matchedRule) {
-        return null;
-    }
-    var name = matchedRule[0], match = matchedRule[1];
-    if (name === 'searchbot') {
-        return new BotInfo();
-    }
-    // Do not use RegExp for split operation as some browser do not support it (See: http://blog.stevenlevithan.com/archives/cross-browser-split)
-    var versionParts = match[1] && match[1].split('.').join('_').split('_').slice(0, 3);
-    if (versionParts) {
-        if (versionParts.length < REQUIRED_VERSION_PARTS) {
-            versionParts = __spreadArray(__spreadArray([], versionParts, true), createVersionParts(REQUIRED_VERSION_PARTS - versionParts.length), true);
-        }
-    }
-    else {
-        versionParts = [];
-    }
-    var version = versionParts.join('.');
-    var os = detectOS(ua);
-    var searchBotMatch = SEARCHBOT_OS_REGEX.exec(ua);
-    if (searchBotMatch && searchBotMatch[1]) {
-        return new SearchBotDeviceInfo(name, version, os, searchBotMatch[1]);
-    }
-    return new BrowserInfo(name, version, os);
-}
-function detectOS(ua) {
-    for (var ii = 0, count = operatingSystemRules.length; ii < count; ii++) {
-        var _a = operatingSystemRules[ii], os = _a[0], regex = _a[1];
-        var match = regex.exec(ua);
-        if (match) {
-            return os;
-        }
-    }
-    return null;
-}
-function getNodeVersion() {
-    var isNode = typeof process !== 'undefined' && process.version;
-    return isNode ? new NodeInfo(process.version.slice(1)) : null;
-}
-function createVersionParts(count) {
-    var output = [];
-    for (var ii = 0; ii < count; ii++) {
-        output.push('0');
-    }
-    return output;
-}
-
-
-/***/ }),
-
-/***/ "./node_modules/process/browser.js":
-/*!*****************************************!*\
-  !*** ./node_modules/process/browser.js ***!
-  \*****************************************/
-/***/ ((module) => {
-
-// shim for using process in browser
-var process = module.exports = {};
-
-// cached from whatever global is present so that test runners that stub it
-// don't break things.  But we need to wrap it in a try catch in case it is
-// wrapped in strict mode code which doesn't define any globals.  It's inside a
-// function because try/catches deoptimize in certain engines.
-
-var cachedSetTimeout;
-var cachedClearTimeout;
-
-function defaultSetTimout() {
-    throw new Error('setTimeout has not been defined');
-}
-function defaultClearTimeout () {
-    throw new Error('clearTimeout has not been defined');
-}
-(function () {
-    try {
-        if (typeof setTimeout === 'function') {
-            cachedSetTimeout = setTimeout;
-        } else {
-            cachedSetTimeout = defaultSetTimout;
-        }
-    } catch (e) {
-        cachedSetTimeout = defaultSetTimout;
-    }
-    try {
-        if (typeof clearTimeout === 'function') {
-            cachedClearTimeout = clearTimeout;
-        } else {
-            cachedClearTimeout = defaultClearTimeout;
-        }
-    } catch (e) {
-        cachedClearTimeout = defaultClearTimeout;
-    }
-} ())
-function runTimeout(fun) {
-    if (cachedSetTimeout === setTimeout) {
-        //normal enviroments in sane situations
-        return setTimeout(fun, 0);
-    }
-    // if setTimeout wasn't available but was latter defined
-    if ((cachedSetTimeout === defaultSetTimout || !cachedSetTimeout) && setTimeout) {
-        cachedSetTimeout = setTimeout;
-        return setTimeout(fun, 0);
-    }
-    try {
-        // when when somebody has screwed with setTimeout but no I.E. maddness
-        return cachedSetTimeout(fun, 0);
-    } catch(e){
-        try {
-            // When we are in I.E. but the script has been evaled so I.E. doesn't trust the global object when called normally
-            return cachedSetTimeout.call(null, fun, 0);
-        } catch(e){
-            // same as above but when it's a version of I.E. that must have the global object for 'this', hopfully our context correct otherwise it will throw a global error
-            return cachedSetTimeout.call(this, fun, 0);
-        }
-    }
-
-
-}
-function runClearTimeout(marker) {
-    if (cachedClearTimeout === clearTimeout) {
-        //normal enviroments in sane situations
-        return clearTimeout(marker);
-    }
-    // if clearTimeout wasn't available but was latter defined
-    if ((cachedClearTimeout === defaultClearTimeout || !cachedClearTimeout) && clearTimeout) {
-        cachedClearTimeout = clearTimeout;
-        return clearTimeout(marker);
-    }
-    try {
-        // when when somebody has screwed with setTimeout but no I.E. maddness
-        return cachedClearTimeout(marker);
-    } catch (e){
-        try {
-            // When we are in I.E. but the script has been evaled so I.E. doesn't  trust the global object when called normally
-            return cachedClearTimeout.call(null, marker);
-        } catch (e){
-            // same as above but when it's a version of I.E. that must have the global object for 'this', hopfully our context correct otherwise it will throw a global error.
-            // Some versions of I.E. have different rules for clearTimeout vs setTimeout
-            return cachedClearTimeout.call(this, marker);
-        }
-    }
-
-
-
-}
-var queue = [];
-var draining = false;
-var currentQueue;
-var queueIndex = -1;
-
-function cleanUpNextTick() {
-    if (!draining || !currentQueue) {
-        return;
-    }
-    draining = false;
-    if (currentQueue.length) {
-        queue = currentQueue.concat(queue);
-    } else {
-        queueIndex = -1;
-    }
-    if (queue.length) {
-        drainQueue();
-    }
-}
-
-function drainQueue() {
-    if (draining) {
-        return;
-    }
-    var timeout = runTimeout(cleanUpNextTick);
-    draining = true;
-
-    var len = queue.length;
-    while(len) {
-        currentQueue = queue;
-        queue = [];
-        while (++queueIndex < len) {
-            if (currentQueue) {
-                currentQueue[queueIndex].run();
-            }
-        }
-        queueIndex = -1;
-        len = queue.length;
-    }
-    currentQueue = null;
-    draining = false;
-    runClearTimeout(timeout);
-}
-
-process.nextTick = function (fun) {
-    var args = new Array(arguments.length - 1);
-    if (arguments.length > 1) {
-        for (var i = 1; i < arguments.length; i++) {
-            args[i - 1] = arguments[i];
-        }
-    }
-    queue.push(new Item(fun, args));
-    if (queue.length === 1 && !draining) {
-        runTimeout(drainQueue);
-    }
-};
-
-// v8 likes predictible objects
-function Item(fun, array) {
-    this.fun = fun;
-    this.array = array;
-}
-Item.prototype.run = function () {
-    this.fun.apply(null, this.array);
-};
-process.title = 'browser';
-process.browser = true;
-process.env = {};
-process.argv = [];
-process.version = ''; // empty string to avoid regexp issues
-process.versions = {};
-
-function noop() {}
-
-process.on = noop;
-process.addListener = noop;
-process.once = noop;
-process.off = noop;
-process.removeListener = noop;
-process.removeAllListeners = noop;
-process.emit = noop;
-process.prependListener = noop;
-process.prependOnceListener = noop;
-
-process.listeners = function (name) { return [] }
-
-process.binding = function (name) {
-    throw new Error('process.binding is not supported');
-};
-
-process.cwd = function () { return '/' };
-process.chdir = function (dir) {
-    throw new Error('process.chdir is not supported');
-};
-process.umask = function() { return 0; };
-
-
-/***/ }),
-
-/***/ "./src/util/checkBrowser.ts":
-/*!**********************************!*\
-  !*** ./src/util/checkBrowser.ts ***!
-  \**********************************/
-/***/ ((__unused_webpack_module, __webpack_exports__, __webpack_require__) => {
-
-"use strict";
-__webpack_require__.r(__webpack_exports__);
-/* harmony export */ __webpack_require__.d(__webpack_exports__, {
-/* harmony export */   checkBrowser: () => (/* binding */ checkBrowser)
-/* harmony export */ });
-/* harmony import */ var detect_browser__WEBPACK_IMPORTED_MODULE_0__ = __webpack_require__(/*! detect-browser */ "./node_modules/detect-browser/es/index.js");
-
-const checkBrowser = () => {
-    const udaIdentifiedBrowser = (0,detect_browser__WEBPACK_IMPORTED_MODULE_0__.detect)();
-    let enableUDAPlugin = false;
-    let udaBrowserVar;
-    switch (udaIdentifiedBrowser && udaIdentifiedBrowser.name) {
-        case 'edge-chromium':
-        case 'edge':
-        case 'edge-ios':
-        case 'chrome':
-            enableUDAPlugin = true;
-            udaBrowserVar = chrome;
-            break;
-        default:
-            if (typeof browser !== "undefined") {
-                udaBrowserVar = browser;
-            }
-            break;
-    }
-    return { enableUDAPlugin: enableUDAPlugin, udaBrowserVar: udaBrowserVar, udaIdentifiedBrowser: udaIdentifiedBrowser };
-};
-
-
-/***/ }),
-
-/***/ "./src/util/checkScreenSize.ts":
-/*!*************************************!*\
-  !*** ./src/util/checkScreenSize.ts ***!
-  \*************************************/
-/***/ ((__unused_webpack_module, __webpack_exports__, __webpack_require__) => {
-
-"use strict";
-__webpack_require__.r(__webpack_exports__);
-/* harmony export */ __webpack_require__.d(__webpack_exports__, {
-/* harmony export */   checkScreenSize: () => (/* binding */ checkScreenSize)
-/* harmony export */ });
-/* harmony import */ var _getScreenSize__WEBPACK_IMPORTED_MODULE_0__ = __webpack_require__(/*! ./getScreenSize */ "./src/util/getScreenSize.ts");
-
-const checkScreenSize = () => {
-    const screenSize = (0,_getScreenSize__WEBPACK_IMPORTED_MODULE_0__.getScreenSize)();
-    let enablePluginForScreen = true;
-    let showScreenAlert = false;
-    if (screenSize.resolution.height < 768) {
-        enablePluginForScreen = false;
-    }
-    else if (screenSize.resolution.height < 1080) {
-        showScreenAlert = true;
-    }
-    if (screenSize.resolution.width < 1366) {
-        enablePluginForScreen = false;
-    }
-    else if (screenSize.resolution.width < 1920) {
-        showScreenAlert = true;
-    }
-    return { enablePluginForScreen, showScreenAlert };
-};
-
-
-/***/ }),
-
-/***/ "./src/util/getScreenSize.ts":
-/*!***********************************!*\
-  !*** ./src/util/getScreenSize.ts ***!
-  \***********************************/
-/***/ ((__unused_webpack_module, __webpack_exports__, __webpack_require__) => {
-
-"use strict";
-__webpack_require__.r(__webpack_exports__);
-/* harmony export */ __webpack_require__.d(__webpack_exports__, {
-/* harmony export */   getScreenSize: () => (/* binding */ getScreenSize)
-/* harmony export */ });
-/**
- * To get screen/window size
- * @returns object
- */
-const getScreenSize = () => {
-    let page = { height: 0, width: 0 };
-    let screen = { height: 0, width: 0 };
-    let body = document.body, html = document.documentElement;
-    const docEl = document.documentElement;
-    const scrollTop = window.pageYOffset || docEl.scrollTop || body.scrollTop;
-    const scrollLeft = window.pageXOffset || docEl.scrollLeft || body.scrollLeft;
-    let resolution = { height: 0, width: 0 };
-    page.height = Math.max(body.scrollHeight, body.offsetHeight, html.clientHeight, html.scrollHeight, html.offsetHeight);
-    page.width = Math.max(body.scrollWidth, body.offsetWidth, html.clientWidth, html.scrollWidth, html.offsetWidth);
-    if (window.innerWidth !== undefined) {
-        screen.width = window.innerWidth * 0.75;
-        screen.height = window.innerHeight;
-    }
-    else {
-        const D = document.documentElement;
-        screen.width = D.clientWidth;
-        screen.height = D.clientHeight * 0.75;
-    }
-    resolution.height = window.screen.height;
-    resolution.width = window.screen.width;
-    const windowProperties = {
-        page: page,
-        screen: screen,
-        scrollInfo: { scrollTop: scrollTop, scrollLeft: scrollLeft },
-        resolution,
-    };
-    return windowProperties;
-};
-
-
-/***/ })
-
-/******/ 	});
-/************************************************************************/
-/******/ 	// The module cache
-/******/ 	var __webpack_module_cache__ = {};
-/******/ 	
-/******/ 	// The require function
-/******/ 	function __webpack_require__(moduleId) {
-/******/ 		// Check if module is in cache
-/******/ 		var cachedModule = __webpack_module_cache__[moduleId];
-/******/ 		if (cachedModule !== undefined) {
-/******/ 			return cachedModule.exports;
-/******/ 		}
-/******/ 		// Create a new module (and put it into the cache)
-/******/ 		var module = __webpack_module_cache__[moduleId] = {
-/******/ 			// no module.id needed
-/******/ 			// no module.loaded needed
-/******/ 			exports: {}
-/******/ 		};
-/******/ 	
-/******/ 		// Execute the module function
-/******/ 		__webpack_modules__[moduleId](module, module.exports, __webpack_require__);
-/******/ 	
-/******/ 		// Return the exports of the module
-/******/ 		return module.exports;
-/******/ 	}
-/******/ 	
-/************************************************************************/
-/******/ 	/* webpack/runtime/define property getters */
-/******/ 	(() => {
-/******/ 		// define getter functions for harmony exports
-/******/ 		__webpack_require__.d = (exports, definition) => {
-/******/ 			for(var key in definition) {
-/******/ 				if(__webpack_require__.o(definition, key) && !__webpack_require__.o(exports, key)) {
-/******/ 					Object.defineProperty(exports, key, { enumerable: true, get: definition[key] });
-/******/ 				}
-/******/ 			}
-/******/ 		};
-/******/ 	})();
-/******/ 	
-/******/ 	/* webpack/runtime/hasOwnProperty shorthand */
-/******/ 	(() => {
-/******/ 		__webpack_require__.o = (obj, prop) => (Object.prototype.hasOwnProperty.call(obj, prop))
-/******/ 	})();
-/******/ 	
-/******/ 	/* webpack/runtime/make namespace object */
-/******/ 	(() => {
-/******/ 		// define __esModule on exports
-/******/ 		__webpack_require__.r = (exports) => {
-/******/ 			if(typeof Symbol !== 'undefined' && Symbol.toStringTag) {
-/******/ 				Object.defineProperty(exports, Symbol.toStringTag, { value: 'Module' });
-/******/ 			}
-/******/ 			Object.defineProperty(exports, '__esModule', { value: true });
-/******/ 		};
-/******/ 	})();
-/******/ 	
-/************************************************************************/
-var __webpack_exports__ = {};
-// This entry need to be wrapped in an IIFE because it need to be in strict mode.
-(() => {
-"use strict";
-/*!*****************************!*\
-  !*** ./src/ExtensionSDK.js ***!
-  \*****************************/
-__webpack_require__.r(__webpack_exports__);
-/* harmony import */ var _util_checkBrowser__WEBPACK_IMPORTED_MODULE_0__ = __webpack_require__(/*! ./util/checkBrowser */ "./src/util/checkBrowser.ts");
-/* harmony import */ var _util_checkScreenSize__WEBPACK_IMPORTED_MODULE_1__ = __webpack_require__(/*! ./util/checkScreenSize */ "./src/util/checkScreenSize.ts");
-
-
-let {
-  enableUDAPlugin,
-  udaBrowserVar,
-  udaIdentifiedBrowser
-} = (0,_util_checkBrowser__WEBPACK_IMPORTED_MODULE_0__.checkBrowser)();
-const {
-  enablePluginForScreen,
-  showScreenAlert
-} = (0,_util_checkScreenSize__WEBPACK_IMPORTED_MODULE_1__.checkScreenSize)();
-if (enableUDAPlugin === false) {
-  console.log('Plugin disabled for browser: ' + udaIdentifiedBrowser.name);
-} else if (enablePluginForScreen === false) {
-  console.log('Plugin disabled due to lower resolution');
-} else {
-  var _udaBrowserVar$runtim;
-  console.log('Browser Enabled');
-  let s1 = document.createElement('script');
-  let scriptPath = udaBrowserVar === null || udaBrowserVar === void 0 || (_udaBrowserVar$runtim = udaBrowserVar.runtime) === null || _udaBrowserVar$runtim === void 0 ? void 0 : _udaBrowserVar$runtim.getURL("assets/UDASdk.js");
-  s1.src = scriptPath;
-  s1.onload = function () {};
-  (document.body || document.documentElement).appendChild(s1);
-  document.addEventListener("RequestUDASessionData", function (data) {
-    udaBrowserVar.runtime.sendMessage({
-      action: data.detail.data,
-      data: data.detail.data
-    });
-  });
-  document.addEventListener("UDADebugSetEvent", function (data) {
-    udaBrowserVar.runtime.sendMessage({
-      action: data.detail.data.action,
-      data: data.detail.data.value
-    });
-  });
-  document.addEventListener("UDAGetNewToken", function (data) {
-    udaBrowserVar.runtime.sendMessage({
-      action: data.detail.data,
-      data: data.detail.data
-    });
-  });
-
-  /**
-   * create keycloak storage to browserVar
-   */
-  document.addEventListener("CreateUDASessionData", function (data) {
-    udaBrowserVar.runtime.sendMessage({
-      action: data.detail.action,
-      data: data.detail.data
-    });
-  });
-  udaBrowserVar.runtime.onMessage.addListener(function (request) {
-    if (request.action === "UDAUserSessionData") {
-      document.dispatchEvent(new CustomEvent("UDAUserSessionData", {
-        detail: {
-          data: request.data
-        },
-        bubbles: false,
-        cancelable: false
-      }));
-    } else if (request.action === "UDAAuthenticatedUserSessionData") {
-      document.dispatchEvent(new CustomEvent("UDAAuthenticatedUserSessionData", {
-        detail: {
-          data: request.data
-        },
-        bubbles: false,
-        cancelable: false
-      }));
-    } else if (request.action === "UDAAlertMessageData") {
-      document.dispatchEvent(new CustomEvent("UDAAlertMessageData", {
-        detail: {
-          data: request.data
-        },
-        bubbles: false,
-        cancelable: false
-      }));
-    }
-  });
-}
-})();
-
-UdanLibrary = __webpack_exports__;
-/******/ })()
-;
-//# sourceMappingURL=UDAPluginSDK.js.map
-=======
-var UdanLibrary;(()=>{var e={6512:e=>{var t,n,i=e.exports={};function o(){throw new Error("setTimeout has not been defined")}function r(){throw new Error("clearTimeout has not been defined")}function s(e){if(t===setTimeout)return setTimeout(e,0);if((t===o||!t)&&setTimeout)return t=setTimeout,setTimeout(e,0);try{return t(e,0)}catch(n){try{return t.call(null,e,0)}catch(n){return t.call(this,e,0)}}}!function(){try{t="function"==typeof setTimeout?setTimeout:o}catch(e){t=o}try{n="function"==typeof clearTimeout?clearTimeout:r}catch(e){n=r}}();var a,d=[],c=!1,l=-1;function u(){c&&a&&(c=!1,a.length?d=a.concat(d):l=-1,d.length&&h())}function h(){if(!c){var e=s(u);c=!0;for(var t=d.length;t;){for(a=d,d=[];++l<t;)a&&a[l].run();l=-1,t=d.length}a=null,c=!1,function(e){if(n===clearTimeout)return clearTimeout(e);if((n===r||!n)&&clearTimeout)return n=clearTimeout,clearTimeout(e);try{return n(e)}catch(t){try{return n.call(null,e)}catch(t){return n.call(this,e)}}}(e)}}function f(e,t){this.fun=e,this.array=t}function w(){}i.nextTick=function(e){var t=new Array(arguments.length-1);if(arguments.length>1)for(var n=1;n<arguments.length;n++)t[n-1]=arguments[n];d.push(new f(e,t)),1!==d.length||c||s(h)},f.prototype.run=function(){this.fun.apply(null,this.array)},i.title="browser",i.browser=!0,i.env={},i.argv=[],i.version="",i.versions={},i.on=w,i.addListener=w,i.once=w,i.off=w,i.removeListener=w,i.removeAllListeners=w,i.emit=w,i.prependListener=w,i.prependOnceListener=w,i.listeners=function(e){return[]},i.binding=function(e){throw new Error("process.binding is not supported")},i.cwd=function(){return"/"},i.chdir=function(e){throw new Error("process.chdir is not supported")},i.umask=function(){return 0}}},t={};function n(i){var o=t[i];if(void 0!==o)return o.exports;var r=t[i]={exports:{}};return e[i](r,r.exports,n),r.exports}n.r=e=>{"undefined"!=typeof Symbol&&Symbol.toStringTag&&Object.defineProperty(e,Symbol.toStringTag,{value:"Module"}),Object.defineProperty(e,"__esModule",{value:!0})};var i={};(()=>{"use strict";n.r(i);var e=n(6512),t=function(e,t,n){if(n||2===arguments.length)for(var i,o=0,r=t.length;o<r;o++)!i&&o in t||(i||(i=Array.prototype.slice.call(t,0,o)),i[o]=t[o]);return e.concat(i||Array.prototype.slice.call(t))},o=function(e,t,n){this.name=e,this.version=t,this.os=n,this.type="browser"},r=function(t){this.version=t,this.type="node",this.name="node",this.os=e.platform},s=function(e,t,n,i){this.name=e,this.version=t,this.os=n,this.bot=i,this.type="bot-device"},a=function(){this.type="bot",this.bot=!0,this.name="bot",this.version=null,this.os=null},d=function(){this.type="react-native",this.name="react-native",this.version=null,this.os=null},c=/(nuhk|curl|Googlebot|Yammybot|Openbot|Slurp|MSNBot|Ask\ Jeeves\/Teoma|ia_archiver)/,l=3,u=[["aol",/AOLShield\/([0-9\._]+)/],["edge",/Edge\/([0-9\._]+)/],["edge-ios",/EdgiOS\/([0-9\._]+)/],["yandexbrowser",/YaBrowser\/([0-9\._]+)/],["kakaotalk",/KAKAOTALK\s([0-9\.]+)/],["samsung",/SamsungBrowser\/([0-9\.]+)/],["silk",/\bSilk\/([0-9._-]+)\b/],["miui",/MiuiBrowser\/([0-9\.]+)$/],["beaker",/BeakerBrowser\/([0-9\.]+)/],["edge-chromium",/EdgA?\/([0-9\.]+)/],["chromium-webview",/(?!Chrom.*OPR)wv\).*Chrom(?:e|ium)\/([0-9\.]+)(:?\s|$)/],["chrome",/(?!Chrom.*OPR)Chrom(?:e|ium)\/([0-9\.]+)(:?\s|$)/],["phantomjs",/PhantomJS\/([0-9\.]+)(:?\s|$)/],["crios",/CriOS\/([0-9\.]+)(:?\s|$)/],["firefox",/Firefox\/([0-9\.]+)(?:\s|$)/],["fxios",/FxiOS\/([0-9\.]+)/],["opera-mini",/Opera Mini.*Version\/([0-9\.]+)/],["opera",/Opera\/([0-9\.]+)(?:\s|$)/],["opera",/OPR\/([0-9\.]+)(:?\s|$)/],["pie",/^Microsoft Pocket Internet Explorer\/(\d+\.\d+)$/],["pie",/^Mozilla\/\d\.\d+\s\(compatible;\s(?:MSP?IE|MSInternet Explorer) (\d+\.\d+);.*Windows CE.*\)$/],["netfront",/^Mozilla\/\d\.\d+.*NetFront\/(\d.\d)/],["ie",/Trident\/7\.0.*rv\:([0-9\.]+).*\).*Gecko$/],["ie",/MSIE\s([0-9\.]+);.*Trident\/[4-7].0/],["ie",/MSIE\s(7\.0)/],["bb10",/BB10;\sTouch.*Version\/([0-9\.]+)/],["android",/Android\s([0-9\.]+)/],["ios",/Version\/([0-9\._]+).*Mobile.*Safari.*/],["safari",/Version\/([0-9\._]+).*Safari/],["facebook",/FB[AS]V\/([0-9\.]+)/],["instagram",/Instagram\s([0-9\.]+)/],["ios-webview",/AppleWebKit\/([0-9\.]+).*Mobile/],["ios-webview",/AppleWebKit\/([0-9\.]+).*Gecko\)$/],["curl",/^curl\/([0-9\.]+)$/],["searchbot",/alexa|bot|crawl(er|ing)|facebookexternalhit|feedburner|google web preview|nagios|postrank|pingdom|slurp|spider|yahoo!|yandex/]],h=[["iOS",/iP(hone|od|ad)/],["Android OS",/Android/],["BlackBerry OS",/BlackBerry|BB10/],["Windows Mobile",/IEMobile/],["Amazon OS",/Kindle/],["Windows 3.11",/Win16/],["Windows 95",/(Windows 95)|(Win95)|(Windows_95)/],["Windows 98",/(Windows 98)|(Win98)/],["Windows 2000",/(Windows NT 5.0)|(Windows 2000)/],["Windows XP",/(Windows NT 5.1)|(Windows XP)/],["Windows Server 2003",/(Windows NT 5.2)/],["Windows Vista",/(Windows NT 6.0)/],["Windows 7",/(Windows NT 6.1)/],["Windows 8",/(Windows NT 6.2)/],["Windows 8.1",/(Windows NT 6.3)/],["Windows 10",/(Windows NT 10.0)/],["Windows ME",/Windows ME/],["Windows CE",/Windows CE|WinCE|Microsoft Pocket Internet Explorer/],["Open BSD",/OpenBSD/],["Sun OS",/SunOS/],["Chrome OS",/CrOS/],["Linux",/(Linux)|(X11)/],["Mac OS",/(Mac_PowerPC)|(Macintosh)/],["QNX",/QNX/],["BeOS",/BeOS/],["OS/2",/OS\/2/]];function f(t){return t?m(t):"undefined"==typeof document&&"undefined"!=typeof navigator&&"ReactNative"===navigator.product?new d:"undefined"!=typeof navigator?m(navigator.userAgent):void 0!==e&&e.version?new r(e.version.slice(1)):null}function w(e){return""!==e&&u.reduce((function(t,n){var i=n[0],o=n[1];if(t)return t;var r=o.exec(e);return!!r&&[i,r]}),!1)}function m(e){var n=w(e);if(!n)return null;var i=n[0],r=n[1];if("searchbot"===i)return new a;var d=r[1]&&r[1].split(".").join("_").split("_").slice(0,3);d?d.length<l&&(d=t(t([],d,!0),function(e){for(var t=[],n=0;n<e;n++)t.push("0");return t}(l-d.length),!0)):d=[];var u=d.join("."),f=function(e){for(var t=0,n=h.length;t<n;t++){var i=h[t],o=i[0];if(i[1].exec(e))return o}return null}(e),m=c.exec(e);return m&&m[1]?new s(i,u,f,m[1]):new o(i,u,f)}let{enableUDAPlugin:p,udaBrowserVar:g,udaIdentifiedBrowser:v}=(()=>{const e=f();let t,n=!1;switch(e&&e.name){case"edge-chromium":case"edge":case"edge-ios":case"chrome":n=!0,t=chrome;break;default:"undefined"!=typeof browser&&(t=browser)}return{enableUDAPlugin:n,udaBrowserVar:t,udaIdentifiedBrowser:e}})();const{enablePluginForScreen:b,showScreenAlert:S}=(()=>{const e=(()=>{let e={height:0,width:0},t={height:0,width:0},n=document.body,i=document.documentElement;const o=document.documentElement,r=window.pageYOffset||o.scrollTop||n.scrollTop,s=window.pageXOffset||o.scrollLeft||n.scrollLeft;let a={height:0,width:0};if(e.height=Math.max(n.scrollHeight,n.offsetHeight,i.clientHeight,i.scrollHeight,i.offsetHeight),e.width=Math.max(n.scrollWidth,n.offsetWidth,i.clientWidth,i.scrollWidth,i.offsetWidth),void 0!==window.innerWidth)t.width=.75*window.innerWidth,t.height=window.innerHeight;else{const e=document.documentElement;t.width=e.clientWidth,t.height=.75*e.clientHeight}return a.height=window.screen.height,a.width=window.screen.width,{page:e,screen:t,scrollInfo:{scrollTop:r,scrollLeft:s},resolution:a}})();let t=!0,n=!1;return e.resolution.height<768?t=!1:e.resolution.height<1080&&(n=!0),e.resolution.width<1366?t=!1:e.resolution.width<1920&&(n=!0),{enablePluginForScreen:t,showScreenAlert:n}})();if(!1===p);else if(!1===b);else{var W;let e=document.createElement("script"),t=null==g||null===(W=g.runtime)||void 0===W?void 0:W.getURL("assets/UDASdk.js");e.src=t,e.onload=function(){},(document.body||document.documentElement).appendChild(e),document.addEventListener("RequestUDASessionData",(function(e){g.runtime.sendMessage({action:e.detail.data,data:e.detail.data})})),document.addEventListener("UDADebugSetEvent",(function(e){g.runtime.sendMessage({action:e.detail.data.action,data:e.detail.data.value})})),document.addEventListener("UDAGetNewToken",(function(e){g.runtime.sendMessage({action:e.detail.data,data:e.detail.data})})),document.addEventListener("CreateUDASessionData",(function(e){g.runtime.sendMessage({action:e.detail.action,data:e.detail.data})})),g.runtime.onMessage.addListener((function(e){"UDAUserSessionData"===e.action?document.dispatchEvent(new CustomEvent("UDAUserSessionData",{detail:{data:e.data},bubbles:!1,cancelable:!1})):"UDAAuthenticatedUserSessionData"===e.action?document.dispatchEvent(new CustomEvent("UDAAuthenticatedUserSessionData",{detail:{data:e.data},bubbles:!1,cancelable:!1})):"UDAAlertMessageData"===e.action&&document.dispatchEvent(new CustomEvent("UDAAlertMessageData",{detail:{data:e.data},bubbles:!1,cancelable:!1}))}))}})(),UdanLibrary=i})();
->>>>>>> 7eb5fdb8
+var UdanLibrary;(()=>{var e={6512:e=>{var t,n,i=e.exports={};function o(){throw new Error("setTimeout has not been defined")}function r(){throw new Error("clearTimeout has not been defined")}function s(e){if(t===setTimeout)return setTimeout(e,0);if((t===o||!t)&&setTimeout)return t=setTimeout,setTimeout(e,0);try{return t(e,0)}catch(n){try{return t.call(null,e,0)}catch(n){return t.call(this,e,0)}}}!function(){try{t="function"==typeof setTimeout?setTimeout:o}catch(e){t=o}try{n="function"==typeof clearTimeout?clearTimeout:r}catch(e){n=r}}();var a,d=[],c=!1,l=-1;function u(){c&&a&&(c=!1,a.length?d=a.concat(d):l=-1,d.length&&h())}function h(){if(!c){var e=s(u);c=!0;for(var t=d.length;t;){for(a=d,d=[];++l<t;)a&&a[l].run();l=-1,t=d.length}a=null,c=!1,function(e){if(n===clearTimeout)return clearTimeout(e);if((n===r||!n)&&clearTimeout)return n=clearTimeout,clearTimeout(e);try{return n(e)}catch(t){try{return n.call(null,e)}catch(t){return n.call(this,e)}}}(e)}}function f(e,t){this.fun=e,this.array=t}function w(){}i.nextTick=function(e){var t=new Array(arguments.length-1);if(arguments.length>1)for(var n=1;n<arguments.length;n++)t[n-1]=arguments[n];d.push(new f(e,t)),1!==d.length||c||s(h)},f.prototype.run=function(){this.fun.apply(null,this.array)},i.title="browser",i.browser=!0,i.env={},i.argv=[],i.version="",i.versions={},i.on=w,i.addListener=w,i.once=w,i.off=w,i.removeListener=w,i.removeAllListeners=w,i.emit=w,i.prependListener=w,i.prependOnceListener=w,i.listeners=function(e){return[]},i.binding=function(e){throw new Error("process.binding is not supported")},i.cwd=function(){return"/"},i.chdir=function(e){throw new Error("process.chdir is not supported")},i.umask=function(){return 0}}},t={};function n(i){var o=t[i];if(void 0!==o)return o.exports;var r=t[i]={exports:{}};return e[i](r,r.exports,n),r.exports}n.r=e=>{"undefined"!=typeof Symbol&&Symbol.toStringTag&&Object.defineProperty(e,Symbol.toStringTag,{value:"Module"}),Object.defineProperty(e,"__esModule",{value:!0})};var i={};(()=>{"use strict";n.r(i);var e=n(6512),t=function(e,t,n){if(n||2===arguments.length)for(var i,o=0,r=t.length;o<r;o++)!i&&o in t||(i||(i=Array.prototype.slice.call(t,0,o)),i[o]=t[o]);return e.concat(i||Array.prototype.slice.call(t))},o=function(e,t,n){this.name=e,this.version=t,this.os=n,this.type="browser"},r=function(t){this.version=t,this.type="node",this.name="node",this.os=e.platform},s=function(e,t,n,i){this.name=e,this.version=t,this.os=n,this.bot=i,this.type="bot-device"},a=function(){this.type="bot",this.bot=!0,this.name="bot",this.version=null,this.os=null},d=function(){this.type="react-native",this.name="react-native",this.version=null,this.os=null},c=/(nuhk|curl|Googlebot|Yammybot|Openbot|Slurp|MSNBot|Ask\ Jeeves\/Teoma|ia_archiver)/,l=3,u=[["aol",/AOLShield\/([0-9\._]+)/],["edge",/Edge\/([0-9\._]+)/],["edge-ios",/EdgiOS\/([0-9\._]+)/],["yandexbrowser",/YaBrowser\/([0-9\._]+)/],["kakaotalk",/KAKAOTALK\s([0-9\.]+)/],["samsung",/SamsungBrowser\/([0-9\.]+)/],["silk",/\bSilk\/([0-9._-]+)\b/],["miui",/MiuiBrowser\/([0-9\.]+)$/],["beaker",/BeakerBrowser\/([0-9\.]+)/],["edge-chromium",/EdgA?\/([0-9\.]+)/],["chromium-webview",/(?!Chrom.*OPR)wv\).*Chrom(?:e|ium)\/([0-9\.]+)(:?\s|$)/],["chrome",/(?!Chrom.*OPR)Chrom(?:e|ium)\/([0-9\.]+)(:?\s|$)/],["phantomjs",/PhantomJS\/([0-9\.]+)(:?\s|$)/],["crios",/CriOS\/([0-9\.]+)(:?\s|$)/],["firefox",/Firefox\/([0-9\.]+)(?:\s|$)/],["fxios",/FxiOS\/([0-9\.]+)/],["opera-mini",/Opera Mini.*Version\/([0-9\.]+)/],["opera",/Opera\/([0-9\.]+)(?:\s|$)/],["opera",/OPR\/([0-9\.]+)(:?\s|$)/],["pie",/^Microsoft Pocket Internet Explorer\/(\d+\.\d+)$/],["pie",/^Mozilla\/\d\.\d+\s\(compatible;\s(?:MSP?IE|MSInternet Explorer) (\d+\.\d+);.*Windows CE.*\)$/],["netfront",/^Mozilla\/\d\.\d+.*NetFront\/(\d.\d)/],["ie",/Trident\/7\.0.*rv\:([0-9\.]+).*\).*Gecko$/],["ie",/MSIE\s([0-9\.]+);.*Trident\/[4-7].0/],["ie",/MSIE\s(7\.0)/],["bb10",/BB10;\sTouch.*Version\/([0-9\.]+)/],["android",/Android\s([0-9\.]+)/],["ios",/Version\/([0-9\._]+).*Mobile.*Safari.*/],["safari",/Version\/([0-9\._]+).*Safari/],["facebook",/FB[AS]V\/([0-9\.]+)/],["instagram",/Instagram\s([0-9\.]+)/],["ios-webview",/AppleWebKit\/([0-9\.]+).*Mobile/],["ios-webview",/AppleWebKit\/([0-9\.]+).*Gecko\)$/],["curl",/^curl\/([0-9\.]+)$/],["searchbot",/alexa|bot|crawl(er|ing)|facebookexternalhit|feedburner|google web preview|nagios|postrank|pingdom|slurp|spider|yahoo!|yandex/]],h=[["iOS",/iP(hone|od|ad)/],["Android OS",/Android/],["BlackBerry OS",/BlackBerry|BB10/],["Windows Mobile",/IEMobile/],["Amazon OS",/Kindle/],["Windows 3.11",/Win16/],["Windows 95",/(Windows 95)|(Win95)|(Windows_95)/],["Windows 98",/(Windows 98)|(Win98)/],["Windows 2000",/(Windows NT 5.0)|(Windows 2000)/],["Windows XP",/(Windows NT 5.1)|(Windows XP)/],["Windows Server 2003",/(Windows NT 5.2)/],["Windows Vista",/(Windows NT 6.0)/],["Windows 7",/(Windows NT 6.1)/],["Windows 8",/(Windows NT 6.2)/],["Windows 8.1",/(Windows NT 6.3)/],["Windows 10",/(Windows NT 10.0)/],["Windows ME",/Windows ME/],["Windows CE",/Windows CE|WinCE|Microsoft Pocket Internet Explorer/],["Open BSD",/OpenBSD/],["Sun OS",/SunOS/],["Chrome OS",/CrOS/],["Linux",/(Linux)|(X11)/],["Mac OS",/(Mac_PowerPC)|(Macintosh)/],["QNX",/QNX/],["BeOS",/BeOS/],["OS/2",/OS\/2/]];function f(t){return t?m(t):"undefined"==typeof document&&"undefined"!=typeof navigator&&"ReactNative"===navigator.product?new d:"undefined"!=typeof navigator?m(navigator.userAgent):void 0!==e&&e.version?new r(e.version.slice(1)):null}function w(e){return""!==e&&u.reduce((function(t,n){var i=n[0],o=n[1];if(t)return t;var r=o.exec(e);return!!r&&[i,r]}),!1)}function m(e){var n=w(e);if(!n)return null;var i=n[0],r=n[1];if("searchbot"===i)return new a;var d=r[1]&&r[1].split(".").join("_").split("_").slice(0,3);d?d.length<l&&(d=t(t([],d,!0),function(e){for(var t=[],n=0;n<e;n++)t.push("0");return t}(l-d.length),!0)):d=[];var u=d.join("."),f=function(e){for(var t=0,n=h.length;t<n;t++){var i=h[t],o=i[0];if(i[1].exec(e))return o}return null}(e),m=c.exec(e);return m&&m[1]?new s(i,u,f,m[1]):new o(i,u,f)}let{enableUDAPlugin:p,udaBrowserVar:g,udaIdentifiedBrowser:v}=(()=>{const e=f();let t,n=!1;switch(e&&e.name){case"edge-chromium":case"edge":case"edge-ios":case"chrome":n=!0,t=chrome;break;default:"undefined"!=typeof browser&&(t=browser)}return{enableUDAPlugin:n,udaBrowserVar:t,udaIdentifiedBrowser:e}})();const{enablePluginForScreen:b,showScreenAlert:S}=(()=>{const e=(()=>{let e={height:0,width:0},t={height:0,width:0},n=document.body,i=document.documentElement;const o=document.documentElement,r=window.pageYOffset||o.scrollTop||n.scrollTop,s=window.pageXOffset||o.scrollLeft||n.scrollLeft;let a={height:0,width:0};if(e.height=Math.max(n.scrollHeight,n.offsetHeight,i.clientHeight,i.scrollHeight,i.offsetHeight),e.width=Math.max(n.scrollWidth,n.offsetWidth,i.clientWidth,i.scrollWidth,i.offsetWidth),void 0!==window.innerWidth)t.width=.75*window.innerWidth,t.height=window.innerHeight;else{const e=document.documentElement;t.width=e.clientWidth,t.height=.75*e.clientHeight}return a.height=window.screen.height,a.width=window.screen.width,{page:e,screen:t,scrollInfo:{scrollTop:r,scrollLeft:s},resolution:a}})();let t=!0,n=!1;return e.resolution.height<768?t=!1:e.resolution.height<1080&&(n=!0),e.resolution.width<1366?t=!1:e.resolution.width<1920&&(n=!0),{enablePluginForScreen:t,showScreenAlert:n}})();if(!1===p);else if(!1===b);else{var W;let e=document.createElement("script"),t=null==g||null===(W=g.runtime)||void 0===W?void 0:W.getURL("assets/UDASdk.js");e.src=t,e.onload=function(){},(document.body||document.documentElement).appendChild(e),document.addEventListener("RequestUDASessionData",(function(e){g.runtime.sendMessage({action:e.detail.data,data:e.detail.data})})),document.addEventListener("UDADebugSetEvent",(function(e){g.runtime.sendMessage({action:e.detail.data.action,data:e.detail.data.value})})),document.addEventListener("UDAGetNewToken",(function(e){g.runtime.sendMessage({action:e.detail.data,data:e.detail.data})})),document.addEventListener("CreateUDASessionData",(function(e){g.runtime.sendMessage({action:e.detail.action,data:e.detail.data})})),g.runtime.onMessage.addListener((function(e){"UDAUserSessionData"===e.action?document.dispatchEvent(new CustomEvent("UDAUserSessionData",{detail:{data:e.data},bubbles:!1,cancelable:!1})):"UDAAuthenticatedUserSessionData"===e.action?document.dispatchEvent(new CustomEvent("UDAAuthenticatedUserSessionData",{detail:{data:e.data},bubbles:!1,cancelable:!1})):"UDAAlertMessageData"===e.action&&document.dispatchEvent(new CustomEvent("UDAAlertMessageData",{detail:{data:e.data},bubbles:!1,cancelable:!1}))}))}})(),UdanLibrary=i})();