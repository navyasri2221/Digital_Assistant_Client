var UdanLibrary;
/******/ (function() { // webpackBootstrap
/******/ 	"use strict";
/******/ 	var __webpack_modules__ = ({

/***/ "./src/util/headers/addToClickObject.js":
/*!**********************************************!*\
  !*** ./src/util/headers/addToClickObject.js ***!
  \**********************************************/
/***/ (function(__unused_webpack_module, __webpack_exports__, __webpack_require__) {

__webpack_require__.r(__webpack_exports__);
/* harmony export */ __webpack_require__.d(__webpack_exports__, {
<<<<<<< HEAD
/* harmony export */   "AddToClickObjects": function() { return /* binding */ AddToClickObjects; },
/* harmony export */   "ignoreTags": function() { return /* binding */ ignoreTags; }
=======
/* harmony export */   AddToClickObjects: function() { return /* binding */ AddToClickObjects; },
/* harmony export */   ignoreTags: function() { return /* binding */ ignoreTags; }
>>>>>>> 784e9db0
/* harmony export */ });
var ignoreTags = ["body", "document", "window", "html", "script", "style", "iframe", "doctype", "link", "svg", "path", "meta", "circle", "rect", "stop", "defs", "linearGradient", "g"];
var AddToClickObjects = function AddToClickObjects(node) {
  try {
    var _clickObject$element, _clickObject$element2;
    var clickObject = {
      element: node,
      id: ''
    };

    //checking whether the element is window or not
    if (clickObject.element === window) {
      return;
    }
<<<<<<< HEAD
    if (typeof (clickObject === null || clickObject === void 0 ? void 0 : (_clickObject$element = clickObject.element) === null || _clickObject$element === void 0 ? void 0 : _clickObject$element.tagName) === 'undefined') {
      return;
    }
    var tag = clickObject === null || clickObject === void 0 ? void 0 : (_clickObject$element2 = clickObject.element) === null || _clickObject$element2 === void 0 ? void 0 : _clickObject$element2.tagName;
=======
    if (typeof (clickObject === null || clickObject === void 0 || (_clickObject$element = clickObject.element) === null || _clickObject$element === void 0 ? void 0 : _clickObject$element.tagName) === 'undefined') {
      return;
    }
    var tag = clickObject === null || clickObject === void 0 || (_clickObject$element2 = clickObject.element) === null || _clickObject$element2 === void 0 ? void 0 : _clickObject$element2.tagName;
>>>>>>> 784e9db0
    if (tag && ignoreTags.indexOf(tag.toLowerCase()) !== -1) {
      return;
    }
    if (node.classList && node.classList.contains('uda_exclude')) {
      return;
    }
    for (var i = 0; i < UDAClickObjects.length; i++) {
      if (UDAClickObjects[i].element.isSameNode(clickObject.element)) {
        //todo, discuss , how better to call actions, if multiple actions should be stored, or selector better.
        return;
      }
    }
    clickObject.id = UDAClickObjects.length;
    UDAClickObjects.push(clickObject);
  } catch (e) {
    console.log('Unable to process clickable object - ' + node, e);
  }
};

/***/ })

/******/ 	});
/************************************************************************/
/******/ 	// The module cache
/******/ 	var __webpack_module_cache__ = {};
/******/ 	
/******/ 	// The require function
/******/ 	function __webpack_require__(moduleId) {
/******/ 		// Check if module is in cache
/******/ 		var cachedModule = __webpack_module_cache__[moduleId];
/******/ 		if (cachedModule !== undefined) {
/******/ 			return cachedModule.exports;
/******/ 		}
/******/ 		// Create a new module (and put it into the cache)
/******/ 		var module = __webpack_module_cache__[moduleId] = {
/******/ 			// no module.id needed
/******/ 			// no module.loaded needed
/******/ 			exports: {}
/******/ 		};
/******/ 	
/******/ 		// Execute the module function
/******/ 		__webpack_modules__[moduleId](module, module.exports, __webpack_require__);
/******/ 	
/******/ 		// Return the exports of the module
/******/ 		return module.exports;
/******/ 	}
/******/ 	
/************************************************************************/
/******/ 	/* webpack/runtime/define property getters */
/******/ 	!function() {
/******/ 		// define getter functions for harmony exports
/******/ 		__webpack_require__.d = function(exports, definition) {
/******/ 			for(var key in definition) {
/******/ 				if(__webpack_require__.o(definition, key) && !__webpack_require__.o(exports, key)) {
/******/ 					Object.defineProperty(exports, key, { enumerable: true, get: definition[key] });
/******/ 				}
/******/ 			}
/******/ 		};
/******/ 	}();
/******/ 	
/******/ 	/* webpack/runtime/hasOwnProperty shorthand */
/******/ 	!function() {
/******/ 		__webpack_require__.o = function(obj, prop) { return Object.prototype.hasOwnProperty.call(obj, prop); }
/******/ 	}();
/******/ 	
/******/ 	/* webpack/runtime/make namespace object */
/******/ 	!function() {
/******/ 		// define __esModule on exports
/******/ 		__webpack_require__.r = function(exports) {
/******/ 			if(typeof Symbol !== 'undefined' && Symbol.toStringTag) {
/******/ 				Object.defineProperty(exports, Symbol.toStringTag, { value: 'Module' });
/******/ 			}
/******/ 			Object.defineProperty(exports, '__esModule', { value: true });
/******/ 		};
/******/ 	}();
/******/ 	
/************************************************************************/
var __webpack_exports__ = {};
// This entry need to be wrapped in an IIFE because it need to be isolated against other modules in the chunk.
!function() {
/*!************************!*\
  !*** ./src/Headers.js ***!
  \************************/
__webpack_require__.r(__webpack_exports__);
/* harmony import */ var _util_headers_addToClickObject__WEBPACK_IMPORTED_MODULE_0__ = __webpack_require__(/*! ./util/headers/addToClickObject */ "./src/util/headers/addToClickObject.js");
// adding the click object that is registered via javascript
<<<<<<< HEAD

=======
>>>>>>> 784e9db0
window.UDAClickObjects = [];
window.UDARemovedClickObjects = [];

EventTarget.prototype.addEventListener = function (addEventListener) {
  return function () {
    if (arguments[0] === "click") {
      (0,_util_headers_addToClickObject__WEBPACK_IMPORTED_MODULE_0__.AddToClickObjects)(this);
    }
    addEventListener.call(this, arguments[0], arguments[1], arguments[2]);
  };
}(EventTarget.prototype.addEventListener);
}();
UdanLibrary = __webpack_exports__;
/******/ })()
;
//# sourceMappingURL=UDAHeaders.js.map<|MERGE_RESOLUTION|>--- conflicted
+++ resolved
@@ -11,13 +11,8 @@
 
 __webpack_require__.r(__webpack_exports__);
 /* harmony export */ __webpack_require__.d(__webpack_exports__, {
-<<<<<<< HEAD
-/* harmony export */   "AddToClickObjects": function() { return /* binding */ AddToClickObjects; },
-/* harmony export */   "ignoreTags": function() { return /* binding */ ignoreTags; }
-=======
 /* harmony export */   AddToClickObjects: function() { return /* binding */ AddToClickObjects; },
 /* harmony export */   ignoreTags: function() { return /* binding */ ignoreTags; }
->>>>>>> 784e9db0
 /* harmony export */ });
 var ignoreTags = ["body", "document", "window", "html", "script", "style", "iframe", "doctype", "link", "svg", "path", "meta", "circle", "rect", "stop", "defs", "linearGradient", "g"];
 var AddToClickObjects = function AddToClickObjects(node) {
@@ -32,17 +27,10 @@
     if (clickObject.element === window) {
       return;
     }
-<<<<<<< HEAD
-    if (typeof (clickObject === null || clickObject === void 0 ? void 0 : (_clickObject$element = clickObject.element) === null || _clickObject$element === void 0 ? void 0 : _clickObject$element.tagName) === 'undefined') {
-      return;
-    }
-    var tag = clickObject === null || clickObject === void 0 ? void 0 : (_clickObject$element2 = clickObject.element) === null || _clickObject$element2 === void 0 ? void 0 : _clickObject$element2.tagName;
-=======
     if (typeof (clickObject === null || clickObject === void 0 || (_clickObject$element = clickObject.element) === null || _clickObject$element === void 0 ? void 0 : _clickObject$element.tagName) === 'undefined') {
       return;
     }
     var tag = clickObject === null || clickObject === void 0 || (_clickObject$element2 = clickObject.element) === null || _clickObject$element2 === void 0 ? void 0 : _clickObject$element2.tagName;
->>>>>>> 784e9db0
     if (tag && ignoreTags.indexOf(tag.toLowerCase()) !== -1) {
       return;
     }
@@ -129,10 +117,6 @@
 __webpack_require__.r(__webpack_exports__);
 /* harmony import */ var _util_headers_addToClickObject__WEBPACK_IMPORTED_MODULE_0__ = __webpack_require__(/*! ./util/headers/addToClickObject */ "./src/util/headers/addToClickObject.js");
 // adding the click object that is registered via javascript
-<<<<<<< HEAD
-
-=======
->>>>>>> 784e9db0
 window.UDAClickObjects = [];
 window.UDARemovedClickObjects = [];
 
