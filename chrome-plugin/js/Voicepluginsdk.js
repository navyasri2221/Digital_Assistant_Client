/*
Voice plugin Javascript SDK Library
IMPORTANT NOTE: Copying this library and hosting it locally is strongly discouraged.
 */
// creating the sdk variable
if (typeof UDAPluginSDK === 'undefined') {
	var UDABadBrowser=false;
	if(navigator.appName.indexOf("Internet Explorer") !== -1){
		UDABadBrowser=(navigator.appVersion.indexOf("MSIE 1") === -1);
	}
	var UDASpeechRecognitionAvailable=false;
	var UDAVoiceRecognition;

	// initializing voice recognition library
	if(!window.hasOwnProperty("webkitSpeechRecognition")){
		UDASpeechRecognitionAvailable=false;
	} else {
		UDASpeechRecognitionAvailable=true;
		UDAVoiceRecognition = window.webkitSpeechRecognition;
	}

	// listening for user session data from extension call
	document.addEventListener("UDAUserSessionData", function(data) {
		UDAPluginSDK.createsession(JSON.parse(data.detail.data));
	});

	// Clearing user session in case if the id gets changed
	document.addEventListener("UDAClearSessionData", function(data) {
		UDAPluginSDK.clearSession();
	});

	/**
	 * Disabling record button when the attribute is set to true.
	 */
	document.addEventListener("UDADisableButton", function(data) {
		UDAPluginSDK.disableRecordButton();
	});

	document.addEventListener("UDAAuthenticatedUserSessionData", function(data) {
		UDAPluginSDK.createsession(JSON.parse(data.detail.data));
		UDAPluginSDK.openmodal(true);
	});

	document.addEventListener("UDAAlertMessageData", function(data) {
		alert(JSON.parse(data.detail.data));
	});

	/**
	 * Load custom theme to plugin
	 */
	document.addEventListener("UDALoadCustomCSS", function(data) {
		UDAPluginSDK.loadCssScript(UDACustomCss.src);
	});

	let UDADebugSetEvent = new CustomEvent("UDADebugSetEvent", {detail: {data: {action:'Debugvalueset',value:UDADebug}}, bubbles: false, cancelable: false});
	document.dispatchEvent(UDADebugSetEvent);

	// initializing the sdk variable need to change to a new variable in future.
	var UDAPluginSDK = {
		sdkUrl: "/",
		apihost: UDA_API_URL,
		totalScripts: 0,
		scriptsCompleted:0,
		totalotherScripts:0,
		totalotherScriptsCompleted:0,
		functionsToRunWhenReady: [],
		jqueryready: false,
		request:{},
		userdata:{},
		ignoreelements : ["script","h1","h2","h3","link","noscript","style"],
		availablenavtabs : [],
		htmlindex : [],
		textfromspeech : "",
		nodeid : 0,
		speechrecognitionavailable: false,
		SpeechRecognition : [],
        recognition : {},
		targetNode : [],
		updatesOccur : true,
		updatecounter : 0,
		lastupdatecounter : 0,
		menuitems: [],
		extensionpath:document.currentScript.src.toString().replace("js/Voicepluginsdk.js",""),
		indexnewnodes:false,
		previousurl:"",
		currenturl:"",
		sessionID:"",
		sessiondata:{sessionkey:"",authenticated:false,authenticationsource:"",authdata:{}},
		cookiename:"nist-voice-usersessionid",
		recordingcookiename:"nistsequence",
		recordedsequenceids:[],
		recordclicknodecookiename:"nistclickrecord",
		cookieexpires:365,
		addedtoslidingdiv:false,
		elastic:{apiurl:"http://localhost:9200",indexname:"nistapp",currentpage:0,querystring:""},
		navigationcookiename:"nistnavshow",
		autoplay:false,
		processcount:0,
		totalcount:0,
		rerenderhtml:true,
		processingnodes:false,
		processedclickobjectscount:0,
		recording:false,
		addcustomcssdomains:["app.vantagecircle.co.in","app.vantagecircle.com","dashboard.vantagecircle.com","dashboard.vantagecircle.co.in"],
		containersections:[],
		introjs:[],
		introjstotalsteps:0,
		introjscurrentstepnumber:0,
		introjsaddedstepnodes:[],
		lastclickednode:'',
		lastclickedtime:'',
		maxstringlength:40,
		confirmednode:false,
		ignoreattributes: [
			'translate','draggable','spellcheck','tabindex','clientHeight','clientLeft','clientTop','clientWidth',
			'offsetHeight','offsetLeft','offsetTop','offsetWidth','scrollHeight','scrollLeft','scrollTop','scrollWidth',
			'baseURI','isConnected','ariaPressed', 'aria-pressed', 'nodePosition', 'outerHTML', 'innerHTML', 'style',
			'aria-controls', 'aria-activedescendant', 'ariaExpanded', 'autocomplete', 'aria-expanded', 'aria-owns', 'formAction',
			'ng-star-inserted', 'ng-star', 'aria-describedby', 'width', 'height', 'x', 'y', 'selectionStart', 'selectionEnd', 'required', 'validationMessage', 'selectionDirection',
			'naturalWidth', 'naturalHeight', 'complete', '_indexOf'
		],
		innerTextWeight: 5,
		logLevel: UDALogLevel,
		playNextAction: true,
		forceReindex: false,
		searchText: null,
		searchInProgress: false,
		ignoreNodesFromIndexing: ['ng-dropdown-panel','ckeditor','fusioncharts','ngb-datepicker','ngx-daterangepicker-material','uda-panel','mat-datepicker-content','ng-select'],
		ignoreNodesContainingClassNames:['cke_dialog_container','cke_notifications_area','gldp-default'],
		// cancelRecordingDuringRecordingNodes: ['ngb-datepicker'],
		cancelRecordingDuringRecordingNodes: [],
		addClickToSpecialNodes: ['ng-select', 'ngb-datepicker'],
		ignoreClicksOnSpecialNodes: ['ngx-daterangepicker-material'],
		customNameForSpecialNodes: {'ngb-datepicker': 'Date selector','mat-datepicker-content': 'Date selector', 'ngx-daterangepicker-material': 'Date Range Selector'},
		tooltipDisplayedNodes: [],
		//replayvariables
		autoplayCompleted: false,
		autoplayPaused: false,
		// manual click variables
		invokedActionManually: false,
		// personal node ignore attributes
		personalNodeIgnoreAttributes: [
			'innerText', 'innerHTML', 'outerText', 'outerHTML', 'nodeValue', 'src', 'naturalWidth', 'naturalHeight', 'currentSrc'
		],
		clickeOn: '',
		invokingnode: null,
		currentPage:'search',
		navigatedToNextPage: false,
		inarray:function(value,object){
			return jQuery.inArray(value, object);
		},

		// constructor for the sdk class which will be initialized on loading of the variable.
		init: function() {

			if(!this.checkBrowser()){
				console.log('UDA panel not added');
				return;
			}

			// loading jquery if not available
			if(typeof jQuery === "undefined") {
				// loading jquery from installed extension path
				this.loadScript(this.extensionpath+"js/jquery-3.4.1.min.js");
			} else {
				// load other scripts if jquery available
				this.jqueryready=true;
				this.otherscripts();
			}
		},

		// check browser and allow only for chrome
		checkBrowser: function(){
			if(isUDAAllowed < 0){
				return false;
			} else {
				return true;
			}
		},

		//adding required script functionality to the head of the page.
		loadScript: function(url) {

			var script = document.createElement("script");
			script.type = "text/javascript";

			if (script.readyState){
				script.onreadystatechange = function(){
					if (script.readyState === "loaded" || script.readyState === "complete"){
						script.onreadystatechange = null;
						UDAPluginSDK.scriptsCompleted++;
						if (typeof jQuery !== 'undefined') {
							this.jqueryready=true;
							UDAPluginSDK.otherscripts();
						}
					}
				};
			} else {
				script.onload = function(){
					UDAPluginSDK.scriptsCompleted++;
					if (typeof jQuery !== 'undefined') {
						this.jqueryready=true;
						if(this.ready !== true){
							UDAPluginSDK.otherscripts();
						}
					}
				};
			}

			script.src = url;
			document.getElementsByTagName("head")[0].appendChild(script);
		},
		loadOtherScript: function(url) {
			var script = document.createElement("script");
			script.type = "text/javascript";
			script.src = url;
			if (script.readyState){
				script.onreadystatechange = function(){
					if (script.readyState === "loaded" || script.readyState === "complete"){
						script.onreadystatechange = null;
						UDAPluginSDK.totalotherScriptsCompleted++;
						if (UDAPluginSDK.totalotherScriptsCompleted === UDAPluginSDK.totalotherScripts) {
							UDAPluginSDK.allReady();
						}
					}
				};
			} else {
				script.onload = function(){
					UDAPluginSDK.totalotherScriptsCompleted++;
					if (UDAPluginSDK.totalotherScriptsCompleted === UDAPluginSDK.totalotherScripts) {
						UDAPluginSDK.allReady();
					}
				};
			}
			document.body.appendChild(script);
		},
		loadCssScript: function(url) {
			var script = document.createElement("link");
			script.rel="stylesheet";
			script.type = "text/css";
			script.href = url;
			document.getElementsByTagName("head")[0].appendChild(script);
		},
		otherscripts: function(){
			this.totalotherScripts=1;
			// this.loadCssScript(this.extensionpath+"css/extension.css");
			this.loadCssScript(this.extensionpath+"css/uda-v1.css");
			this.loadOtherScript(this.extensionpath+"js/domJSON.js");
			// todo make css loading dynamic based on css file availability
			if(this.inarray(window.location.host,this.addcustomcssdomains) !== -1){
				this.loadCssScript(this.extensionpath+"css/"+window.location.host+".css");
			}
			if(window.location.host === 'localhost:4200' && window.location.path && window.location.path.includes('portal')){
				this.loadCssScript(this.extensionpath+"css/dashboard.vantagecircle.com.css");
			}
			if(window.location.host.includes('vantagecircle')){
				if(window.location.path && window.location.path.includes('portal')) {
					this.loadCssScript(this.extensionpath + "css/dashboard.vantagecircle.com.css");
				} else {
					this.loadCssScript(this.extensionpath + "css/app.vantagecircle.com.css");
				}
			}
			if(typeof introJs === 'undefined'){
				this.totalotherScripts++;
				this.loadOtherScript(this.extensionpath+"js/intro.min.js");
				this.loadCssScript(this.extensionpath+"css/introjs.min.css");
				this.loadCssScript(this.extensionpath+"css/introjs-nistapp.css");
			}
		},
		allReady: function() {
			// execute the parsing method after everything is ready.
			this.onReady();
		},
		configureintrojs: function(label = 'Continue') {
			// Intro js configuration has been added
			this.introjs=introJs().setOptions({
				showStepNumbers:false,
				showBullets:false,
				showProgress:false,
				exitOnOverlayClick:false,
				exitOnEsc:false,
				keyboardNavigation:false,
				doneLabel: label,
				skipLabel: 'Exit',
				tooltipPosition: 'right'
			})
				.onexit(function (){
					UDAPluginSDK.resetIntrojs();
				});
			if (this.introjsaddedstepnodes.length>0) {
				this.introjstotalsteps = 0;
				this.introjscurrentstepnumber = 0;
				this.introjsaddedstepnodes = [];
			}
		},
		onReady: function () {

			// check user session exists and create if not available
			this.checkuserkeyexists();

			this.configureintrojs();

			// adding speech recognition functionality based on the library availability
			if(UDASpeechRecognitionAvailable){
				this.recognition = new UDAVoiceRecognition();
				this.speechrecognitionavailable = true;
				
				this.recognition.onstart = function() {
					textfromspeech = "";
				};

				this.recognition.onspeechend = function() {

				};

				this.recognition.onerror = function(event) {
					if(event.error === 'no-speech') {
						alert('No speech was detected. Try again.');
					}
				};

				this.recognition.onresult = function(event) {
					if (event.results.length > 0) {
						var current = event.resultIndex;
						// Get a transcript of what was said.
						var transcript = event.results[current][0].transcript;
						jQuery("#uda-search-input").val(transcript);
						UDAPluginSDK.searchinelastic();
						UDAPluginSDK.recognition.stop();
						jQuery("#uda-voice-icon-stop").hide();
						jQuery("#uda-voice-icon-start").show();
					}
				};
			}

			this.ready = true;

			// listen for when to start the indexing of the dom based on the clicknodes availability
			document.addEventListener("Indexnodes", function(data) {
				if(data.detail.data==="indexclicknodes") {
					UDAPluginSDK.indexclicknodes();
				} else if(data.detail.data==="indexnewclicknodes") {
					UDAPluginSDK.indexnewclicknodes();
				}
			});

			// We need to wait till all dom content is loaded. We initially used a standard wait time but shifted to
			//      use https://developer.mozilla.org/en-US/docs/Web/API/Window/load_event
			//      This still produces some discrepancy where it hangs up the web page.
			//      This needs to be improved at some point.
			window.addEventListener('load', (event) => {
				// delaying rendering of uda panel by 2seconds in order to wait for the page dom to complete
				setTimeout(function (){
					UDAPluginSDK.modifybodyhtml();
				},2000);
			});
		},
		checkuserkeyexists:function(){
			var sessionevent = new CustomEvent("RequestUDASessionData", {detail: {data: "getusersessiondata"}, bubbles: false, cancelable: false});
			document.dispatchEvent(sessionevent);
		},
		createsession:function(data){
			UDASessionID=data.sessionkey;
			this.sessiondata=data;
			this.sessionID=data.sessionkey;
			
			this.recorddocumentclick();
		},
		clearSession: function(){
			this.sessionID = "";
			this.sessiondata = {sessionkey:"",authenticated:false,authenticationsource:"",authdata:{}};
			this.closemodal();
		},
		modifybodyhtml:function(){
			var html='<div id="uda-btn" nist-voice="true"></div><div id="uda-html-container" style="display: none;"><div id="uda-html-content" nist-voice="true"></div></div>';

			jQuery(document.body).prepend(html);

			if(typeof isUDASdk === 'undefined') {
				jQuery(window).trigger('resize').promise().done(function () {
					UDAPluginSDK.indexclicknodes();
					UDAPluginSDK.addbuttonhtml();
				});
			} else {
				UDAPluginSDK.indexclicknodes();
				UDAPluginSDK.addbuttonhtml();
			}
			setInterval(function () {
				if(UDALastIndexTime!==0 && UDALastIndexTime<UDALastMutationTime) {
					UDAPluginSDK.indexnewclicknodes();
				}
			},UDA_POST_INTERVAL);
		},
		addbuttonhtml:function(){
			jQuery("#uda-btn").unbind("click").html("");
			// var buttonhtml='<img src="'+this.extensionpath+'assets/uda-logo.png" width="50px" height="50px" nist-voice="true">';
			var buttonhtml	=	'<div class="uda-nistapp-logo">'
								+'	<div class="uda-icon" style="text-align: center;">'
								+'		<img src="'+this.extensionpath+'images/icons/nist-logo.png">'
								// +'		<p style="padding:0; margin:0px;">Assist</p>'
								+'		<p style="padding:0; margin:0px;color: #303f9f; font-weight: bold; font-size: 11px;">UDAN(Beta)</p>'
								+'		<span>'
								+'			<img src="'+this.extensionpath+'images/icons/backarrow-orange.png">'
								+'		</span>'
								+'	</div>'
								+'</div>';
			var modal =jQuery("#uda-btn");
			modal.append(buttonhtml);
			modal.click(function () {
				UDAPluginSDK.openmodal(true);
			});
			if(this.rerenderhtml) {
				this.showhtml();
			}
		},
		rightPanelHtml: function(){
			var html = 	'<uda-panel>'
						+'<div class="uda-page-right-bar">'
						+'<div>'
							+'<div class="uda-ribbon-arrow" id="uda-close-panel"><img src="'+this.extensionpath+'images/icons/right-arrow.png"></div>'
							+'<div class="uda-icon-txt">'
								+'<img src="'+this.extensionpath+'images/icons/nist-logo.png"><span class="uda-help-bg-tooltip">Need Help?</span>'
							+'</div>'
							+'<div class="uda-icon-txt">'
							+'	<span class="" style="color: #303f9f; font-weight: bold;">UDAN(Beta)</span>'
							+'</div>'
							+'<div class="uda-container" style="text-align: center; margin-top: 10px;">'
								+'<div class="uda-search-div">'
									+'<button class="uda-mic-btn" style="border-radius: 5px 0px 0px 5px;" id="uda-voice-icon-start">'
									/*+'	<img src="'+this.extensionpath+'images/icons/mic-icon.png">'*/
									+'</button>'
									+'<button class="uda-stop-btn-bg" style="border-radius: 5px 0px 0px 5px; display:none;" id="uda-voice-icon-stop">'
									/*+'	<img src="'+this.extensionpath+'images/icons/color-stop-btn.png">'*/
									+'</button>'
									+'<input type="text" name="uda-search-input" class="uda-input-cntrl" placeholder="search..." id="uda-search-input" />'
									+'<button class="uda-search-btn" id="uda-search-btn" style="border-radius: 0px 5px 5px 0px;"></button>'
								+'</div>'
							+'</div>'
						+'</div>'
						+'<hr style="border:1px solid #969696; width:100%;">'
						+'<div class="uda-container uda-clear uda-cards-scroller" id="uda-content-container">'
						+'</div>'
						+'<div>'
							+'<div class="uda-footer-bar">'
								+'<div class="uda-container">'
									+'<div class="uda-dropdown" id="uda-advanced-btn">'
										+'<button class="uda-advanced-btn">'
											/*+'<img src="'+this.extensionpath+'images/icons/advanced-icon.png">*/
										+'<span>Advanced</span>'
										+'</button>'
										+'<div class="uda-advanced-btn-content">'
											+'<a id="uda-advance-section">New Sequence </a>'
											// +'<a><img src="'+this.extensionpath+'images/icons/new-record.png" width="23px" height="23px"><span> New Record</span></a>'
										+'</div>'
									+'</div>'
								+'</div>'
								+'<br>'
								+'<div class="uda-container" style="border-top:1px solid #969696; margin-top: 30px;">'
									+'<div class="uda-footer-left">Copyrights Reserved 2021.</div>'
									+'<div class="uda-footer-right" style="padding-top:5px; text-align:right;">'
										+'<a href="#">Know More </a>'
										+'<img src="'+this.extensionpath+'images/icons/nist-logo.png" width="15px" height="15px;">'
									+'</div>'
								+'</div>'
							+'</div>'
						+'</div>'
					+'</div>'
					+'</uda-panel>';

			return html;
		},
		addvoicesearchmodal:function(addnisticon=true){
			jQuery("#uda-html-content").html(this.rightPanelHtml());
			jQuery("#uda-close-panel").click(function(){
				UDAPluginSDK.closemodal();
			});
			jQuery("#voicesearch").click(function(){
				UDAPluginSDK.searchinelastic();
			});
			jQuery("#uda-search-input").keydown(function (e) {
				if (e.keyCode === 13) {
					jQuery("#uda-content-container").html("");
					UDAPluginSDK.searchinelastic();
					return false;
				}
			});
			jQuery("#uda-search-btn").click(function(){
				UDAPluginSDK.searchinelastic();
			});
			if(UDASpeechRecognitionAvailable){
				jQuery("#uda-voice-icon-start").click(function () {
					jQuery("#uda-content-container").html("");
					UDAPluginSDK.recognition.start();
					jQuery("#uda-voice-icon-start").hide();
					jQuery("#uda-voice-icon-stop").show();
				});
				jQuery("#uda-voice-icon-stop").click(function () {
					UDAPluginSDK.recognition.stop();
					jQuery("#uda-voice-icon-stop").hide();
					jQuery("#uda-voice-icon-start").show();
				});
			} else {
				jQuery("#uda-voice-icon-start").hide();
				jQuery("#uda-voice-icon-stop").hide();
			}
			if(addnisticon) {
				if(!UDAUserAuthData.restrict_add_delete) {
					jQuery('#uda-advanced-btn').show();
					jQuery("#uda-advance-section").click(function () {
						UDAPluginSDK.showadvancedhtml();
					});
				}
			} else {
				/*jQuery("#nistvoicerecstpbtn").click(function () {
					UDAPluginSDK.gettimestamp("stop");
				});*/
				jQuery('#uda-advanced-btn').hide();
			}
		},
		//opening the UDA screen
		openmodal:function(focus=false){
			if(this.sessiondata.authenticated) {
				jQuery("#uda-btn").hide();
				jQuery('#uda-html-container').show();
				// jQuery("#nistModal").css("display", "block");
				var searchinput=jQuery("#uda-search-input");
				searchinput.val("");
				if (focus) {
					searchinput.focus();
				}
				// if(this.inarray(window.location.host,this.addcustomcssdomains) !== -1) {
					let bodychildren = document.body.childNodes;
					if (bodychildren.length > 0) {
						bodychildren.forEach(function (childnode, childnodeindex) {
							if (childnode.classList && childnode.classList.contains("container")) {
								UDAPluginSDK.containersections.push(childnodeindex);
								childnode.classList.remove("container");
							}
							if (childnode.nodeType === Node.ELEMENT_NODE && (childnode.id !== 'uda-btn' && childnode.id !== 'uda-html-container') && childnode.nodeName.toLowerCase() !== 'script' && childnode.nodeName.toLowerCase() !== 'noscript' && childnode.nodeName.toLowerCase() !== 'style') {
								if (childnode.classList && !childnode.classList.contains("uda-original-content")) {
									childnode.classList.add("uda-original-content");
								}
							}
						});
					}
				// }
			} else {
				var sessionevent = new CustomEvent("RequestUDASessionData", {detail: {data: "authtenicate"}, bubbles: false, cancelable: false});
				document.dispatchEvent(sessionevent);
			}
		},
		//closing the UDA screen
		closemodal:function(){
			jQuery("#uda-advance-section").show();
			jQuery('#uda-html-container').hide();
			// jQuery("#nistModal").css("display","none");
			// jQuery("#uda-content-container").html("");
			// jQuery("#nistrecordresults").html("");
			this.recordedsequenceids=[];
			jQuery("#uda-btn").show();
			var navcookiedata = {shownav: false, data: {}, autoplay:false, pause:false, stop:false, navcompleted:false, navigateddata:[],searchterm:''};
			this.createstoragedata(this.navigationcookiename,JSON.stringify(navcookiedata));
			this.cancelrecordingsequence(false);
			// if(this.inarray(window.location.host,this.addcustomcssdomains) !== -1) {
				let bodychildren = document.body.childNodes;
				if (bodychildren.length > 0) {
					bodychildren.forEach(function (childnode, childnodeindex) {
						if (childnode.nodeType === Node.ELEMENT_NODE && (childnode.id !== 'uda-btn' && childnode.id !== 'uda-html-container') && childnode.nodeName.toLowerCase() !== 'script' && childnode.nodeName.toLowerCase() !== 'noscript' && childnode.nodeName.toLowerCase() !== 'style') {
							if (childnode.classList && childnode.classList.contains("uda-original-content")) {
								childnode.classList.remove("uda-original-content");
							}
						}
						if (UDAPluginSDK.containersections.length > 0 && UDAPluginSDK.inarray(childnodeindex, UDAPluginSDK.containersections) !== -1) {
							childnode.classList.add("container");
						}
					});
				}
			// }
		},
		//Resetting introjs and continue to next playable action
		resetIntrojs: function () {
			this.configureintrojs();
			this.playNextAction = true;
			this.autoplayPaused = false;
			this.showhtml();
		},
		//render the required html for showing up the proper html
		showhtml:function(){
			this.rerenderhtml=false;
			var addnisticon=true;
			var checkrecording = this.getstoragedata(this.recordingcookiename);
			if(checkrecording){
				var checkrecordingdata=JSON.parse(checkrecording);
				if(checkrecordingdata.hasOwnProperty("recording") && checkrecordingdata.recording){
					addnisticon=false;
					this.recording=true;
					this.openmodal(false);
				} else {
					this.recording = false;
				}
			}
			if(addnisticon){
				this.addvoicesearchmodal(addnisticon);
				var navigationcookie=this.getstoragedata(this.navigationcookiename);
				if(navigationcookie){
					var navigationcookiedata = JSON.parse(navigationcookie);
					if(navigationcookiedata.shownav) {
						this.openmodal();
						if(navigationcookiedata.autoplay){
							this.autoplay=true;
							if(!this.playNextAction) {
								return;
							}
						}
						this.showselectedrow(navigationcookiedata.data,navigationcookiedata.data.id,true, navigationcookiedata);
					} else {
						this.searchinelastic('');
					}
				} else {
					console.log('here');
					this.searchinelastic('');
				}
			} else {
				this.addvoicesearchmodal(addnisticon);
				this.showrecordedresults();
			}
			this.disableRecordButton();
		},
		// indexing all nodes after all the clicknodes are available
		indexclicknodes: function(){
			this.processcount=UDAClickObjects.length;
			this.previousurl=this.currenturl=window.location.href;
			this.processingnodes=true;
			// indexing nodes has been called for adding click detection
			this.indexdom(document.body);
			this.processedclickobjectscount=this.processcount;
			this.totalcount=UDAClickObjects.length;
			this.processingnodes=false;
			if(this.processcount<this.totalcount){
				//	todo refine the processing nodes.
				this.indexnewclicknodes();
				return;
			}
			UDALastIndexTime=Date.now();
		},
		// indexing new clicknodes after new html got loaded
		indexnewclicknodes: async function(){
			if(this.processingnodes){
				return;
			}
			this.processcount=UDAClickObjects.length;
			if(UDALastIndexTime!==0 && UDALastIndexTime>UDALastMutationTime){
				return;
			}
			UDALastIndexTime=Date.now();
			this.processingnodes=true;
			if(await this.removefromhtmlindex()) {
				this.indexnewnodes = true;
				this.currenturl = window.location.href;
				this.indexdom(document.body);
				this.processedclickobjectscount = this.processcount;
				this.processingnodes = false;
				this.totalcount = UDAClickObjects.length;
			}
			if(this.processcount<this.totalcount){
				//todo new nodes added need to reprocess
				console.log('Need to do the processing');

			}
			if(this.navigatedToNextPage){
				setTimeout(function(){UDAPluginSDK.showhtml();}, 5000);
				this.navigatedToNextPage = false;
			}
		},
		removefromhtmlindex:async function(){
			if (this.forceReindex) {
				this.htmlindex = [];
				this.forceReindex = false;
				return Promise.resolve(1);
			}
			if(this.htmlindex.length>0){
				let newhtmlindex=[];
				let htmlindexlength=this.htmlindex.length;
				for(var htmli=0;htmli<htmlindexlength;htmli++) {
					let checknode=this.htmlindex[htmli];
					let removedclickobjectslength=UDARemovedClickObjects.length;
					let foundremovedindexednode=-1;
					for (var k = 0; k < removedclickobjectslength; k++) {
						if(UDARemovedClickObjects[k].element === window){
							continue;
						}
						let removedclickobject=UDARemovedClickObjects[k].element;

						if (checknode['element-data'].isSameNode(removedclickobject)) {
							foundremovedindexednode=k;
							break;
						}
					}
					if(foundremovedindexednode===-1){
						newhtmlindex.push(checknode);
					} else {
						UDARemovedClickObjects.splice(foundremovedindexednode,1);
					}
				}
				this.htmlindex=newhtmlindex;
				return Promise.resolve(1);
			}
		},
		// indexing functionality for the entire dom
		indexdom: function( node, ret=false, parentnode="", textlabel="", hasparentnodeclick=false, parentclicknode= null ) {
			switch (node.nodeType) {
				case Node.ELEMENT_NODE:

					if(!ret && parentnode!=="") {
						node = this.indexnode(node, parentnode, hasparentnodeclick, false, parentclicknode);
					}

					node.haschildclick=false;

					// Checking for ignore nodes during indexing
					if (this.inarray(node.nodeName.toLowerCase(), this.ignoreNodesFromIndexing) !== -1) {
						if(node.nodeName.toLowerCase() === 'ckeditor' && node.childNodes.length>2 && this.recording){
							let addToolTip = true;
							for(let checknode of this.tooltipDisplayedNodes){
								if(node.isSameNode(checknode)) {
									addToolTip = false;
								}
							}
							if(addToolTip) {
								this.tooltipDisplayedNodes.push(node);
								$(node).addClass('uda-tooltip').append('<div class="uda-tooltip-right"><div class="uda-tooltip-text-content">We have detected a rich text editor. To record this in your sequence, Please click on the editor menu. We are unable to record clicks on the text area.</div></div>');
							}
						} else if(!node.hasclick && this.inarray(node.nodeName.toLowerCase(), this.addClickToSpecialNodes) !== -1 && this.inarray(node.nodeName.toLowerCase(), this.ignoreClicksOnSpecialNodes) === -1){
							if(this.logLevel>0) {
								console.log('Child nodes ignored for node and added click to: ' + node.nodeName);
							}
							this.addClickToNode(node);
						} else if(this.cancelRecordingDuringRecordingNodes.indexOf(node.nodeName.toLowerCase()) !== -1) {
							// this.addClickToNode(node);
						} else {
							if(this.logLevel>0) {
								console.log('Child nodes ignored for node: ' + node.nodeName);
							}
						}
					} else if(node.classList && ((node.classList.contains('select2-container--open') && !node.classList.contains('select2-container--focus')))){
					//	do nothing as we are not going to deal with special classes
						if(this.logLevel>0){
							console.log('unwanted indexing prevention');
						}
					} else if(node.nodeName.toLowerCase() === "div" && (node.hasAttribute("uib-datepicker-popup-wrap") || (node.id && node.id==='recognize_modal'))){
						// fix for not indexing datepicker popup and nominate popup
						if(this.logLevel>0){
							console.log('date picker in javascript');
						}
					} else if(this.checkCssClassNames(node)){
						if(this.logLevel>0){
							console.log({cssIgnoredNode:node});
						}
						// this.addClickToNode(node);
					} else if(node.hasChildNodes()){
						var childnodes =  node.childNodes;
						var hasparentclick = false;
						if(node.hasOwnProperty("hasclick") || hasparentnodeclick){
							hasparentclick=true;
							if(parentclicknode===""){
								parentclicknode=node;
							}
						}

						if(childnodes.length>0){
							for (var i=0;i<childnodes.length;i++){
								var childnode=childnodes[i];
								this.nodeid++;
								if(this.ignoreelements.indexOf(childnode.nodeName.toLowerCase())===-1) {
									if(ret){
										if(textlabel===""){
											textlabel = this.indexdom(childnode, ret, node, textlabel);
										}else {
											textlabel += " " + this.indexdom(childnode, ret, node, textlabel);
										}
									} else {
										node.childNodes[i] = this.indexdom(childnode, ret, node,"", hasparentclick, parentclicknode);
										if(node.childNodes[i].hasOwnProperty("hasclick") && node.childNodes[i].hasclick){
											node.haschildclick=true;
										}
										if(hasparentclick && node.childNodes[i].hasOwnProperty("haschildclick") && node.childNodes[i].haschildclick){
											node.haschildclick=true;
										}
									}
								}
							}
						}
					}

					// add click to node to send what user has clicked.
					// known scenario that node has parent click
					if(node.hasOwnProperty("hasclick") && node.hasclick && (node.nodeName.toLowerCase()==="select" || !node.haschildclick)){
						node=this.addClickToNode(node);
					} else if(node.hasOwnProperty("hasclick") && node.hasclick && node.haschildclick){
						node=this.addClickToNode(node,true);
					}

					break;
				case Node.TEXT_NODE:
					if(node.nodeValue!=="") {
						textlabel = node.nodeValue;
					}
					break;
			}

			if(ret && textlabel!==""){
				return textlabel;
			} else if(!ret) {
				return node;
			}
		},
		//check css classnames for ignoring
		checkCssClassNames:function(node){
			let cssClassExist=false;
			if(this.ignoreNodesContainingClassNames.length>0){
				for(const classname of this.ignoreNodesContainingClassNames) {
					if(node.classList.contains(classname)){
						cssClassExist=true;
					}
				}
			}
			return cssClassExist;
		},
		// Check for each node and then match it with the available clicknodes which are identified by links.js
		indexnode: function(node, parentnode, hasparentnodeclick=false, fromdocumentclick=false, parentclicknode=""){
			var elementdata = {"element-type": "", "element-labels" : [], "element-action" : "", "element-path" : "","element-url":"", "element-data":[],"menu-items":[]};

			if(parentnode.classList && parentnode.classList.contains("tab-content")){
				node.displaytype = "tab-content";
				node.tabid = node.id;
			}

			var clickobjectexists=false;
			var clickobject={};

			if(node.hasAttribute("nist-voice") && node.getAttribute("nist-voice")){
				return node;
			}

			if(node.hasAttribute("uda-added") && node.getAttribute("uda-added")){
				return node;
			}

			if(node.nodeName.toLowerCase() === 'mat-checkbox'){
				return node;
			}

			if(this.inarray(node.nodeName.toLowerCase(), this.ignoreClicksOnSpecialNodes) !== -1){
				return node;
			}

			// Multiple clicks are recorded for select2-selection class. select2-selection--multiple
			// This will create a problem during playback. We should record only one click to avoid this problem
			if(node.classList && (node.classList.contains("select2-search__field") || node.classList.contains('cdk-overlay-backdrop') || node.classList.contains('cdk-overlay-pane'))) {
				if(this.logLevel>0) {
					console.log(node.classList);
				}
				return node;
			}

			if(node.hasAttribute('disabled')){
				return node;
			}

			if(node.hasAttribute('readOnly')){
				// return node;
			}

			if(this.htmlindex.length>0){
				for(var htmli=0;htmli<this.htmlindex.length;htmli++){
					if(node.isSameNode(this.htmlindex[htmli]['element-data'])){
						node.hasclick=true;
						return node;
					}
				}
			}

			for (var i = 0; i < UDAClickObjects.length; i++) {
				if(UDAClickObjects[i].element===window){
					continue;
				}
				if (node.isSameNode(UDAClickObjects[i].element)) {
					clickobjectexists = true;
					clickobject = UDAClickObjects[i];
				}
			}

			if(this.logLevel>2) {
				if(this.inarray(node.nodeName.toLowerCase(), this.ignoreNodesFromIndexing) !== -1) {
					console.log({indexingnode: node});
				}
			}

			if(node.hasAttribute("type") && node.getAttribute("type") === "hidden"){
				return node;
			}

			if(fromdocumentclick){
				clickobjectexists = true;
				clickobject = node;
			}

			if(clickobjectexists){
				node.hasclick=true;
				elementdata["element-type"] = node.nodeName.toLowerCase();
				elementdata["element-url"] =  window.location.href;

				if(parentnode.classList && parentnode.classList.contains("tab-content")){
					node.displaytype = "tab-content";
				}

				if(elementdata["element-labels"].length===0){
					elementdata["element-labels"] = this.getInputLabels(node,[],1);
				}

				if(elementdata["element-labels"].length===0){
					return node;
				}

				if((node.hasOwnProperty("displaytype") && node.displaytype==="tab-content") || (node.hasOwnProperty("navtype") && node.navtype==="navtab")){
					for(var j=0;j<this.menuitems.length;j++){
						var menuitem=this.menuitems[j];
						if(menuitem.refid === node.tabid) {
							if(menuitem.menunode.hasOwnProperty("path")){
								node.path =  menuitem.menunode.path+">"+menuitem.name;
							}else {
								node.path = menuitem.name;
							}
							if(node.hasOwnProperty("menuitems")){
								node.menuitems.push(menuitem);
							} else {
								node.menuitems=[];
								node.menuitems.push(menuitem);
							}
						}
					}
				}

				if(elementdata["element-path"]==="") {
					if (node.hasOwnProperty("path")) {
						elementdata["element-path"] = node.path;
					}
				}

				if(node.getAttribute("data-toggle") && node.getAttribute("data-toggle")==="tab"){
					node.navtype="navtab";
					elementdata["element-action"] = "navtab";
				}

				let uda_custom = {hasparentclick: false, parentnode: {}, domJson: domJSON.toJSON(node)};
				if(hasparentnodeclick) {
					uda_custom.hasparentclick = true;
					uda_custom.parentnode = parentnode;
				}
				node.uda_custom = uda_custom;

				elementdata["element-data"] = node;
				elementdata["clickobject"] = clickobject;

				this.htmlindex.push(elementdata);
			}

			return node;
		},
		// getting the text for the clicknodes.
		getInputLabels: function(node, inputlabels, iterationno, iterate=true, getchildlabels=true, fromclick=false, iteratelimit=3, ignorenode=[]){

			if(Array.isArray(ignorenode)){
				ignorenode=node;
			}

			if((node.nodeName.toLowerCase() === "select" || node.nodeName.toLowerCase() === "checkbox") && iterate && inputlabels.length===0){
				iterationno++;
				inputlabels = this.getInputLabels(node.parentNode, inputlabels, iterationno, iterate, true, fromclick, iteratelimit, ignorenode);
				if(fromclick) {
					//todo need to rework
				}
			}

			if(node.nodeName.toLowerCase() === "input" || node.nodeName.toLowerCase() === "textarea" || node.nodeName.toLowerCase() === "img"){

				if(node.getAttribute("placeholder") && node.getAttribute("placeholder")!=="") {
					inputlabels.push({"text":node.getAttribute("placeholder").toString(),"match":false});
				}
				if(node.getAttribute("type") && (node.getAttribute("type").toLowerCase()==="submit" || node.getAttribute("type").toLowerCase()==="file")) {
					if(node.getAttribute("value")){
						inputlabels.push({"text":node.getAttribute("value").toString(),"match":false});
						iterate=false;
					}
				}
				if(node.getAttribute("alt")){
					inputlabels.push({"text":node.getAttribute("alt").toString(),"match":false});
				}
			}

			if(getchildlabels && node.childNodes.length>0){
				var childnodes = node.childNodes;
				childnodes.forEach(function (childnode, key) {
					if(childnode.nodeName.toLowerCase() !=="script" && childnode.nodeName.toLowerCase() !== "select" && childnode.nodeName.toLowerCase() !== '#comment') {
						var textcontent = childnode.textContent.replace(/[\n\r]+|[\s]{2,}/g, ' ').trim();
						if (textcontent !== "" && ignorenode.isSameNode(childnode) === false) {
							inputlabels.push({"text": textcontent, "match": false});
						}
					}
				});
			}

			if(inputlabels.length===0 && node.getAttribute("data-tooltip")){
				inputlabels.push({"text":node.getAttribute("data-tooltip").toString(),"match":false});
			}

			if(inputlabels.length===0 && node.getAttribute("aria-label")){
				inputlabels.push({"text":node.getAttribute("aria-label").toString(),"match":false});
			}

			//todo fix for image tags
			if(iterate && node.nodeName.toLowerCase() !== "img" && inputlabels.length === 0 && iterationno<=iteratelimit){
				iterationno++;
				inputlabels = this.getInputLabels(node.parentNode,[], iterationno, iterate, getchildlabels, fromclick, iteratelimit);
			}

			if(inputlabels.length===0 && node.id!==""){
				inputlabels.push({"text":(node.nodeName.toLowerCase()+"-"+node.id),"match":false});
			}else if(inputlabels.length===0 && node.hasAttribute("class") && node.className && node.className!==""){
				var classname=node.className.toString();
				inputlabels.push({"text":(node.nodeName.toLowerCase()+"-"+classname.replace(" ","-")),"match":false});
			} else if(inputlabels.length===0){
				inputlabels.push({"text":(node.nodeName.toLowerCase()),"match":false});
			}

			return inputlabels;
		},
		getsingleinputlabel: function(parentnode, inputlabel){
			var childnodes = parentnode.childNodes;

			childnodes.forEach(function (childnode, key) {
				if(inputlabel === ""){
					inputlabel = childnode.textContent.replace(/[\n\r]+|[\s]{2,}/g, ' ').trim();
				}
			});

			if(inputlabel === ""){
				inputlabel = this.getinputlabel(parentnode.parentNode,"");
			}

			return inputlabel;
		},
		addClickToNode:function(node, confirmdialog=false){
			if(node.hasOwnProperty("addedclickrecord") && node.addedclickrecord===true){
				return;
			}

			var nodename=node.nodeName.toLowerCase();
			switch (nodename) {
				case "select":
					jQuery(node).on({"focus":function(event){
							UDAPluginSDK.recorduserclick(node, false,false, event, confirmdialog);
						}
					});
					break;
				case "input":
					if(!node.hasAttribute("type")){
						return;
					}
					var inputtype=node.getAttribute("type").toLowerCase();
					switch (inputtype) {
						case "email":
						case "text":
						case "button":
						case "checkbox":
						case "color":
						case "date":
						case "datetime-local":
						case "file":
						case "hidden":
						case "image":
						case "month":
						case "number":
						case "password":
						case "radio":
						case "range":
						case "reset":
						case "search":
						case "submit":
						case "tel":
						case "text":
						case "time":
						case "url":
						case "week":
							jQuery(node).click(function (event) {
								UDAPluginSDK.recorduserclick(node, false, false, event, confirmdialog);
							});
							break;
						default:
							jQuery(node).click(function (event) {
								UDAPluginSDK.recorduserclick(node, false, false, event, confirmdialog);
							});
							break;
					}
					break;
				case "mat-select":
					jQuery(node).click(function (event) {
						UDAPluginSDK.recorduserclick(node, false, false, event, confirmdialog);
					});
					break;
				default:
					jQuery(node).click(function (event) {
						UDAPluginSDK.recorduserclick(node, false, false, event, confirmdialog);
					});
					break;
			}
			node.addedclickrecord=true;
			return node;
		},
		//matching the action of the node and invoking whether to click or focus
		matchaction:function(data,close=true,selectednode){
			if(close) {
				this.closemodal();
			}
			var node=data["element-data"];
			var timetoinvoke=1000;

			if(!this.playNextAction) {
				return;
			}

			if(this.logLevel>2) {
				console.log({invokingnode: node});
			}

			// remove added tooltips before invoking
			let tooltipnodes = $('.uda-tooltip');
			if (tooltipnodes.length > 0) {
				$('.uda-tooltip').each(function() {
					$(this).removeClass('uda-tooltip');
					$(this).find('.uda-tooltip-right').remove();
				});
			}

			this.simulateHover(node);

			var navigationcookie=this.getstoragedata(this.navigationcookiename);
			var navigationcookiedata = null;
			if(navigationcookie) {
				navigationcookiedata = JSON.parse(navigationcookie);
			}

			if(this.inarray(node.nodeName.toLowerCase(), this.ignoreNodesFromIndexing) !== -1) {
				this.addToolTip(node, node.parentNode, navigationcookiedata, false, false, false);
				return;
			}

			switch (node.nodeName.toLowerCase()) {
				case "input":
					// this.playNextAction = false;
					// functionality for detecting multi select box and highlighting the recorded node
					if (node.classList && (node.classList.contains('select2-search__field') || node.classList.contains('mat-autocomplete-trigger'))){
						this.addToolTip(node, node.parentNode.parentNode.parentNode.parentNode.parentNode, navigationcookiedata, false, true);
					} else if(node.hasAttribute('role') && (node.getAttribute('role')==='combobox')) {
						this.addToolTip(node, node.parentNode.parentNode.parentNode.parentNode, navigationcookiedata, false, false, true);
					} else if(node.hasAttribute('type') && (node.getAttribute('type')==='checkbox' || node.getAttribute('type')==='radio') && node.classList && (node.classList.contains('mat-checkbox-input') || node.classList.contains('mat-radio-input'))) {
						this.addToolTip(node, node.parentNode.parentNode, navigationcookiedata, false, false, true);
					} else if(node.hasAttribute('type')){
						switch (node.getAttribute('type').toLowerCase()) {
							case 'checkbox':
								if(node.parentNode && node.parentNode.classList && node.parentNode.classList.contains('vc_checkbox')) {
									this.addToolTip(node, node.parentNode, navigationcookiedata, false, false, true);
								} else {
									this.addToolTip(node, node.parentNode.parentNode, navigationcookiedata, false, false, true);
								}
								break;
							case 'radio':
								if(node.parentNode && node.parentNode.classList && node.parentNode.classList.contains('vc_label')) {
									this.addToolTip(node, node.parentNode, navigationcookiedata, false, false, true);
								} else {
									this.addToolTip(node, node.parentNode.parentNode, navigationcookiedata, false, false, true);
								}
								break;
							case 'submit':
								node.click();
								this.invokenextitem(node, timetoinvoke, navigationcookiedata);
								this.showselectedrow(navigationcookiedata.data,navigationcookiedata.data.id,true, navigationcookiedata);
                            	break;
							case 'text':
								if(node.attributes && node.attributes.length>0 && (node.hasAttribute('ngxdaterangepickermd'))) {
									this.addToolTip(node, node.parentNode, navigationcookiedata, false, false, false);
								} else if(node.attributes && node.attributes.length>0 && (node.hasAttribute('uib-datepicker-popup'))) {
									this.addToolTip(node, node.parentNode.parentNode, navigationcookiedata, true, false);
								} else {
									this.addToolTip(node, node.parentNode, navigationcookiedata, false, true, true);
								}
								break;
							default:
								this.addToolTip(node, node.parentNode, navigationcookiedata, false, false, true);
								break;
						}
					} else {
						this.addToolTip(node, node.parentNode, navigationcookiedata, false, false, true);
					}
					break;
				case "textarea":
					this.playNextAction = false;
					this.addToolTip(node, node.parentNode, navigationcookiedata, false, false, true);
					break;
				case "select":
					// this.addToolTip(node, node.parentNode, navigationcookiedata, false, false, true);
					this.addToolTip(node, node, navigationcookiedata, false, false, true);
					break;
				case "option":
					this.addToolTip(node, node.parentNode, navigationcookiedata, false, false, true);
					break;
				case "checkbox":
					// this.addToolTip(node, node.parentNode.parentNode, navigationcookiedata, false, false);
					this.addToolTip(node, node, navigationcookiedata, false, false, true);
					break;
				// Additional processing for calendar selection
				case "button":
					if(node.hasAttribute('aria-label') && node.getAttribute('aria-label').toLowerCase() === 'open calendar') {
						this.addToolTip(node, node.parentNode, navigationcookiedata, true, false);
					} else if(node.classList && node.classList.contains('btn-pill')) {
						node.click();
						this.invokenextitem(node, timetoinvoke, navigationcookiedata);
					} else {
						node.click();
						this.invokenextitem(node, timetoinvoke, navigationcookiedata);
					}
					break;
				case 'span':
					if (node.classList && node.classList.contains('select2-selection')) {
						this.addToolTip(node, node.parentNode.parentNode, navigationcookiedata, true, false);
					} else {
						node.click();
						this.invokenextitem(node, timetoinvoke, navigationcookiedata);
					}
					break;
				case 'div':
					if(node.classList && (node.classList.contains('mat-form-field-flex') || node.classList.contains('mat-select-trigger'))) {
						this.addToolTip(node, node.parentNode.parentNode, navigationcookiedata, true, false);
					} else {
						node.click();
						this.invokenextitem(node, timetoinvoke, navigationcookiedata);
					}
					break;
				//	fix for text editor during playback
				case 'ckeditor':
					this.addToolTip(node, node, navigationcookiedata, true, false);
					break;
				case 'ng-select':
					this.addToolTip(node, node, navigationcookiedata, false, false);
					break;
				default:
					node.click();
					this.invokenextitem(node, timetoinvoke, navigationcookiedata);
					break;
			}
		},
		//add tooltip display
		addToolTip:function(invokingnode, tooltipnode, navigationcookiedata, enableClick=false, enableFocus=false, enableIntroJs=false, message= 'Please input the value and then click on') {

			if(this.logLevel>2){
				console.log(this.invokingnode);
			}

			/*if(this.invokingnode && this.invokingnode.isEqualNode(invokingnode)){
				return;
			} else {
				this.invokingnode = invokingnode;
			}*/

			this.invokingnode = invokingnode;

			this.playNextAction = false;

			if(enableIntroJs) {
				this.introjs.addStep({
					element: tooltipnode,
					intro: message,
					position: 'right',
				}).start();
				if(enableFocus){
					invokingnode.focus();
				}
				if(enableClick){
					invokingnode.click();
				}
				return;
			}

			if(navigationcookiedata && navigationcookiedata.autoplay) {
				this.autoplay = false;
				this.autoplayPaused = true;
				this.toggleautoplay(navigationcookiedata);
			} else {
				this.showselectedrow(navigationcookiedata.data,navigationcookiedata.data.id, true, navigationcookiedata);
			}

			var html = 	'<div class="uda-tooltip-right">'
						+'	<div class="uda-tooltip-text-content">'
						+message
						+'	</div>'
						+'	<button class="uda-tutorial-btn" style="margin-bottom:10px;" type="button" uda-added="true" onclick="UDAPluginSDK.resumePlay();">Continue</button>'
						+'</div>';

			$('html, body').animate({
				scrollTop: ($(invokingnode).offset().top - 200)
			}, 2000, function(){
				$(tooltipnode).addClass('uda-tooltip')
				$(tooltipnode).append(html);
				if(enableFocus){
					invokingnode.focus();
				}
				if(enableClick){
					invokingnode.click();
				}
			});
		},
		//Continue functionality invoke
		resumePlay: function(){
			let tooltipnodes = $('.uda-tooltip');
			if (tooltipnodes.length > 0) {
				$('.uda-tooltip').each(function() {
					$(this).removeClass('uda-tooltip');
					$(this).find('.uda-tooltip-right').remove();
				});
			}
			this.playNextAction = true;
			// this.showhtml();
			var navigationcookie=this.getstoragedata(this.navigationcookiename);
			var navigationcookiedata = null;
			if(navigationcookie) {
				navigationcookiedata = JSON.parse(navigationcookie);
			}
			this.toggleautoplay(navigationcookiedata);
		},
		//invoke the click of next item
		invokenextitem:function(node, timeToInvoke, navigationCookieData){
			let link=false;
			timeToInvoke=timeToInvoke+4000;
			if(typeof node.href !== 'undefined' && node.href !== ''){
<<<<<<< HEAD
				if(typeof node.target !== 'undefined' && node.target==='_blank'){
					this.toggleautoplay(navigationCookieData);
				} else {
					link = true;
				}
=======
				link=true;
				UDAPluginSDK.navigatedToNextPage = true;
>>>>>>> 1a0766c6
			}
			if(!link) {
				setTimeout(function(){UDAPluginSDK.showhtml();}, timeToInvoke);
			}
		},
		//simulate hover functionality
		simulateHover: function(node){
			var event = new MouseEvent('mouseover', {
				'view': window,
				'bubbles': true,
				'cancelable': true
			});
			var canceled = !node.dispatchEvent(event);
			if(this.logLevel>0) {
				if (canceled) {
					// A handler called preventDefault.
					console.log('hover cancelled');
				} else {
					// None of the handlers called preventDefault.
					console.log('hover not cancelled');
				}
			}
		},
		//firing an event if event available for the node. Currently not implemented
		eventFire:function(el, etype){
			if (el.fireEvent) {
				el.fireEvent('on' + etype);
			} else {
				var evObj = document.createEvent('Events');
				evObj.initEvent(etype, true, false);
				el.dispatchEvent(evObj);
			}
		},
		//adding user click to the processing node.
		recorduserclick:function(node, fromdocument=false, selectchange=false, event, confirmdialog=false, hasparentclick = false){

			if(fromdocument){
				// todo from document click functionality;
			}

			if(this.autoplay){
				this.forceReindex = true;
				UDAPluginSDK.indexnewclicknodes();
				return true;
			}

			if(node.hasAttribute("nist-voice")){
				return true;
			}

			if(this.lastclickednode!=='' && node.isSameNode(this.lastclickednode)){
				return ;
			}

			if(this.lastclickedtime===Date.now()){
				return ;
			}

			// fix for file upload click
			if(node.style && node.style.display && node.style.display === 'none'){
				return ;
			}

			if(this.logLevel>0) {
				console.log('-------------------------------------------------------------');
				// console.log(this.lastclickedtime);
				console.log({clickednode: node});
				// console.log({indexedpos: node.uda_custom.domJson.node.nodePosition});
				console.log('-------------------------------------------------------------');
			}

			// stopping recording as date range picker is clicked as we do not support it.
			/*if(this.recording && node.hasAttribute('ngxdaterangepickermd')) {
				alert('Sorry currently we do not support daterange selector. Please re-record the sequence without selecting daterange selector');
				this.recording=false;
				this.cancelrecordingsequence();
				this.showadvancedhtml();
				return ;
			}*/

			if(this.recording && this.inarray(node.nodeName.toLowerCase(), this.ignoreClicksOnSpecialNodes) !== -1){
				return ;
			} else if(this.recording && this.cancelRecordingDuringRecordingNodes.indexOf(node.nodeName.toLowerCase()) !== -1) {
				alert('Sorry currently we do not support this '+node.nodeName+' selector. Please re-record the sequence without selecting '+node.nodeName+' selector');
				this.recording=false;
				this.cancelrecordingsequence();
				this.showadvancedhtml();
				return ;
			} else if(this.recording && (node.parentNode && node.parentNode.hasAttribute("ng-controller") && node.parentNode.getAttribute("ng-controller")==='recognize_modal')) {
				// fix for nominate recording functionality.
				alert('Sorry currently we do not support this Nominate feature. Please re-record the sequence without selecting Nominate feature');
				this.recording=false;
				this.cancelrecordingsequence();
				this.showadvancedhtml();
				return ;
			}

			var processclick=true;
			if(fromdocument && this.htmlindex.length>0){
				for(var i=0;i<this.htmlindex.length;i++){
					var processnode=this.htmlindex[i];
					if(node.isSameNode(processnode['element-data'])){
						processclick=false;
					}
				}
			}

			if(processclick===false){
				return true;
			}

			// var domjson = domJSON.toJSON(node);
			if (node.hasOwnProperty('uda_custom') && node.uda_custom.domJson) {
				var domjson = node.uda_custom.domJson;
				domjson.meta = {};
				//fix for position issue #89
				if(domjson.node.nodePosition.x === 0 && domjson.node.nodePosition.y === 0) {
					var domjson1 = domJSON.toJSON(node);
					domjson.node.nodePosition = domjson1.node.nodePosition;
				}
			} else {
				return ;
			}

			if(this.inarray(node.nodeName.toLowerCase(), this.ignoreNodesFromIndexing) !== -1 && this.customNameForSpecialNodes.hasOwnProperty(node.nodeName.toLowerCase())){
				domjson.meta.displayText = this.customNameForSpecialNodes[node.nodeName.toLowerCase()];
			}

			if(node.nodeName.toLowerCase()==="input" && node.getAttribute("type")==="radio"){
				var postdata = {
					domain: window.location.host,
					urlpath: window.location.pathname,
					sessionid: this.sessionID,
					clickednodename: "",
					html5: 0,
					clickedpath: "",
					objectdata: ""
				};
				var cache = [];
				var stringifiednode=JSON.stringify(domjson.node, function(key, value) {
					if (typeof value === 'object' && value !== null) {
						if (cache.indexOf(value) !== -1) {
							// Duplicate reference found, discard key
							return;
						}
						// Store value in our collection
						cache.push(value);
					}
					return value;
				});
				cache = null;
				domjson.node=JSON.parse(stringifiednode);
				postdata.objectdata=JSON.stringify(domjson);
			} else {
				var postdata = {
					domain: window.location.host,
					urlpath: window.location.pathname,
					sessionid: this.sessionID,
					clickednodename: "",
					html5: 0,
					clickedpath: "",
					objectdata: JSON.stringify(domjson)
				};
			}
			postdata.clickednodename = this.getclickedinputlabels(node, fromdocument, selectchange);

			// for known scenarios prompt user for input
			if(confirmdialog && this.recording && !this.confirmednode && !this.autoplay){
				this.confirmparentclick(node, fromdocument, selectchange, event, postdata);
				return true;
			} else if(confirmdialog && !this.recording) {
				return true;
			}

			this.rerenderhtml=true;
			this.addclickedrecordcookie(postdata.clickednodename);
			this.lastclickednode=node;
			this.lastclickedtime=Date.now();
			var outputdata = JSON.stringify(postdata);
			var xhr = new XMLHttpRequest();
			xhr.open("POST", this.apihost+"/user/clickednode");
			xhr.setRequestHeader('Content-Type', 'application/json; charset=UTF-8');
			xhr.onload = function(event){
				if(xhr.status === 200){
					UDAPluginSDK.confirmednode = false;
				}
			};
			xhr.send(outputdata);

			// reindexing whole document again for collapsable nodes
			if(this.recording) {
				if(this.logLevel>0) {
					console.log('-------------------------------------------------------------');
					// console.log(this.lastclickedtime);
					// console.log({clickednode: node});
					console.log({indexedpos: node.uda_custom.domJson.node.nodePosition});
					console.log({domjson: domjson.node.nodePosition});
					console.log('-------------------------------------------------------------');
				}
				if (node.hasAttribute('mattreenodetoggle')) {
					this.forceReindex = true;
					UDAPluginSDK.indexnewclicknodes();
				} else {
					//processing new clicknodes if available after the click action.
					setTimeout(function () {
						this.forceReindex = true;
						UDAPluginSDK.indexnewclicknodes();
					}, UDA_POST_INTERVAL);
					// UDAPluginSDK.indexnewclicknodes();
				}
			}

			// rerender html if recording is enabled.
			if(this.recording) {
				setTimeout(function () {
					UDAPluginSDK.showhtml();
				}, UDA_POST_INTERVAL);
			}
		},
		confirmparentclick:function(node, fromdocument, selectchange, event, postdata) {
			var prevclicktext = this.getclickedinputlabels(this.lastclickednode, fromdocument, selectchange);
			if(node.hasChildNodes()) {
				var childtextexists = this.processparentchildnodes(node, prevclicktext);
				if(!childtextexists) {
					var confirmdialog = confirm("Did you clicked: " + postdata.clickednodename);
					if (confirmdialog === true) {
						UDAPluginSDK.confirmednode = true;
						UDAPluginSDK.recorduserclick(node, fromdocument, selectchange, event, false);
					}
					return false;
				} else {
					return false;
				}
			}
		},
		processparentchildnodes:function(node, prevtext) {
			var childtextexists = false;
			for(const childnode of node.childNodes) {
				if (childnode.nodeType === Node.ELEMENT_NODE) {
					if (childnode.isSameNode(this.lastclickednode)) {
						childtextexists = true;
						break;
					}
					let childtext = this.getclickedinputlabels(childnode);
					if(prevtext === childtext) {
						childtextexists = true;
						break;
					} else if(childnode.hasChildNodes()){
						childtextexists = this.processparentchildnodes(childnode, prevtext);
						if(childtextexists) {
							break;
						}
					}
				}
			}
			return childtextexists
		},
		//getting input label for the clicked node
		getclickedinputlabels:function(node, fromdocument=false, selectchange=false){
			if(this.logLevel > 4) {
				console.log({node: node});
			}
			if (!node) {
				return null;
			}
			var inputlabels="";
			var nodename=node.nodeName.toLowerCase();
			switch (nodename) {
				case "select":
					if(selectchange) {
						inputlabels = jQuery(node).find(":selected").text();
					} else {
						var textlabels = this.getInputLabels(node, [], 1, true, false, true);
						if (textlabels.length > 0) {
							var labels = [];
							for (var j = 0; j < textlabels.length; j++) {
								labels.push(textlabels[j].text);
							}
							inputlabels = labels.toString();
						}
					}
					break;
				case "input":
					if(!node.hasAttribute("type")){
						var textlabels = this.getInputLabels(node, [], 1, true, true, true);
						if (textlabels.length > 0) {
							var labels = [];
							for (var j = 0; j < textlabels.length; j++) {
								labels.push(textlabels[j].text);
							}
							inputlabels = labels.toString();
						}
					} else {
						switch (node.getAttribute("type").toLowerCase()) {
							default:
								var textlabels = this.getInputLabels(node, [], 1, true, true, true);
								if (textlabels.length > 0) {
									var labels = [];
									for (var j = 0; j < textlabels.length; j++) {
										labels.push(textlabels[j].text);
									}
									inputlabels = labels.toString();
								}
						}
						break;
					}
				case "textarea":
					var textlabels = this.getInputLabels(node, [], 1, true, true, true);
					if (textlabels.length > 0) {
						var labels = [];
						for (var j = 0; j < textlabels.length; j++) {
							labels.push(textlabels[j].text);
						}
						inputlabels = labels.toString();
					}
					break;
				case "img":
					var textlabels = this.getInputLabels(node, [], 1, true, false, true);
					if (textlabels.length > 0) {
						var labels = [];
						for (var j = 0; j < textlabels.length; j++) {
							labels.push(textlabels[j].text);
						}
						inputlabels = labels.toString();
					}
					break;
				default:
					var textlabels = this.getInputLabels(node, [], 1, false, true, true);
					if (textlabels.length > 0) {
						var labels = [];
						for (var j = 0; j < textlabels.length; j++) {
							labels.push(textlabels[j].text);
						}
						inputlabels = labels.toString();
					}
			}
			if(this.logLevel>2){
				console.log(inputlabels);
			}
			return inputlabels;
		},
		//record page click todo functionality
		recorddocumentclick:function(){
			jQuery(document).ready(function(){
				document.body.addEventListener('click', function (event) { }, false);
			});
		},
		//adding current timestamp to the required actions under recording functionality
		gettimestamp:function(buttonclicked){
			if(buttonclicked !== "") {
				var result = Date.now();
				if(buttonclicked==="start"){
					this.startrecordingsequence(result);
				} else if(buttonclicked==="stop"){
					this.stoprecordingsequence(result);
				}
			}
		},
		//show recorded results in UDA screen
		showrecordedresults:function(){
			var recordingcookie = this.getstoragedata(this.recordingcookiename);
			var starttime=null;
			var endtime=Date.now();
			if(recordingcookie){
				var recordingcookiedata=JSON.parse(recordingcookie);
				starttime=recordingcookiedata.starttime;
			} else {
				return false;
			}

			jQuery("#uda-content-container").html("");

			if(this.clickeOn && this.clickeOn === 'record-btn'){
				UDAPluginSDK.addrecordresultshtml([]);
				this.clickeOn = '';
				return ;
			}

			var xhr = new XMLHttpRequest();
			xhr.open("GET", this.apihost+"/clickevents/fetchrecorddata?start="+starttime+"&end="+endtime+"&sessionid="+UDAPluginSDK.sessionID+"&domain="+recordingcookiedata.domain, true);
			xhr.onload = function(event){
				if(xhr.status === 200){
					UDAPluginSDK.addrecordresultshtml(JSON.parse(xhr.response));
				}
			};
			xhr.send();
		},
		//start recording the user click to form a sequence
		startrecordingsequence:function(currenttimestamp){
			var recordingcookie = this.getstoragedata(this.recordingcookiename);
			if (recordingcookie) {
				var recordingcookiedata = JSON.parse(recordingcookie);
				recordingcookiedata.starttime = currenttimestamp;
				recordingcookiedata.recording = true;
				recordingcookiedata.endtime = null;
			} else {
				var recordingcookiedata = {recording: true, starttime: currenttimestamp, endtime: null};
			}
			recordingcookiedata.domain = window.location.host;
			this.createstoragedata(this.recordingcookiename,JSON.stringify(recordingcookiedata));

			this.clickeOn = 'record-btn';

			this.showhtml();

			//add analtytics
			this.recordclick('recordingstart',recordingcookiedata.domain);
		},
		//stop recording sequence that has been started and show recorded results
		stoprecordingsequence:function(currenttimestamp){
			var recordingcookie = this.getstoragedata(this.recordingcookiename);
			if(recordingcookie){
				var recordingcookiedata=JSON.parse(recordingcookie);
				recordingcookiedata.endtime=currenttimestamp;
				recordingcookiedata.recording=false;
			} else {
				return false;
			}
			this.createstoragedata(this.recordingcookiename,JSON.stringify(recordingcookiedata));

			//add analtytics
			this.recordclick('recordingstop',recordingcookiedata.domain);

			this.showhtml();
			jQuery("#uda-content-container").html("");
			var xhr = new XMLHttpRequest();
			xhr.open("GET", this.apihost+"/clickevents/fetchrecorddata?start="+recordingcookiedata.starttime+"&end="+recordingcookiedata.endtime+"&sessionid="+UDAPluginSDK.sessionID+"&domain="+recordingcookiedata.domain, true);
			xhr.onload = function(event){
				if(xhr.status === 200){
					UDAPluginSDK.addrecordresultshtml(JSON.parse(xhr.response));
				}
			};
			xhr.send();
		},
		//cancel the recording sequence
		cancelrecordingsequence:function(render=true){
			// jQuery('#uda-advanced-btn').hide();
			var recordingcookie = this.getstoragedata(this.recordingcookiename);
			if(recordingcookie){
				var recordingcookiedata=JSON.parse(recordingcookie);
				if(!recordingcookiedata.recording){
					return false;
				}
				recordingcookiedata.endtime=Date.now();
				recordingcookiedata.recording=false;
			} else {
				return false;
			}
			this.createstoragedata(this.recordingcookiename,JSON.stringify(recordingcookiedata));
			var navcookiedata = {shownav: false, data: {}, autoplay:false, pause:false, stop:false, navcompleted:false, navigateddata:[],searchterm:''};
			this.createstoragedata(this.navigationcookiename,JSON.stringify(navcookiedata));

			//add analtytics
			this.recordclick('recordingcancel',recordingcookiedata.domain);
			this.currentPage='cancelrecording';
			if(render) {
				this.showhtml();
			}
		},
		//show sequence list html
		addrecordresultshtml:function(data){
			if(data.length>0) {
				this.recordedsequenceids=data;
				jQuery("#uda-content-container").html(this.renderRecordedSequenceHtml());
				for(var i=0;i<data.length;i++){
					// modification for personal button addition
					if(i===(data.length-1)){
						this.renderrecordresultrow(data[i],i,true);
					} else {
						this.renderrecordresultrow(data[i],i,false);
					}
				}
			} else {
				jQuery("#uda-content-container").html(this.renderEmptyRecordedSequenceHtml());
			}

			this.openmodal(false);
		},
		renderRecordedSequenceHtml: function(){
			var html =	'<div class="uda-card-details">'
						+'	<h5>Recorded Sequence</h5>'
						+'	<hr>'
						+'	<ul class="uda-recording" id="uda-recorded-results">'
						+'	</ul>'
						+'	<div class="uda-recording" style="text-align: center;">'
						+'		<input type="text" id="uda-recorded-name" name="uda-save-recorded" class="uda-form-input" placeholder="Enter Label">'
						+'		<button class="uda-record-btn" onclick="UDAPluginSDK.cancelrecordingsequence();"><span>Cancel and Exit</span></button>'
						+'		<button class="uda-tutorial-btn" onclick="UDAPluginSDK.submitrecordedlabel();">Submit</button>'
						+'	</div>'
						+'</div>';
			return html;
		},
		renderEmptyRecordedSequenceHtml: function(){
			var html =	'<div class="uda-card-details">'
						// +'<span class="uda-close-icon">×</span>'
						+'	<h5>Recorded Sequence</h5>'
						+'	<hr>'
						+'	<h5>Please navigate in the page to record.</h5>'
						+'	<br />'
						+'	<div class="uda-recording" style="text-align: center;">'
						// +'		<input type="text" id="uda-recorded-name" name="uda-save-recorded" class="uda-form-input" placeholder="Enter Label">'
						+'		<button class="uda-record-btn" onclick="UDAPluginSDK.cancelrecordingsequence();"><span>Cancel and Exit</span></button>'
						// +'		<button class="uda-tutorial-btn" onclick="UDAPluginSDK.submitrecordedlabel();">Submit</button>'
						+'	</div>'
						+'</div>';
			return html;
		},
		//render record row html of the sequence
		renderrecordresultrow:function(data,index, showPersonalButton=false){
			index++;
			// let clickedname=((data.clickednodename.length>this.maxstringlength)?data.clickednodename.substr(0,this.maxstringlength)+'...':data.clickednodename);
			let nodeData = JSON.parse(data.objectdata);
			var originalName = '';
			if(nodeData.meta.hasOwnProperty('displayText') && nodeData.meta.displayText !== ''){
				var clickedname = ((nodeData.meta.displayText.length > this.maxstringlength) ? nodeData.meta.displayText.substr(0, this.maxstringlength) + '...' : nodeData.meta.displayText);
				originalName = nodeData.meta.displayText;
			} else {
				var clickedname = ((data.clickednodename.length > this.maxstringlength) ? data.clickednodename.substr(0, this.maxstringlength) + '...' : data.clickednodename);
				originalName = data.clickednodename;
			}
			// let clickedname=data.clickednodename;
			// personal button appearance
			if(showPersonalButton){
				// clickedname=((data.clickednodename.length>(this.maxstringlength-24))?data.clickednodename.substr(0,(this.maxstringlength-24))+'...':data.clickednodename);
				var editBtn = 	'			<span>'
								+'				<button class="uda-tutorial-btn" style="padding:0px;" type="button" id="uda-edit-clickedname"><img src="'+this.extensionpath+'images/icons/edit.png"></button>'
								+'			</span>'
								+'			<input type="text" id="uda-edited-name" name="uda-edited-name" class="uda-form-input" placeholder="Enter Name" value="'+originalName+'" style="display: none;">';
				if(nodeData.meta.hasOwnProperty('isPersonal') && nodeData.meta.isPersonal){
					// var personalHtml = '&nbsp; &nbsp; (personal)';
					var personalHtml = '&nbsp; &nbsp;<input type="checkbox" id="isPersonal" checked /> <label style="font-size:14px;">Is personal</label>';
				} else {
					var personalHtml = '&nbsp; &nbsp;<input type="checkbox" id="isPersonal" /> <label style="font-size:14px;">Is personal</label>';
				}
				personalHtml += '			<span style="position: relative; top: 0px;"><img src="'+this.extensionpath+'images/icons/info.png" title="help"></span>';
				var html =	'<li><i>'
								+clickedname
								// +editBtn
								+'<br />'
								+'</i>'
								+personalHtml
								+'<br />'
							+'</li>';
				var element = jQuery(html);
				jQuery("#uda-recorded-results").append(element);
				jQuery("#isPersonal").click(function (){
					UDAPluginSDK.personalNode(data);
				});
				var beforeEditText = originalName;
				jQuery("#uda-edit-clickedname").click(function (){
					// $(".voice-card-left ul li:last").css("border", "1px solid");
					// $(".voice-card-left ul li:last").attr("contenteditable","true");
					jQuery("#uda-edited-name").show();
				});
				jQuery('#uda-edited-name').blur(function() {
					let editedName = $("#uda-edited-name").val();
					if(editedName.trim() !== '' && beforeEditText.trim() != editedName.trim()){
						UDAPluginSDK.editAndSave(data, editedName);
					}
				});
				jQuery("#uda-edited-name").keydown(function (e) {
					if (e.keyCode === 13) {
						let editedName = $("#uda-edited-name").val();
						if(editedName.trim() !== '' && beforeEditText.trim() != editedName.trim()){
							UDAPluginSDK.editAndSave(data, editedName);
						}
					}
				});
			} else {
				clickedname += (nodeData.meta.hasOwnProperty('isPersonal') && nodeData.meta.isPersonal)?'&nbsp; &nbsp;(personal)':'';
				var html = '<li><i>' +
					clickedname +
					'</i></li>';
				var element = jQuery(html);
				jQuery("#uda-recorded-results").append(element);
			}
		},
		//personal modification button clicked
		personalNode:function(data){
			let nodeData = JSON.parse(data.objectdata);
			if(nodeData.meta.hasOwnProperty("isPersonal")){
				if(nodeData.meta.isPersonal) {
					nodeData.meta.isPersonal = false;
				} else {
					nodeData.meta.isPersonal = true;
				}
			} else {
				nodeData.meta.isPersonal = true;
			}
			data.objectdata = JSON.stringify(nodeData);
			var outputdata = JSON.stringify(data);
			var xhr = new XMLHttpRequest();
			xhr.open("POST", this.apihost+"/user/updateclickednode");
			xhr.setRequestHeader('Content-Type', 'application/json; charset=UTF-8');
			xhr.onload = function(event){
				UDAPluginSDK.showhtml();
			};
			xhr.send(outputdata);
		},
		//edit modification button clicked
		editAndSave:function(data, value){
			let nodeData = JSON.parse(data.objectdata);
			if(nodeData.meta && nodeData.meta.hasOwnProperty("displayText")){
				nodeData.meta.displayText = value;
			} else {
				nodeData.meta = {};
				nodeData.meta.displayText = value;
			}
			data.objectdata = JSON.stringify(nodeData);
			var outputdata = JSON.stringify(data);
			var xhr = new XMLHttpRequest();
			xhr.open("POST", this.apihost+"/user/updateclickednode");
			xhr.setRequestHeader('Content-Type', 'application/json; charset=UTF-8');
			xhr.onload = function(event){
				UDAPluginSDK.showhtml();
			};
			xhr.send(outputdata);
		},
		// submit functionality of the recorded sequence.
		submitrecordedlabel:function(submittype="recording"){
			var sequencename=jQuery("#uda-recorded-name").val();
			var sequencelistdata={name:"",domain:window.location.host,usersessionid:this.sessiondata.authdata.id.toString(),userclicknodelist:[].toString(),userclicknodesSet:this.recordedsequenceids,isValid:1,isIgnored:0};
			if(submittype==='recording') {
				if (sequencename === '') {
					alert('Please enter proper label');
					jQuery("#uda-recorded-name").focus();
					return false;
				}
			} else if(submittype === 'invalid'){
				if(sequencename===''){
					sequencename="Declared as not valid sequence by user";
				}
				sequencelistdata.isValid=0;
			} else if(submittype === 'ignore'){
				if(sequencename===''){
					sequencename="Ignored by user";
				}
				sequencelistdata.isValid=0;
				sequencelistdata.isIgnored=1;
			}
			var sequenceids = [];
			for(var i=0;i<this.recordedsequenceids.length;i++){
				sequenceids.push(this.recordedsequenceids[i].id);
			}
			sequencelistdata.name=sequencename;
			sequencelistdata.userclicknodelist=sequenceids.toString();
			this.cancelrecordingsequence(false);
			this.currentPage='SequenceSubmitted';
			this.showhtml();
			var xhr = new XMLHttpRequest();
			xhr.open("POST", this.apihost + "/clickevents/recordsequencedata", true);
			xhr.setRequestHeader('Content-Type', 'application/json');
			xhr.onload = function(event){
				if(xhr.status === 200){
					// UDAPluginSDK.backtomodal();
					UDAPluginSDK.showSelectedSequence(JSON.parse(xhr.response))
				}
			};
			xhr.send(JSON.stringify(sequencelistdata));
		},
		// adding the last clicked record to the storage
		addclickedrecordcookie:function(clickednodename){
			this.createstoragedata(this.recordclicknodecookiename,clickednodename);
		},
		// search from elastic functionality
		searchinelastic:function(searchterm=''){

			if(this.currentPage==='cancelrecording'){
				jQuery('#uda-advanced-btn').hide();
			} else if(this.currentPage==='SequenceSubmitted'){
				return ;
			} else if(!UDAUserAuthData.restrict_add_delete) {
				jQuery('#uda-advanced-btn').show();
				jQuery("#uda-advance-section").show();
			}

			this.currentPage='advanced';

			if(searchterm) {
				var searchtext = searchterm;
			} else {
				var searchtext = jQuery("#uda-search-input").val();
			}

			this.cancelrecordingsequence(true);

			this.renderMessage('Loading Please Wait...');


			if (this.searchInProgress === true) {
				alert('Previous search in progress');
				return false;
			}

			if (this.autoplay) {
				this.searchInProgress = false;
				return false;
			}

			if(this.logLevel>0) {
				console.log(searchtext);
			}

			this.searchText = searchtext;
			this.searchInProgress = true;

			//add analtytics
			this.recordclick('search',searchtext);

			var xhr = new XMLHttpRequest();
			xhr.open("GET", this.apihost + "/clickevents/sequence/search?query="+searchtext+"&domain="+encodeURI(window.location.host), true);
			xhr.onload = function(event){
				if(xhr.status === 200){
					UDAPluginSDK.searchInProgress=false;
					UDAPluginSDK.renderSearchResults(JSON.parse(xhr.response));
				} else {
					UDAPluginSDK.renderMessage();
				}
			};
			// xhr.addEventListener("error", UDAPluginSDK.renderMessage());
			xhr.onerror = function(){
				UDAPluginSDK.renderMessage();
			};
			xhr.send();
		},
		//rendering search results screen
		renderSearchResults:function(data){

			if(!UDAUserAuthData.restrict_add_delete) {
				jQuery('#uda-advanced-btn').show();
				jQuery("#uda-advance-section").show();
			}

			var matchnodes = data;
			if(matchnodes.length>0){
				jQuery("#uda-content-container").html('');
				for(var k=0;k<matchnodes.length;k++){
					if(matchnodes[k].hasOwnProperty("deleted") && matchnodes[k].deleted===0) {
						this.renderSequenceRow(matchnodes[k], k);
					} else if(!matchnodes[k].hasOwnProperty("deleted")) {
						this.renderSequenceRow(matchnodes[k], k);
					}
				}
			} else {
				this.renderEmptySearchResults();
			}
		},
		// rendering empty results html
		renderEmptySearchResults: function(){
			this.searchInProgress=false;
			jQuery("#uda-content-container").html(this.getEmptyResultsHtml());
		},
		getEmptyResultsHtml: function() {
			let html =	'<div class="uda-no-results">'
						+'	<svg class="uda-no-src" xmlns="http://www.w3.org/2000/svg" id="Capa_1" enable-background="new 0 0 512 512" height="512" viewBox="0 0 512 512" width="512"><g><path d="m317 90c-57.891 0-105 47.109-105 105s47.109 105 105 105 105-47.109 105-105-47.109-105-105-105zm51.211 135-21.211 21.211-30-30-30 30-21.211-21.211 30-30-30-30 21.211-21.211 30 30 30-30 21.211 21.211-30 30z"/><path d="m317 0c-107.52 0-195 87.48-195 195 0 48.371 17.809 92.591 47.08 126.709l-23.086 23.086-21.211-21.211-111.631 111.629c-17.534 17.534-17.534 46.069-.015 63.633l.015.015c17.549 17.52 46.124 17.523 63.633-.015l111.631-111.629-21.211-21.211 23.086-23.086c34.118 29.271 78.338 47.08 126.709 47.08 107.52 0 195-87.48 195-195s-87.48-195-195-195zm0 330c-74.443 0-135-60.557-135-135s60.557-135 135-135 135 60.557 135 135-60.557 135-135 135z"/></g></svg>'
						+'	<p>No results found</p>'
						+'</div>';
			return html;
		},
		renderMessage: function(message='Something went wrong please try again later.'){
			this.searchInProgress=false;
			jQuery("#uda-content-container").html(this.getMessageHtml(message));
		},
		getMessageHtml: function(message) {
			let html =	'<div class="uda-no-results">'
				+'	<svg class="uda-no-src" xmlns="http://www.w3.org/2000/svg" id="Capa_1" enable-background="new 0 0 512 512" height="512" viewBox="0 0 512 512" width="512"><g><path d="m317 90c-57.891 0-105 47.109-105 105s47.109 105 105 105 105-47.109 105-105-47.109-105-105-105zm51.211 135-21.211 21.211-30-30-30 30-21.211-21.211 30-30-30-30 21.211-21.211 30 30 30-30 21.211 21.211-30 30z"/><path d="m317 0c-107.52 0-195 87.48-195 195 0 48.371 17.809 92.591 47.08 126.709l-23.086 23.086-21.211-21.211-111.631 111.629c-17.534 17.534-17.534 46.069-.015 63.633l.015.015c17.549 17.52 46.124 17.523 63.633-.015l111.631-111.629-21.211-21.211 23.086-23.086c34.118 29.271 78.338 47.08 126.709 47.08 107.52 0 195-87.48 195-195s-87.48-195-195-195zm0 330c-74.443 0-135-60.557-135-135s60.557-135 135-135 135 60.557 135 135-60.557 135-135 135z"/></g></svg>'
				+'	<p>'+message+'</p>'
				+'</div>';
			return html;
		},
		//rendering each row html of the search result
		renderSequenceRow:function(data){
			var element=jQuery(this.getRowHtml(data));
			element.click(function () {
				UDAPluginSDK.showSelectedSequence(data);
			});
			jQuery("#uda-content-container").append(element);
		},
		//Sequence row html
		getRowHtml: function(data){
			var path='';
			for(var i=0;i<data.userclicknodesSet.length;i++){
				if(path!==''){
					path +=' >> ';
				}
				path += data.userclicknodesSet[i].clickednodename;
			}
			var html =	'<div class="uda-card">'
						+'	<h5>'+data.name.toString()+'</h5>'
						+'	<i>'+path+'</i>'
						+'</div>';
			return html;
		},
		//selected search result functionality
		showSelectedSequence:function(data){
			var navcookiedata = {shownav: true, data: data, autoplay:false, pause:false, stop:false, navcompleted:false, navigateddata:[],searchterm:''};
			navcookiedata.searchterm=jQuery("#uda-search-input").val();
			this.createstoragedata(this.navigationcookiename,JSON.stringify(navcookiedata));
			this.autoplay = false;
			this.showselectedrow(data,data.id,true, navcookiedata);
			this.invokedActionManually=false;
			//add analtytics
			this.recordclick('sequencerecord',data.name.toString(),data.id);
		},
		// renderSelectedSequenceHtml: fu
		renderSelectedSequenceHtml: function (data, isPlaying){
			var html =	'<div class="uda-card-details" style="border-bottom-left-radius: 0px; border-bottom-right-radius: 0px;">'
						+'    <div class="uda-card-btns">'
						+'        <button class="uda-play-btn" '+((isPlaying)?'disabled="disabled"':'id="nist-autoplay"')+'><img src="'+this.extensionpath+'images/icons/play-icon.png"></button>'
						+'        <button class="uda-stop-btn" '+((!isPlaying)?'disabled="disabled"':'id="nist-autoplay"')+'><img src="'+this.extensionpath+'images/icons/stop-icon.png"></button>'
						+'    </div>'
						+'    <div class="uda-card-right-dbl-arrow" id="uda-backto-search"><img src="'+this.extensionpath+'images/icons/right-duble-arrow.png"></div>'
						+'    <h5>'+data.name.toString()+'</h5>'
						+'    <hr>'
						+'    <ul class="uda-suggestion-list" id="uda-sequence-steps">'
						+'    </ul>'
						+'</div>'
						+'<div class="uda-details-footer">'
						+'    <div class="uda-details-footer-left uda-trash-img" id="uda-delete-sequence">'
						+'    </div>'
						+'    <div class="uda-details-footer-right">'
						// +'    	<div class="like-img-bg uda-like-img" style="border-left: 1px solid #dce0f7;" id="uda-upvote">'
						// +'   	</div>'
						// +'    	<div class="dislike-img-bg uda-dislike-img" id="uda-downvote">'
						// +'   	</div>'
						+'    </div>'
						+'</div>';
			return html;
		},
		//showing the selected search result screen functionality
		showselectedrow:function(data,index,shownodelist=false, navcookiedata={}){
			if(shownodelist && navcookiedata.data.userclicknodesSet.length===navcookiedata.navigateddata.length){
				navcookiedata.navcompleted=true;
			}
			var isPlaying =  false;

			this.currentPage='SelectedSequence';

			if(shownodelist) {
				if (navcookiedata.navcompleted) {
					this.autoplayCompleted = true;
				} else {
					if(navcookiedata.autoplay) {
						isPlaying = true;
					}
				}
			}

			var element=jQuery(this.renderSelectedSequenceHtml(data, isPlaying));
			jQuery("#uda-content-container").html(element);
			var performactionnode=false;
			for(var i=0;i<data.userclicknodesSet.length;i++){
				var visited = -1;
				if(navcookiedata.navigateddata.length>0) {
					visited = this.inarray(data.userclicknodesSet[i].id, navcookiedata.navigateddata);
				}
				if(navcookiedata.autoplay && (!navcookiedata.pause || !navcookiedata.stop)){
					if(visited===-1 && !performactionnode){
						performactionnode=data.userclicknodesSet[i];
					}
				}
				jQuery("#uda-sequence-steps").append(this.rendersteps(data.userclicknodesSet[i], visited, navcookiedata));
			}

			if(this.sessionID && data.usersessionid && (this.sessionID.toString()===data.usersessionid.toString() || (this.sessiondata.authdata.hasOwnProperty('id') && this.sessiondata.authdata.id.toString()===data.usersessionid.toString()))){
				jQuery("#uda-delete-sequence").click(function () {
					UDAPluginSDK.deleteSequence(data);
				});
			} else {
				jQuery("#uda-delete-sequence").hide();
			}

			jQuery('#uda-upvote').click(function () {
				UDAPluginSDK.addvote("up",data);
			});
			jQuery('#uda-downvote').click(function () {
				UDAPluginSDK.addvote("down",data);
			});

			jQuery("#nist-autoplay").click(function () {
				UDAPluginSDK.toggleautoplay(navcookiedata);
			});

			// need to improve the autoplay functionality.
			if(typeof performactionnode=="object" && this.autoplay) {
				// console.trace();
				if(this.playNextAction) {
					this.performclickaction(performactionnode, navcookiedata);
				}
			} else if(this.autoplay){
				this.autoplayPaused = false;
				this.toggleautoplay(navcookiedata);
			}
			jQuery("#uda-backto-search").click(function () {
				// UDAPluginSDK.toggleautoplay(navcookiedata);
				UDAPluginSDK.autoplay = false;
				UDAPluginSDK.searchInProgress=false;
				UDAPluginSDK.autoplayPaused=false;
				UDAPluginSDK.playNextAction=true;
				UDAPluginSDK.configureintrojs();
				UDAPluginSDK.introjs.refresh();
				UDAPluginSDK.backtosearchresults(navcookiedata);
			});
		},
		//showing the sequence steps html
		rendersteps:function(data,visited=false, navcookiedata={}){
			// adding elipses if textlength is greater than specified characters
			// display personal tag for the personal nodes
			let clickedname = '';
			let nodeData = JSON.parse(data.objectdata);
			if(nodeData.meta.hasOwnProperty('displayText') && nodeData.meta.displayText !== ''){
				clickedname = ((nodeData.meta.displayText.length > this.maxstringlength) ? nodeData.meta.displayText.substr(0, this.maxstringlength) + '...' : nodeData.meta.displayText);
			} else {
				clickedname = ((data.clickednodename.length > this.maxstringlength) ? data.clickednodename.substr(0, this.maxstringlength) + '...' : data.clickednodename);
			}
			if(nodeData.meta.hasOwnProperty('isPersonal') && nodeData.meta.isPersonal){
				clickedname=((data.clickednodename.length>(this.maxstringlength-26))?data.clickednodename.substr(0,(this.maxstringlength-26))+'... (personal)':data.clickednodename);
			}
			// var clickedtext = '<pre>'+clickedname+'</pre>';
			var clickedtext = clickedname;
			if(visited>-1) {
				var template = jQuery("<li class='completed'><i>" + clickedtext + "</i></li>");
			} else {
				var template = jQuery("<li class='inactive'><i>" + clickedtext + "</i></li>");
			}
			if(visited === -1) {
				template.click(function () {
					UDAPluginSDK.invokedActionManually = true;
					UDAPluginSDK.performclickaction(data,navcookiedata);
				});
			}
			return template;
		},
		//perform click action of the sequence steps
		performclickaction:function(selectednode,navcookiedata){
			const matchNodes = [];
			let originalNode = {};
			if(selectednode.objectdata) {
				originalNode = JSON.parse(selectednode.objectdata);
				if(this.logLevel > 0) {
					console.log({recordedNode: originalNode.node});
				}
				if(selectednode && this.htmlindex.length>0){
					// personal tag check
					let isPersonalNode = false;
					if(originalNode.meta.hasOwnProperty('isPersonal') && originalNode.meta.isPersonal){
						isPersonalNode = true;
					}
					for(let searchNode of this.htmlindex){
						let searchLabelExists = false;
						let compareNode = domJSON.toJSON(searchNode["element-data"]);
						// compare recorded node with personal node tag or not
						let match = this.comparenodes(compareNode.node,originalNode.node, isPersonalNode);

						if ((this.logLevel > 1) && (match.matched+5) >= match.count) {
							console.log('----------------------------------------------------------');
							console.log(match);
							console.log(Math.abs((match.matched) - match.count));
							console.log(match.innerChildNodes * this.innerTextWeight);
							console.log('Matched ' + match.matched + ' out of ' + match.count);
        					console.log({node: compareNode.node, htmlNode: searchNode["element-data"]});
							console.log('----------------------------------------------------------');
						}

						// we are incrementing 'matched' by 'innerTextWeight' for 'this' node and every child node and we are matching innerchildcounts that were returned from comparenodes
						if(match.innerTextFlag && Math.abs((match.matched) - match.count) <= (match.innerChildNodes * this.innerTextWeight)){
							searchLabelExists=true;
						} else if (match.matched === match.count) {
							searchLabelExists=true;
						} else if(originalNode.node.nodeName === 'CKEDITOR' && (match.matched+1) >= match.count) {
							// fix for editor playback
							searchLabelExists=true;
						}

						if(searchLabelExists){
							let matchNodeExists = false;
							if(matchNodes.length>0){
								for(let j=0; j<matchNodes.length; j++){
									if(matchNodes[j].originalNode["element-data"].isSameNode(searchNode["element-data"])){
										matchNodeExists=true;
									}
								}
							}

							if(matchNodeExists===false) {
								matchNodes.push({originalNode: searchNode, domJson: compareNode.node});
							}
						}
					}
				}
			}

			if(matchNodes.length === 1){
				if(this.updatenavcookiedata(navcookiedata,selectednode.id)){
					this.matchaction(matchNodes[0].originalNode,false,selectednode);
				}

			} else if(matchNodes.length>1) {
				//todo need to perform some user intervention
				// for multiple matching nodes compare labels of the clickable nodes to get exact node match
				let finalMatchNode = null;
				let finalMatchNodes = [];

				if(this.logLevel>0){
					console.log('----------------------------------------------------------');
					console.log('matched nodes');
					console.log(matchNodes);
					console.log('----------------------------------------------------------');
				}

				if(this.logLevel>0 && matchNodes.length>1){
					console.log('----------------------------------------------------------');
					console.log('recordednode label:'+selectednode.clickednodename);
					console.log('----------------------------------------------------------');
				}

				matchNodes.forEach(function (matchNode, matchnodeindex) {
					if(matchNode.originalNode.hasOwnProperty("element-data")) {
						const inputLabels = UDAPluginSDK.getclickedinputlabels(matchNode.originalNode["element-data"]);
						if(UDAPluginSDK.logLevel>0){
							console.log('----------------------------------------------------------');
							console.log(inputLabels);
							console.log('----------------------------------------------------------');
						}
						if (inputLabels === selectednode.clickednodename) {
							finalMatchNodes.push(matchNode);
						} else if(matchNode.originalNode["element-data"].classList && matchNode.originalNode["element-data"].classList.contains('expand-button')){
							// collapsable buttons are treated as matched nodes to check distance for further processing
							finalMatchNodes.push(matchNode);
						}
					}
				});

				if(finalMatchNodes.length===0 && matchNodes.length>=1){
					finalMatchNodes = matchNodes;
				}

				// process matching nodes after comparing labels
				if (finalMatchNodes.length === 1) {
					finalMatchNode = finalMatchNodes[0].originalNode;
				} else if(finalMatchNodes.length > 1) {
					// compare element positions as there are multiple matching nodes with same labels
					if(this.logLevel > 0 && finalMatchNodes.length>1) {
						console.log('----------------------------------------------------------');
						console.log('Multiple nodes found comparing nearnode');
						console.log({recordedNode: originalNode.node});
						console.log(finalMatchNodes);
						console.log('----------------------------------------------------------');
						// return ;
					}
					finalMatchNode = this.processDistanceOfNodes(finalMatchNodes, originalNode.node);
				}

				if(finalMatchNode && finalMatchNode.hasOwnProperty("element-data")) {
					if(this.logLevel > 0 && finalMatchNodes.length>1) {
						console.log('----------------------------------------------------------');
						console.log('Final matched node');
						console.log({domnode: finalMatchNode['element-data']});
						console.log(domJSON.toJSON(finalMatchNode['element-data']));
						console.log({finalMatchNode: finalMatchNode});
						console.log('----------------------------------------------------------');
						// return ;
					}
					if(this.updatenavcookiedata(navcookiedata,selectednode.id)) {
						this.matchaction(finalMatchNode, false, selectednode);
					}
				} else {
					if(this.logLevel>2) {
						console.log('----------------------------------------------------------');
						console.log('Unable to find final matchnode with distance calculation');
						console.log('----------------------------------------------------------');
					}
					alert("Unable to find the action");
					if(navcookiedata && navcookiedata.autoplay) {
						this.autoplay = false;
						this.autoplayPaused = true;
						this.toggleautoplay(navcookiedata);
					}
				}

			} else {
				alert("Unable to find the action");
				if(navcookiedata && navcookiedata.autoplay) {
					this.autoplay = false;
					this.autoplayPaused = true;
					this.toggleautoplay(navcookiedata);
				}
			}
		},
		//comparing nodes of indexed and the sequence step selected
		comparenodes:function(comparenode, originalnode, isPersonalNode=false, match={count:0, matched:0, unmatched:[], innerTextFlag: false, innerChildNodes: 0}){
			// sum the childnodes
			if(comparenode.hasOwnProperty('childNodes')) {
				match.innerChildNodes = match.innerChildNodes + comparenode.childNodes.length;
			}
			for(let key in originalnode){
				if(this.ignoreattributes.indexOf(key)!==-1){
					continue;
				} else if(key.indexOf('_ngcontent') !== -1 || key.indexOf('jQuery') !== -1 || key.indexOf('__zone_symbol__') !== -1){
					continue;
				} else {
					match.count++;
				}
				if(comparenode.hasOwnProperty(key) && (typeof originalnode[key] === 'object') && (typeof comparenode[key] === 'object')){
					match.matched++;
					match=this.comparenodes(comparenode[key], originalnode[key], isPersonalNode, match);
				} else if(comparenode.hasOwnProperty(key) && Array.isArray(originalnode[key]) && originalnode[key].length>0 && Array.isArray(comparenode[key]) && comparenode[key].length>0){
					match.matched++;
					if(comparenode[key].length===originalnode[key].length) {
						match.matched++;
						for (var i = 0; i < originalnode[key].length; i++) {
							match=this.comparenodes(comparenode[key][i], originalnode[key][i], isPersonalNode, match);
						}
					}
				} else if((key === 'class' || key === 'className') && originalnode.hasOwnProperty(key) && comparenode.hasOwnProperty(key)) {
					// fix for calendar issue
					comparenode[key] = comparenode[key].replace(' ng-star-inserted','');
					originalnode[key] = originalnode[key].replace(' ng-star-inserted','');
					if (comparenode[key]===originalnode[key]) {
						match.matched++;
					} else {
						// jaro wrinker comparision for classname
						let weight = this.JaroWrinker(originalnode[key], comparenode[key]);
						if(weight > 0.90) {
							match.matched++;
						} else {
							match.unmatched.push({
								key: key,
								compareNodeValues: comparenode[key],
								recordedNodeValues: originalnode[key]
							});
						}
					}
				} else if(key === 'innerText' && originalnode.hasOwnProperty(key) && comparenode.hasOwnProperty(key) && (comparenode[key].trim() === originalnode[key].trim())) {
					// matching inner text should be weighted more. We will add an arbitrarily large number - innerTextWeight.
					// since this will match for every child node, we need to accommodate this logic whenever 'comparenodes' is called
					match.innerTextFlag = true;
					match.matched = match.matched + this.innerTextWeight;
					// match.matched++;
				} else if(comparenode.hasOwnProperty(key) && comparenode[key]===originalnode[key]){
					match.matched++;
				} else if(comparenode.hasOwnProperty(key) && comparenode[key]!==originalnode[key] && key==='href' && originalnode[key].indexOf(comparenode[key])!==-1){
					match.matched++;
				} else if(comparenode.hasOwnProperty(key) && (key === 'id' || key === 'name') && comparenode[key]!==originalnode[key]){
					let weight = this.JaroWrinker(originalnode[key], comparenode[key]);
					if(weight>0.90) {
						match.matched++;
					}
				}
				// matching personal node key value pairs for personal tag true
				else if (isPersonalNode && this.personalNodeIgnoreAttributes.indexOf(key)!==-1) {
					// make inner text flag to true if personal tag is true
					if(key==='innerText'){
						match.innerTextFlag = true;
						match.matched = match.matched + this.innerTextWeight;
					} else {
						match.matched++;
					}
				} else {
					match.unmatched.push({key: key, compareNodeValues: comparenode[key], recordedNodeValues: originalnode[key]});
				}
			}
			return match;
		},
		JaroWrinker: function (s1, s2) {
			var m = 0;

			// Exit early if either are empty.
			if ( s1.length === 0 || s2.length === 0 ) {
				return 0;
			}

			// Exit early if they're an exact match.
			if ( s1 === s2 ) {
				return 1;
			}

			var range     = (Math.floor(Math.max(s1.length, s2.length) / 2)) - 1,
				s1Matches = new Array(s1.length),
				s2Matches = new Array(s2.length);

			for ( i = 0; i < s1.length; i++ ) {
				var low  = (i >= range) ? i - range : 0,
					high = (i + range <= s2.length) ? (i + range) : (s2.length - 1);

				for ( j = low; j <= high; j++ ) {
					if ( s1Matches[i] !== true && s2Matches[j] !== true && s1[i] === s2[j] ) {
						++m;
						s1Matches[i] = s2Matches[j] = true;
						break;
					}
				}
			}

			// Exit early if no matches were found.
			if ( m === 0 ) {
				return 0;
			}

			// Count the transpositions.
			var k = n_trans = 0;

			for ( i = 0; i < s1.length; i++ ) {
				if ( s1Matches[i] === true ) {
					for ( j = k; j < s2.length; j++ ) {
						if ( s2Matches[j] === true ) {
							k = j + 1;
							break;
						}
					}

					if ( s1[i] !== s2[j] ) {
						++n_trans;
					}
				}
			}

			var weight = (m / s1.length + m / s2.length + (m - (n_trans / 2)) / m) / 3,
				l      = 0,
				p      = 0.1;

			if ( weight > 0.7 ) {
				while ( s1[l] === s2[l] && l < 4 ) {
					++l;
				}

				weight = weight + l * p * (1 - weight);
			}

			return weight;
		},
		// getting distance between recorded node and matching nodes of same labels
		processDistanceOfNodes: function(matchingnodes, selectedNode) {
			if (selectedNode.hasOwnProperty('nodePosition') && matchingnodes.length>1) {
				let leastDistanceNode = null;
				let leastDistance = -1;
				matchingnodes.forEach((node) => {
					if (node.originalNode['element-data'].hasAttribute('aria-label')
						&& node.originalNode['element-data'].getAttribute('aria-label').toLowerCase() === 'open calendar') {
						// let dist = this.getDistance(selectedNode.nodePosition, node.originalNode['element-data'].uda_custom.domJson.node.nodePosition);
						let domJsonData = domJSON.toJSON(node.originalNode['element-data']);
						let dist = this.getDistance(selectedNode.nodePosition, domJsonData.node.nodePosition);
						if (this.logLevel > 1) {
							console.log(selectedNode.nodePosition);
							console.log(node.originalNode['element-data'].uda_custom.domJson.node.nodePosition);
							console.log(domJsonData.node.nodePosition);
							console.log(dist);
						}
						// default adding first element as least distance and then comparing with last distance calculated
						if(leastDistance === -1) {
							leastDistance = dist;
							leastDistanceNode = node.originalNode;
						} else if (dist < leastDistance) {
							leastDistance = dist;
							leastDistanceNode = node.originalNode;
						}
					} else if (node.domJson.hasOwnProperty('nodePosition')) {
						let dist = this.getDistance(selectedNode.nodePosition, node.domJson.nodePosition);
						// default adding first element as least distance and then comparing with last distance calculated
						if(leastDistance === -1) {
							leastDistance = dist;
							leastDistanceNode = node.originalNode;
						} else if (dist < leastDistance) {
							leastDistance = dist;
							leastDistanceNode = node.originalNode;
						}
					}
				});
				return leastDistanceNode;
			} else {
				return false;
			}
		},
		// calculate distance between selected node and matching node
		getDistance: function (node1, node2) {
			const x = node1.x - node2.x;
			const y = node1.y - node2.y;
			const dist = Math.abs(Math.sqrt(Math.pow(x, 2) + Math.pow(y, 2)));
			return dist;
		},
		//adding data to the storage
		createstoragedata:function(key,value){
			try {
				window.localStorage.setItem(key, value);
				return true;
			} catch (e) {
				return false;
			}
		},
		//getting the data from the storage
		getstoragedata:function(key){
			try {
				var result=window.localStorage.getItem(key);
				return result;
			} catch (e) {
				return false;
			}
		},
		//delete sequence list functionality for the owner
		deleteSequence:function(data){
			var confirmdialog=confirm("Are you sure want to delete "+data.name);
			if(confirmdialog === true){
				UDAPluginSDK.confirmdelete(data);
			}
		},
		//confirmation for the deletion of the sequence list
		confirmdelete:function (data) {
			// var senddata=JSON.stringify({usersessionid:this.UDASessionID,id:data.id});
			var senddata=JSON.stringify({usersessionid:this.sessiondata.authdata.id,id:data.id});
			var xhr = new XMLHttpRequest();
			xhr.open("POST", this.apihost + "/clickevents/sequence/delete", true);
			xhr.setRequestHeader('Content-Type', 'application/json; charset=UTF-8');
			xhr.onload = function(event){
				if(xhr.status === 200){
					// UDAPluginSDK.closemodal();
					UDAPluginSDK.searchinelastic();
				}
			};
			xhr.send(senddata);
		},
		//adding vote functionality
		addvote:function(votetype,data){
			var senddata={"usersessionid": this.sessionID, "sequenceid" : data.id, "upvote":0, "downvote":0};
			if(votetype==="up"){
				senddata.upvote=1;
			} else if(votetype==="down"){
				senddata.downvote=1;
			}
			var xhr = new XMLHttpRequest();
			xhr.open("POST", this.apihost + "/clickevents/sequence/addvote", true);
			xhr.setRequestHeader('Content-Type', 'application/json; charset=UTF-8');
			xhr.send(JSON.stringify(senddata));
		},
		//autoplay functionality to stop and play
		toggleautoplay:function(navcookiedata){
			if(navcookiedata.autoplay){
				navcookiedata.autoplay=false;
				this.autoplay=false;
				this.configureintrojs();
				this.introjs.refresh();
				//add analtytics
				this.recordclick('stop',navcookiedata.data.name.toString(),navcookiedata.data.id);
			} else {
				navcookiedata.autoplay=true;
				this.autoplay=true;
				this.playNextAction = true;
				//add analtytics
				this.recordclick('play',navcookiedata.data.name.toString(),navcookiedata.data.id);
				// issue fix for replay
				if(!this.autoplayPaused && (this.autoplayCompleted || this.invokedActionManually)) {
					navcookiedata.navigateddata = [];
					navcookiedata.navcompleted = false;
					this.createstoragedata(this.navigationcookiename,JSON.stringify(navcookiedata));
				}
			}

			this.createstoragedata(this.navigationcookiename,JSON.stringify(navcookiedata));
			this.showselectedrow(navcookiedata.data,navcookiedata.data.id,true, navcookiedata);
		},
		//updating the navigated data
		updatenavcookiedata:function(navcookiedata,selectednodeid){
			navcookiedata.navigateddata.push(selectednodeid);
			return this.createstoragedata(this.navigationcookiename,JSON.stringify(navcookiedata));
		},
		//back to search results functionality
		backtosearchresults:function (navcookiedata) {
			if(navcookiedata.searchterm!==''){
				var navcookiedata1 = {shownav: false, data: {}, autoplay:false, pause:false, stop:false, navcompleted:false, navigateddata:[],searchterm:navcookiedata.searchterm};
			} else {
				var navcookiedata1 = {shownav: false, data: {}, autoplay:false, pause:false, stop:false, navcompleted:false, navigateddata:[],searchterm:""};
			}
			this.createstoragedata(this.navigationcookiename,JSON.stringify(navcookiedata1));
			this.autoplay=false;
			jQuery("#uda-search-input").val(navcookiedata.searchterm);

			//add analtytics
			this.recordclick('back',navcookiedata.data.name.toString(),navcookiedata.data.id);

			this.searchinelastic(navcookiedata.searchterm);
		},
		recordclick:function (clicktype='sequencerecord',clickedname='',recordid=0) {
			var senddata={usersessionid:this.sessionID,clicktype:clicktype,clickedname:clickedname,recordid:recordid};
			var xhr = new XMLHttpRequest();
			xhr.open("PUT", this.apihost + "/clickevents/userclick", true);
			xhr.setRequestHeader('Content-Type', 'application/json; charset=UTF-8');
			xhr.send(JSON.stringify(senddata));
		},
		showadvancedhtml:function(){
			this.currentPage='advanced';
			jQuery("#uda-advance-section").hide();
			jQuery("#uda-content-container").html('');
			jQuery("#uda-content-container").append(this.getAdvancedHtml());
			jQuery("#uda-enable-record").click(function () {
				UDAPluginSDK.gettimestamp("start");
			});
			jQuery("#nistvoiceback").click(function () {
				UDAPluginSDK.backtomodal();
			});
			var xhr = new XMLHttpRequest();
			xhr.open("GET", this.apihost + "/clickevents/suggested?domain="+encodeURI(window.location.host), true);
			xhr.onload = function(event){
				if(xhr.status === 200){
					UDAPluginSDK.showsuggestedhtml(JSON.parse(xhr.response));
				}
			};
			// xhr.send();
		},
		// advanced html
		getAdvancedHtml: function (){
			var html =	'<div class="uda-card-details">'
							// +'<div><button class="uda-tutorial-btn" type="button">Tutorial</button></div>'
							// +'<hr>'
							+'<span class="uda-close-icon" onclick="UDAPluginSDK.searchinelastic();">×</span>'
							+'<h5>Create your own action</h5>'
							+'<div><button class="uda-record-btn" id="uda-enable-record"><span>Rec</span></button></div>'
						+'</div>';
			return html;
		},
		showsuggestedhtml:function(data){
			if(data.length>0) {
				this.recordedsequenceids = data;
				var html = '   <div class="voice-suggesion-card">' +
					'		<div class="voice-card-left">' +
					'			<h4>Our AI detected this sequence. <br /> Do you want to name it? <br /><span style="color:#ff4800;font-weight:bold;">(Alpha version: Not reliable)</span></h4>' +
					'			<ul id="uda-recorded-results" class="voice-sugggesion-bullet">' +
					'			</ul>' +
					'			<div>' +
					'				<input id="uda-recorded-name" type="text" name="uda-recorded-name" class="voice-save-recrded-inpt" placeholder="Enter label" nist-voice="true">' +
					'				<button onclick="UDAPluginSDK.submitrecordedlabel(\'recording\');" class="voice-submit-btn">Submit</button><button class="voice-cancel-btn" onclick="UDAPluginSDK.submitrecordedlabel(\'invalid\');">Invalid Sequence</button><button class="voice-cancel-btn" onclick="UDAPluginSDK.submitrecordedlabel(\'ignore\');">Ignore</button>' +
					'			</div>' +
					'		</div>' +
					'	</div>';

				jQuery("#uda-content-container").append(html);
				for (var i = 0; i < data.length; i++) {
					this.renderrecordresultrow(data[i], i);
				}
			}
		},
		backtomodal:function(){
			jQuery("#uda-advance-section").show();
			jQuery("#uda-content-container").html('');
		},
		/**
		 * disabling functionality to show the button or not.
		 */
		disableRecordButton: function(){
			if(UDAUserAuthData.restrict_add_delete) {
				jQuery("#uda-advanced-btn").hide();
			} else {
				jQuery("#uda-advanced-btn").show();
			}
		}
	};
	UDAPluginSDK.init();
}<|MERGE_RESOLUTION|>--- conflicted
+++ resolved
@@ -1342,16 +1342,12 @@
 			let link=false;
 			timeToInvoke=timeToInvoke+4000;
 			if(typeof node.href !== 'undefined' && node.href !== ''){
-<<<<<<< HEAD
 				if(typeof node.target !== 'undefined' && node.target==='_blank'){
 					this.toggleautoplay(navigationCookieData);
 				} else {
 					link = true;
-				}
-=======
-				link=true;
-				UDAPluginSDK.navigatedToNextPage = true;
->>>>>>> 1a0766c6
+					UDAPluginSDK.navigatedToNextPage = true;
+				}
 			}
 			if(!link) {
 				setTimeout(function(){UDAPluginSDK.showhtml();}, timeToInvoke);
