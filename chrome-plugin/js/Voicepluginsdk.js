--- conflicted
+++ resolved
@@ -106,13 +106,13 @@
 			'naturalWidth', 'naturalHeight', 'complete'
 		],
 		innerTextWeight: 5,
-		logLevel: 3,
+		logLevel: 0,
 		playNextAction: true,
 		forceReindex: false,
 		searchText: null,
 		searchInProgress: false,
 		ignoreNodes: ['ng-dropdown-panel','ckeditor','fusioncharts','ngb-datepicker','ngx-daterangepicker-material','uda-panel'],
-		cancelRecordingDuringRecordingNodes: ['ngb-datepicker','ngx-daterangepicker-material'],
+		cancelRecordingDuringRecordingNodes: ['ngb-datepicker'],
 		tooltipDisplayedNodes: [],
 		//replayvariables
 		autoplayCompleted: false,
@@ -773,15 +773,10 @@
 			// Multiple clicks are recorded for select2-selection class. select2-selection--multiple
 			// This will create a problem during playback. We should record only one click to avoid this problem
 			if(node.classList && (node.classList.contains("select2-search__field") || node.classList.contains('cdk-overlay-backdrop') || node.classList.contains('cdk-overlay-pane'))) {
-<<<<<<< HEAD
-				console.log(node.classList);
-				// return node;
-=======
 				if(this.logLevel>0) {
 					console.log(node.classList);
 				}
 				return node;
->>>>>>> db82b51e
 			}
 
 			if(this.htmlindex.length>0){
