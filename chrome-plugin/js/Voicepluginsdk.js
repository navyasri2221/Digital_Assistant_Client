/*
Voice plugin Javascript SDK Library
IMPORTANT NOTE: Copying this library and hosting it locally is strongly discouraged.
 */
// creating the sdk variable
if (typeof UDAPluginSDK === 'undefined') {
    var UDABadBrowser=false;
    if(navigator.appName.indexOf("Internet Explorer") !== -1){
        UDABadBrowser=(navigator.appVersion.indexOf("MSIE 1") === -1);
    }
    var UDASpeechRecognitionAvailable=false;
    var UDAVoiceRecognition;

    // initializing voice recognition library
    if(!window.hasOwnProperty("webkitSpeechRecognition")){
        UDASpeechRecognitionAvailable=false;
    } else {
        UDASpeechRecognitionAvailable=true;
        UDAVoiceRecognition = window.webkitSpeechRecognition;
    }

    // listening for user session data from extension call
    document.addEventListener("UDAUserSessionData", function(data) {
        UDAPluginSDK.createsession(JSON.parse(data.detail.data));
    });

    // Clearing user session in case if the id gets changed
    document.addEventListener("UDAClearSessionData", function(data) {
        UDAPluginSDK.clearSession();
    });

    /**
     * Disabling record button when the attribute is set to true.
     */
    document.addEventListener("UDADisableButton", function(data) {
        UDAPluginSDK.disableRecordButton();
    });

    document.addEventListener("UDAAuthenticatedUserSessionData", function(data) {
        UDAPluginSDK.createsession(JSON.parse(data.detail.data));
        UDAPluginSDK.openmodal(true);
    });

    document.addEventListener("UDAAlertMessageData", function(data) {
        alert(JSON.parse(data.detail.data));
    });

    /**
     * Load custom theme to plugin
     */
    document.addEventListener("UDALoadCustomCSS", function(data) {
        UDAPluginSDK.loadCssScript(UDACustomCss.src);
    });

    let UDADebugSetEvent = new CustomEvent("UDADebugSetEvent", {detail: {data: {action:'Debugvalueset',value:UDADebug}}, bubbles: false, cancelable: false});
    document.dispatchEvent(UDADebugSetEvent);

    // initializing the sdk variable need to change to a new variable in future.
    var UDAPluginSDK = {
        sdkUrl: "/",
        apihost: UDA_API_URL,
        totalScripts: 0,
        scriptsCompleted:0,
        totalotherScripts:0,
        totalotherScriptsCompleted:0,
        functionsToRunWhenReady: [],
        jqueryready: false,
        request:{},
        userdata:{},
        ignoreelements : ["script","h1","h2","h3","link","noscript","style"],
        availablenavtabs : [],
        htmlindex : [],
        textfromspeech : "",
        nodeid : 0,
        speechrecognitionavailable: false,
        SpeechRecognition : [],
        recognition : {},
<<<<<<< HEAD
        targetNode : [],
        updatesOccur : true,
        updatecounter : 0,
        lastupdatecounter : 0,
        menuitems: [],
        extensionpath:document.currentScript.src.toString().replace("js/Voicepluginsdk.js",""),
        indexnewnodes:false,
        previousurl:"",
        currenturl:"",
        sessionID:"",
        sessiondata:{sessionkey:"",authenticated:false,authenticationsource:"",authdata:{}, csp: {cspenabled: false, udanallowed: true, domain: ''}},
        cookiename:"nist-voice-usersessionid",
        recordingcookiename:"nistsequence",
        recordedsequenceids:[],
        recordclicknodecookiename:"nistclickrecord",
        cookieexpires:365,
        addedtoslidingdiv:false,
        elastic:{apiurl:"http://localhost:9200",indexname:"nistapp",currentpage:0,querystring:""},
        navigationcookiename:"nistnavshow",
        autoplay:false,
        processcount:0,
        totalcount:0,
        rerenderhtml:true,
        processingnodes:false,
        processedclickobjectscount:0,
        recording:false,
        addcustomcssdomains:["app.vantagecircle.co.in","app.vantagecircle.com","dashboard.vantagecircle.com","dashboard.vantagecircle.co.in"],
        containersections:[],
        lastclickednode:'',
        lastclickedtime:'',
        maxstringlength:40,
        confirmednode:false,
        ignoreattributes: [
            'translate','draggable','spellcheck','tabindex','clientHeight','clientLeft','clientTop','clientWidth',
            'offsetHeight','offsetLeft','offsetTop','offsetWidth','scrollHeight','scrollLeft','scrollTop','scrollWidth',
            'baseURI','isConnected','ariaPressed', 'aria-pressed', 'nodePosition', 'outerHTML', 'innerHTML', 'style',
            'aria-controls', 'aria-activedescendant', 'ariaExpanded', 'autocomplete', 'aria-expanded', 'aria-owns', 'formAction',
            'ng-star-inserted', 'ng-star', 'aria-describedby', 'width', 'height', 'x', 'y', 'selectionStart', 'selectionEnd', 'required', 'validationMessage', 'selectionDirection',
            'naturalWidth', 'naturalHeight', 'complete', '_indexOf', 'value', 'defaultValue', 'min', 'max', 'nodeInfo', 'data-tooltip-id'
        ],
        innerTextWeight: 5,
        logLevel: UDALogLevel,
        playNextAction: true,
        forceReindex: false,
        searchText: null,
        searchInProgress: false,
        ignoreNodesFromIndexing: ['ng-dropdown-panel','ckeditor','fusioncharts','ngb-datepicker','ngx-daterangepicker-material','uda-panel','mat-datepicker-content','ng-select'],
        ignoreNodesContainingClassNames:['cke_dialog_container','cke_notifications_area','gldp-default','ajs-layer','aui-list','herknl'],
        cancelRecordingDuringRecordingNodes: [],
        addClickToSpecialNodes: ['ng-select', 'ngb-datepicker'],
        ignoreClicksOnSpecialNodes: ['ngx-daterangepicker-material'],
        customNameForSpecialNodes: {'ngb-datepicker': 'Date selector','mat-datepicker-content': 'Date selector', 'ngx-daterangepicker-material': 'Date Range Selector'},
        specialInputClickClassNames: ['ghx-dropdown-trigger','aui-list'],
        tooltipDisplayedNodes: [],
        // replay variables
        autoplayCompleted: false,
        autoplayPaused: false,
        // manual click variables
        invokedActionManually: false,
        // personal node ignore attributes
        personalNodeIgnoreAttributes: [
            'innerText', 'innerHTML', 'outerText', 'outerHTML', 'nodeValue', 'src', 'naturalWidth', 'naturalHeight', 'currentSrc'
        ],
        clickeOn: '',
        invokingnode: null,
        currentPage:'search',
        navigatedToNextPage: {check: false, url: ''},
        popperInstance: null,
        //Azure content moderator attributes
        profanity: {
            enabled: true,
            provider: 'azure',
            config: {
                key1: '',
                key2: '',
                endPoint: 'https://nistapp-content-moderator.cognitiveservices.azure.com/contentmoderator/moderate/v1.0/ProcessText/Screen',
                region: 'eastus'
            }
        },
=======
		targetNode : [],
		updatesOccur : true,
		updatecounter : 0,
		lastupdatecounter : 0,
		menuitems: [],
		extensionpath:document.currentScript.src.toString().replace("js/Voicepluginsdk.js",""),
		indexnewnodes:false,
		previousurl:"",
		currenturl:"",
		sessionID:"",
		sessiondata:{sessionkey:"",authenticated:false,authenticationsource:"",authdata:{}, csp: {cspenabled: false, udanallowed: true, domain: ''}},
		cookiename:"nist-voice-usersessionid",
		recordingcookiename:"nistsequence",
		recordedsequenceids:[],
		recordclicknodecookiename:"nistclickrecord",
		cookieexpires:365,
		addedtoslidingdiv:false,
		elastic:{apiurl:"http://localhost:9200",indexname:"nistapp",currentpage:0,querystring:""},
		navigationcookiename:"nistnavshow",
		autoplay:false,
		processcount:0,
		totalcount:0,
		rerenderhtml:true,
		processingnodes:false,
		processedclickobjectscount:0,
		recording:false,
		addcustomcssdomains:["app.vantagecircle.co.in","app.vantagecircle.com","dashboard.vantagecircle.com","dashboard.vantagecircle.co.in"],
		containersections:[],
		lastclickednode:'',
		lastclickedtime:'',
		maxstringlength:40,
		confirmednode:false,
		ignoreattributes: [
			'translate','draggable','spellcheck','tabindex','clientHeight','clientLeft','clientTop','clientWidth',
			'offsetHeight','offsetLeft','offsetTop','offsetWidth','scrollHeight','scrollLeft','scrollTop','scrollWidth',
			'baseURI','isConnected','ariaPressed', 'aria-pressed', 'nodePosition', 'outerHTML', 'innerHTML', 'style',
			'aria-controls', 'aria-activedescendant', 'ariaExpanded', 'autocomplete', 'aria-expanded', 'aria-owns', 'formAction',
			'ng-star-inserted', 'ng-star', 'aria-describedby', 'width', 'height', 'x', 'y', 'selectionStart', 'selectionEnd', 'required', 'validationMessage', 'selectionDirection',
			'naturalWidth', 'naturalHeight', 'complete', '_indexOf', 'value', 'defaultValue', 'min', 'max', 'nodeInfo', 'data-tooltip-id'
		],
		innerTextWeight: 5,
		logLevel: UDALogLevel,
		playNextAction: true,
		forceReindex: false,
		searchText: null,
		searchInProgress: false,
		ignoreNodesFromIndexing: ['ng-dropdown-panel','ckeditor','fusioncharts','ngb-datepicker','ngx-daterangepicker-material','uda-panel','mat-datepicker-content','ng-select'],
		ignoreNodesContainingClassNames:['cke_dialog_container','cke_notifications_area','gldp-default','ajs-layer','aui-list','herknl'],
		cancelRecordingDuringRecordingNodes: [],
		addClickToSpecialNodes: ['ng-select', 'ngb-datepicker'],
		ignoreClicksOnSpecialNodes: ['ngx-daterangepicker-material'],
		customNameForSpecialNodes: {'ngb-datepicker': 'Date selector','mat-datepicker-content': 'Date selector', 'ngx-daterangepicker-material': 'Date Range Selector'},
		specialInputClickClassNames: ['ghx-dropdown-trigger','aui-list'],
		tooltipDisplayedNodes: [],
		// replay variables
		autoplayCompleted: false,
		autoplayPaused: false,
		// manual click variables
		invokedActionManually: false,
		// personal node ignore attributes
		personalNodeIgnoreAttributes: [
			'innerText', 'innerHTML', 'outerText', 'outerHTML', 'nodeValue', 'src', 'naturalWidth', 'naturalHeight', 'currentSrc'
		],
		clickeOn: '',
		invokingnode: null,
		currentPage:'search',
		navigatedToNextPage: {check: false, url: ''},
		popperInstance: null,
		//Azure content moderator attributes
		profanity: {
			enabled: true,
			provider: 'azure',
			config: {
				key1: '',
				key2: '',
				endPoint: 'https://nistapp-content-moderator.cognitiveservices.azure.com/contentmoderator/moderate/v1.0/ProcessText/Screen',
				region: 'eastus'
			}
		},
>>>>>>> b030f169
        multilingual: {
            enabled: true,
            searchInLang: 'en-US',
            selectedLang: 'en-US',
            displayText: '',
            translatedText: '',
            translate: {
                provider: 'google',
                apikey: '',
                translateTo: 'en',
                apiurl: 'https://translation.googleapis.com/language/translate/v2'
<<<<<<< HEAD
            }
        },
        set enableMultilingual(val){
            this.multilingual.enabled = val;
            this.showhtml();
        },
        get enableMultilingual() {
            return UDAPluginSDK.multilingual.enabled;
        },
        // BCP list of languages
        bcplang :
            [
                ['Afrikaans',       ['af-ZA']],
                ['አማርኛ',           ['am-ET']],
                ['Azərbaycanca',    ['az-AZ']],
                ['বাংলা',            ['bn-BD', 'বাংলাদেশ'], ['bn-IN', 'ভারত']],
                ['Bahasa Indonesia',['id-ID']],
                ['Bahasa Melayu',   ['ms-MY']],
                ['Català',          ['ca-ES']],
                ['Čeština',         ['cs-CZ']],
                ['Dansk',           ['da-DK']],
                ['Deutsch',         ['de-DE']],
                ['English',         ['en-AU', 'Australia'], ['en-CA', 'Canada'], ['en-IN', 'India'], ['en-KE', 'Kenya'], ['en-TZ', 'Tanzania'], ['en-GH', 'Ghana'], ['en-NZ', 'New Zealand'], ['en-NG', 'Nigeria'], ['en-ZA', 'South Africa'], ['en-PH', 'Philippines'], ['en-GB', 'United Kingdom'], ['en-US', 'United States']],
                ['Español',         ['es-AR', 'Argentina'], ['es-BO', 'Bolivia'], ['es-CL', 'Chile'], ['es-CO', 'Colombia'], ['es-CR', 'Costa Rica'], ['es-EC', 'Ecuador'], ['es-SV', 'El Salvador'], ['es-ES', 'España'], ['es-US', 'Estados Unidos'], ['es-GT', 'Guatemala'], ['es-HN', 'Honduras'], ['es-MX', 'México'], ['es-NI', 'Nicaragua'], ['es-PA', 'Panamá'], ['es-PY', 'Paraguay'], ['es-PE', 'Perú'], ['es-PR', 'Puerto Rico'], ['es-DO', 'República Dominicana'], ['es-UY', 'Uruguay'], ['es-VE', 'Venezuela']],
                ['Euskara',         ['eu-ES']],
                ['Filipino',        ['fil-PH']],
                ['Français',        ['fr-FR']],
                ['Basa Jawa',       ['jv-ID']],
                ['Galego',          ['gl-ES']],
                ['ગુજરાતી',           ['gu-IN']],
                ['Hrvatski',        ['hr-HR']],
                ['IsiZulu',         ['zu-ZA']],
                ['Íslenska',        ['is-IS']],
                ['Italiano',        ['it-IT', 'Italia'], ['it-CH', 'Svizzera']],
                ['ಕನ್ನಡ',             ['kn-IN']],
                ['ភាសាខ្មែរ',          ['km-KH']],
                ['Latviešu',        ['lv-LV']],
                ['Lietuvių',        ['lt-LT']],
                ['മലയാളം',          ['ml-IN']],
                ['मराठी',             ['mr-IN']],
                ['Magyar',          ['hu-HU']],
                ['ລາວ',              ['lo-LA']],
                ['Nederlands',      ['nl-NL']],
                ['नेपाली भाषा',        ['ne-NP']],
                ['Norsk bokmål',    ['nb-NO']],
                ['Polski',          ['pl-PL']],
                ['Português',       ['pt-BR', 'Brasil'], ['pt-PT', 'Portugal']],
                ['Română',          ['ro-RO']],
                ['සිංහල',          ['si-LK']],
                ['Slovenščina',     ['sl-SI']],
                ['Basa Sunda',      ['su-ID']],
                ['Slovenčina',      ['sk-SK']],
                ['Suomi',           ['fi-FI']],
                ['Svenska',         ['sv-SE']],
                ['Kiswahili',       ['sw-TZ', 'Tanzania'], ['sw-KE', 'Kenya']],
                ['ქართული',       ['ka-GE']],
                ['Հայերեն',          ['hy-AM']],
                ['தமிழ்',            ['ta-IN', 'இந்தியா'], ['ta-SG', 'சிங்கப்பூர்'], ['ta-LK', 'இலங்கை'], ['ta-MY', 'மலேசியா']],
                ['తెలుగు',           ['te-IN']],
                ['Tiếng Việt',      ['vi-VN']],
                ['Türkçe',          ['tr-TR']],
                ['اُردُو',            ['ur-PK', 'پاکستان'], ['ur-IN', 'بھارت']],
                ['Ελληνικά',         ['el-GR']],
                ['български',         ['bg-BG']],
                ['Pусский',          ['ru-RU']],
                ['Српски',           ['sr-RS']],
                ['Українська',        ['uk-UA']],
                ['한국어',            ['ko-KR']],
                ['中文',             ['cmn-Hans-CN', '普通话 (中国大陆)'], ['cmn-Hans-HK', '普通话 (香港)'], ['cmn-Hant-TW', '中文 (台灣)'], ['yue-Hant-HK', '粵語 (香港)']],
                ['日本語',           ['ja-JP']],
                ['हिन्दी',             ['hi-IN']],
                ['ภาษาไทย',         ['th-TH']]
            ],
        // Flag to enable node type detection
        enableNodeTypeChangeSelection: false,
        set enableNodeTypeSelection(val){
            this.enableNodeTypeChangeSelection = val;
            this.showhtml();
        },
        get enableNodeTypeSelection() {
            return this.enableNodeTypeChangeSelection;
        },
        // Flag to enable tooltip section
        enableTooltipAddition: false,
        set enableTooltip(val) {
            this.enableTooltipAddition = val;
            this.showhtml();
        },
        get enableTooltip() {
            return this.enableTooltipAddition;
        },
        // Flag to enable permissions
        showPermissions: false,
        set enablePermissions(val){
            this.showPermissions = true;
            this.showhtml();
        },
        get enablePermissions(){
            return this.showPermissions;
        },
        overlay: (window.location.host.indexOf('nanohealth'))?true:false,
        set enableOverlay(val) {
            this.overlay = val;
            this.showhtml();
        },
        get enableOverlay() {
            return this.overlay;
        },
        cspUserAcceptance: {storageName: 'uda-csp-user-consent',data:{proceed: true}},
        screenAcceptance: {storageName: 'uda-user-screen-consent',data:{proceed: true}},
        enableEditClickedName: true,
        set editClickedName(val) {
            this.enableEditClickedName = val;
            this.showhtml();
        },
        get editClickedName() {
            return this.enableEditClickedName;
        },
        enableSkipDuringPlay: true,
        set enableSkip(val) {
            this.enableSkipDuringPlay = val;
            this.showhtml();
        },
        get enableSkip() {
            return this.enableSkipDuringPlay;
        },
        inArray:function(value, object){
            return jQuery.inArray(value, object);
        },
=======
		    }
        },
		set enableMultilingual(val){
			this.multilingual.enabled = val;
			this.showhtml();
		},
		get enableMultilingual() {
			return UDAPluginSDK.multilingual.enabled;
		},
		// BCP list of languages
		bcplang :
			[
				['Afrikaans',       ['af-ZA']],
				['አማርኛ',           ['am-ET']],
				['Azərbaycanca',    ['az-AZ']],
				['বাংলা',            ['bn-BD', 'বাংলাদেশ'], ['bn-IN', 'ভারত']],
				['Bahasa Indonesia',['id-ID']],
				['Bahasa Melayu',   ['ms-MY']],
				['Català',          ['ca-ES']],
				['Čeština',         ['cs-CZ']],
				['Dansk',           ['da-DK']],
				['Deutsch',         ['de-DE']],
				['English',         ['en-AU', 'Australia'], ['en-CA', 'Canada'], ['en-IN', 'India'], ['en-KE', 'Kenya'], ['en-TZ', 'Tanzania'], ['en-GH', 'Ghana'], ['en-NZ', 'New Zealand'], ['en-NG', 'Nigeria'], ['en-ZA', 'South Africa'], ['en-PH', 'Philippines'], ['en-GB', 'United Kingdom'], ['en-US', 'United States']],
				['Español',         ['es-AR', 'Argentina'], ['es-BO', 'Bolivia'], ['es-CL', 'Chile'], ['es-CO', 'Colombia'], ['es-CR', 'Costa Rica'], ['es-EC', 'Ecuador'], ['es-SV', 'El Salvador'], ['es-ES', 'España'], ['es-US', 'Estados Unidos'], ['es-GT', 'Guatemala'], ['es-HN', 'Honduras'], ['es-MX', 'México'], ['es-NI', 'Nicaragua'], ['es-PA', 'Panamá'], ['es-PY', 'Paraguay'], ['es-PE', 'Perú'], ['es-PR', 'Puerto Rico'], ['es-DO', 'República Dominicana'], ['es-UY', 'Uruguay'], ['es-VE', 'Venezuela']],
				['Euskara',         ['eu-ES']],
				['Filipino',        ['fil-PH']],
				['Français',        ['fr-FR']],
				['Basa Jawa',       ['jv-ID']],
				['Galego',          ['gl-ES']],
				['ગુજરાતી',           ['gu-IN']],
				['Hrvatski',        ['hr-HR']],
				['IsiZulu',         ['zu-ZA']],
				['Íslenska',        ['is-IS']],
				['Italiano',        ['it-IT', 'Italia'], ['it-CH', 'Svizzera']],
				['ಕನ್ನಡ',             ['kn-IN']],
				['ភាសាខ្មែរ',          ['km-KH']],
				['Latviešu',        ['lv-LV']],
				['Lietuvių',        ['lt-LT']],
				['മലയാളം',          ['ml-IN']],
				['मराठी',             ['mr-IN']],
				['Magyar',          ['hu-HU']],
				['ລາວ',              ['lo-LA']],
				['Nederlands',      ['nl-NL']],
				['नेपाली भाषा',        ['ne-NP']],
				['Norsk bokmål',    ['nb-NO']],
				['Polski',          ['pl-PL']],
				['Português',       ['pt-BR', 'Brasil'], ['pt-PT', 'Portugal']],
				['Română',          ['ro-RO']],
				['සිංහල',          ['si-LK']],
				['Slovenščina',     ['sl-SI']],
				['Basa Sunda',      ['su-ID']],
				['Slovenčina',      ['sk-SK']],
				['Suomi',           ['fi-FI']],
				['Svenska',         ['sv-SE']],
				['Kiswahili',       ['sw-TZ', 'Tanzania'], ['sw-KE', 'Kenya']],
				['ქართული',       ['ka-GE']],
				['Հայերեն',          ['hy-AM']],
				['தமிழ்',            ['ta-IN', 'இந்தியா'], ['ta-SG', 'சிங்கப்பூர்'], ['ta-LK', 'இலங்கை'], ['ta-MY', 'மலேசியா']],
				['తెలుగు',           ['te-IN']],
				['Tiếng Việt',      ['vi-VN']],
				['Türkçe',          ['tr-TR']],
				['اُردُو',            ['ur-PK', 'پاکستان'], ['ur-IN', 'بھارت']],
				['Ελληνικά',         ['el-GR']],
				['български',         ['bg-BG']],
				['Pусский',          ['ru-RU']],
				['Српски',           ['sr-RS']],
				['Українська',        ['uk-UA']],
				['한국어',            ['ko-KR']],
				['中文',             ['cmn-Hans-CN', '普通话 (中国大陆)'], ['cmn-Hans-HK', '普通话 (香港)'], ['cmn-Hant-TW', '中文 (台灣)'], ['yue-Hant-HK', '粵語 (香港)']],
				['日本語',           ['ja-JP']],
				['हिन्दी',             ['hi-IN']],
				['ภาษาไทย',         ['th-TH']]
			],
		// Flag to enable node type detection
		enableNodeTypeChangeSelection: false,
		set enableNodeTypeSelection(val){
			this.enableNodeTypeChangeSelection = val;
			this.showhtml();
		},
		get enableNodeTypeSelection() {
			return this.enableNodeTypeChangeSelection;
		},
		// Flag to enable tooltip section
		enableTooltipAddition: false,
		set enableTooltip(val) {
			this.enableTooltipAddition = val;
			this.showhtml();
		},
		get enableTooltip() {
			return this.enableTooltipAddition;
		},
		// Flag to enable permissions
		showPermissions: false,
		set enablePermissions(val){
			this.showPermissions = true;
			this.showhtml();
		},
		get enablePermissions(){
			return this.showPermissions;
		},
		overlay: (window.location.host.indexOf('nanohealth'))?true:false,
		set enableOverlay(val) {
			this.overlay = val;
			this.showhtml();
		},
		get enableOverlay() {
			return this.overlay;
		},
		cspUserAcceptance: {storageName: 'uda-csp-user-consent',data:{proceed: true}},
		screenAcceptance: {storageName: 'uda-user-screen-consent',data:{proceed: true}},
		enableEditClickedName: true,
		set editClickedName(val) {
			this.enableEditClickedName = val;
			this.showhtml();
		},
		get editClickedName() {
			return this.enableEditClickedName;
		},
		enableSkipDuringPlay: true,
		set enableSkip(val) {
			this.enableSkipDuringPlay = val;
			this.showhtml();
		},
		get enableSkip() {
			return this.enableSkipDuringPlay;
		},
		inArray:function(value, object){
			return jQuery.inArray(value, object);
		},

		// constructor for the sdk class which will be initialized on loading of the variable.
		init: function() {

			if(!this.checkBrowser()){
				UDAConsoleLogger.info('UDA panel not added');
				return;
			}
>>>>>>> b030f169

        // constructor for the sdk class which will be initialized on loading of the variable.
        init: function() {

            if(!this.checkBrowser()){
                UDAConsoleLogger.info('UDA panel not added');
                return;
            }

            // loading jquery if not available
            if(typeof jQuery === "undefined") {
                // loading jquery from installed extension path
                this.loadScript(this.extensionpath+"js/jquery-3.4.1.min.js");
            } else {
                // load other scripts if jquery available
                this.jqueryready=true;
                this.otherscripts();
            }
        },

        // check browser and allow only for chrome
        checkBrowser: function(){
            if(isUDAAllowed < 0){
                return false;
            } else {
                return true;
            }
        },

        //adding required script functionality to the head of the page.
        loadScript: function(url) {

            var script = document.createElement("script");
            script.type = "text/javascript";

            if (script.readyState){
                script.onreadystatechange = function(){
                    if (script.readyState === "loaded" || script.readyState === "complete"){
                        script.onreadystatechange = null;
                        UDAPluginSDK.scriptsCompleted++;
                        if (typeof jQuery !== 'undefined') {
                            this.jqueryready=true;
                            UDAPluginSDK.otherscripts();
                        }
                    }
                };
            } else {
                script.onload = function(){
                    UDAPluginSDK.scriptsCompleted++;
                    if (typeof jQuery !== 'undefined') {
                        this.jqueryready=true;
                        if(this.ready !== true){
                            UDAPluginSDK.otherscripts();
                        }
                    }
                };
            }

            script.src = url;
            document.getElementsByTagName("head")[0].appendChild(script);
        },
        loadOtherScript: function(url) {
            var script = document.createElement("script");
            script.type = "text/javascript";
            script.src = url;
            if (script.readyState){
                script.onreadystatechange = function(){
                    if (script.readyState === "loaded" || script.readyState === "complete"){
                        script.onreadystatechange = null;
                        UDAPluginSDK.totalotherScriptsCompleted++;
                        if (UDAPluginSDK.totalotherScriptsCompleted === UDAPluginSDK.totalotherScripts) {
                            UDAPluginSDK.allReady();
                        }
                    }
                };
            } else {
                script.onload = function(){
                    UDAPluginSDK.totalotherScriptsCompleted++;
                    if (UDAPluginSDK.totalotherScriptsCompleted === UDAPluginSDK.totalotherScripts) {
                        UDAPluginSDK.allReady();
                    }
                };
            }
            document.body.appendChild(script);
        },
        loadCssScript: function(url) {
            var script = document.createElement("link");
            script.rel="stylesheet";
            script.type = "text/css";
            script.href = url;
            document.getElementsByTagName("head")[0].appendChild(script);
        },
        otherscripts: function(){
            this.totalotherScripts=1;
            this.loadCssScript(this.extensionpath+"css/uda-v1.css");

            this.loadOtherScript(this.extensionpath+"js/domJSON.js");
            // todo make css loading dynamic based on css file availability
            if(this.inArray(window.location.host,this.addcustomcssdomains) !== -1){
                this.loadCssScript(this.extensionpath+"css/"+window.location.host+".css");
            }
            if(window.location.host === 'localhost:4200' && window.location.path && window.location.path.includes('portal')){
                this.loadCssScript(this.extensionpath+"css/dashboard.vantagecircle.com.css");
            }
            if(window.location.host.includes('vantagecircle')){
                if(window.location.path && window.location.path.includes('portal')) {
                    this.loadCssScript(this.extensionpath + "css/dashboard.vantagecircle.com.css");
                } else {
                    this.loadCssScript(this.extensionpath + "css/app.vantagecircle.com.css");
                }
            }
            this.loadCssScript(this.extensionpath+"css/"+window.location.host+".css");
            /*
			* Popper script injection to the page.
			* Forcing the popper extension to be version 2 even if popper of version 1 exists
			* */
            if(typeof Popper === 'undefined'){
                this.totalotherScripts++;
                this.loadOtherScript(this.extensionpath+"js/popper.min.js");
            } else {
                this.totalotherScripts++;
                this.loadOtherScript(this.extensionpath+"js/popper.min.js");
            }
        },
        allReady: function() {
            // execute the parsing method after everything is ready.
            this.onReady();
        },
        onReady: function () {

            // check user session exists and create if not available
            if(typeof isUDASdk === 'undefined') {
                this.checkuserkeyexists();
            }

            // adding speech recognition functionality based on the library availability
            if(UDASpeechRecognitionAvailable){
                this.recognition = new UDAVoiceRecognition();
                // setting up the language
                this.recognition.lang = this.multilingual.selectedLang;
                this.speechrecognitionavailable = true;

                this.recognition.onstart = function() {
                    textfromspeech = "";
                };

                this.recognition.onspeechend = function() {

                };

                this.recognition.onerror = function(event) {
                    if(event.error === 'no-speech') {
                        alert('No speech was detected. Try again.');
                    }
                };

                this.recognition.onresult = function(event) {
                    if (event.results.length > 0) {
                        var current = event.resultIndex;
                        // Get a transcript of what was said.
                        var transcript = event.results[current][0].transcript;
                        jQuery("#uda-search-input").val(transcript);
                        UDAPluginSDK.searchinelastic();
                        UDAPluginSDK.recognition.stop();
                        jQuery("#uda-voice-icon-stop").hide();
                        jQuery("#uda-voice-icon-start").show();
                    }
                };
            }

            //check for multilngual key
            if(this.multilingual.translate.apikey !== '') {
                this.multilingual.enabled = true;
            } else {
                this.multilingual.enabled = false;
            }

            //check for profanity key
            if(this.profanity.config.key1 || this.profanity.config.key2) {
                this.profanity.enabled = true;
            } else {
                this.profanity.enabled = false;
            }

            this.ready = true;

            // listen for when to start the indexing of the dom based on the clicknodes availability
            document.addEventListener("Indexnodes", function(data) {
                if(data.detail.data==="indexclicknodes") {
                    UDAPluginSDK.indexclicknodes();
                } else if(data.detail.data==="indexnewclicknodes") {
                    UDAPluginSDK.indexnewclicknodes();
                }
            });

            // We need to wait till all dom content is loaded. We initially used a standard wait time but shifted to
            //      use https://developer.mozilla.org/en-US/docs/Web/API/Window/load_event
            //      This still produces some discrepancy where it hangs up the web page.
            //      This needs to be improved at some point.
            window.addEventListener('load', (event) => {
                // delaying rendering of uda panel by 2seconds in order to wait for the page dom to complete
                setTimeout(function (){
                    UDAPluginSDK.modifybodyhtml();
                },2000);
            });
        },
        /**
         * setting selected language to the webkitspeech
         */
        changeLanguage: function() {
            let langCode='en-US'
            langCode = jQuery('#uda-lang-select').val();
            this.multilingual.selectedLang = langCode;
            if(UDASpeechRecognitionAvailable){
<<<<<<< HEAD
                this.recognition.lang = langCode;
            }
        },
        checkuserkeyexists:function(){
            var sessionevent = new CustomEvent("RequestUDASessionData", {detail: {data: "getusersessiondata"}, bubbles: false, cancelable: false});
            document.dispatchEvent(sessionevent);
        },
        createsession:function(data){
            UDASessionID=data.sessionkey;
            this.sessiondata=data;
            this.sessionID=data.sessionkey;
            UDAUserAuthData.id = data.authdata.id;
            UDAUserAuthData.email = data.authdata.email;
            this.recorddocumentclick();
        },
        clearSession: function(){
            this.sessionID = "";
            this.sessiondata = {sessionkey:"",authenticated:false,authenticationsource:"",authdata:{}};
            this.closemodal();
        },
        modifybodyhtml:function(){
            jQuery( "body" ).addClass( "universal-digital-parent-ele" );
            var html='<div id="uda-btn" nist-voice="true"></div><div id="uda-html-container" style="display: none;"><div id="uda-html-content" nist-voice="true"></div></div><div id="uda-alerthtml-container" nist-voice="true"></div>';

            jQuery(document.body).prepend(html);

            if(typeof isUDASdk === 'undefined') {
                jQuery(window).trigger('resize').promise().done(function () {
                    UDAPluginSDK.indexclicknodes();
                    UDAPluginSDK.addbuttonhtml();
                });
            } else {
                UDAPluginSDK.indexclicknodes();
                UDAPluginSDK.addbuttonhtml();
            }
            setInterval(function () {
                if(UDALastIndexTime!==0 && UDALastIndexTime<UDALastMutationTime) {
                    UDAPluginSDK.indexnewclicknodes();
                }
            },UDA_POST_INTERVAL);
        },
        addbuttonhtml:function(){
            let udaIconDisabled = false;
            let udaIconDisabledByCsp = false;

            const screenSize = this.getScreenSize();

            if(screenSize.resolution.height < 1080){

                jQuery("#uda-btn").html('');
                let screenAcceptance = this.getstoragedata(this.screenAcceptance.storageName);
                if(screenAcceptance){
                    screenAcceptance = JSON.parse(screenAcceptance);
                    if(!screenAcceptance.proceed){
                        udaIconDisabled='udaIconDisabled';
                    }
                } else {
                    this.showAlert(this.screenAcceptance, "UDAN is not tested below 1920 x 1080 resolution. Do you want to still use UDAN?", true);
                    return;
                }
            }

            if(this.sessiondata.csp && this.sessiondata.csp.cspenabled && !this.sessiondata.csp.udanallowed){
                jQuery("#uda-btn").html('');
                let cspUserAcceptance = this.getstoragedata(this.cspUserAcceptance.storageName);
                if(cspUserAcceptance){
                    cspUserAcceptance = JSON.parse(cspUserAcceptance);
                    if(!cspUserAcceptance.proceed){
                        udaIconDisabled='udaIconDisabled';
                        udaIconDisabledByCsp=true;
                    }
                } else {
                    this.showCspAlert("This site's security policies may prevent UDAN from running well. Do you want to continue?");
                    return;
                }
            }

            jQuery("#uda-btn").unbind("click").html("");
            var buttonhtml	=	'<div class="uda-nistapp-logo '+udaIconDisabled+'">'
                +'	<div class="uda-icon" style="text-align: center;">'
                +'		<img src="'+this.extensionpath+'images/icons/nist-logo.png">'
                +'		<p style="padding:0; margin:0px;color: #303f9f; font-weight: bold; font-size: 11px;">UDAN(Beta)</p>'
                +'		<span>'
                +'			<img src="'+this.extensionpath+'images/icons/backarrow-orange.png">'
                +'		</span>'
                +'	</div>'
                +'</div>';
            var modal =jQuery("#uda-btn");
            modal.append(buttonhtml);
            if(!udaIconDisabled) {
                modal.click(function () {
                    UDAPluginSDK.openmodal(true);
                });
                if (this.rerenderhtml) {
                    this.showhtml();
                }
            } else {
                if(udaIconDisabledByCsp){
                    modal.click(function () {
                        UDAPluginSDK.showAlert(UDAPluginSDK.cspUserAcceptance, 'Do you want to enable "Universal Digital Assistant by Nistapp', true, 'Enable', 'Keep suspended');
                    });
                }
            }
        },
        rightPanelHtml: function(){
            var html = 	'<uda-panel>'
                +'<div class="uda-page-right-bar">'
                +'<div>'
                +'<div class="uda-ribbon-arrow" id="uda-close-panel"><img src="'+this.extensionpath+'images/icons/right-arrow.png"></div>'
                +'<div class="uda-icon-txt">'
                +'<img src="'+this.extensionpath+'images/icons/nist-logo.png"><span class="uda-help-bg-tooltip">Need Help?</span>'
                +'</div>'
                +'<div class="uda-icon-txt">'
                +'	<span class="" style="color: #303f9f; font-weight: bold;">UDAN(Beta)</span>'
                +'</div>'
                +'<div class="uda-container" style="text-align: center; margin-top: 10px;">'
                +'<div class="uda-search-div">'
                +'<button class="uda-mic-btn" style="border-radius: 5px 0px 0px 5px;" id="uda-voice-icon-start">'
                +'</button>'
                +'<button class="uda-stop-btn-bg" style="border-radius: 5px 0px 0px 5px; display:none;" id="uda-voice-icon-stop">'
                +'</button>'
                +'<input type="text" name="uda-search-input" class="uda-input-cntrl" placeholder="Search..." id="uda-search-input" />'
                +'<button class="uda-search-btn" id="uda-search-btn" style="border-radius: 0px 5px 5px 0px;"></button>'
                +'</div>'
                +((this.multilingual.enabled)?'<select name="uda-lang-select" id="uda-lang-select" onchange="UDAPluginSDK.changeLanguage();"></select>':'')
                +'</div>'
                +'</div>'
                +'<hr style="border:1px solid #969696; width:100%;">'
                +'<div class="uda-container uda-clear uda-cards-scroller" id="uda-content-container">'
                +'</div>'
                +'<div>'
                +'<div class="uda-footer-bar">'
                +'<div class="uda-container">'
                +'<div class="uda-dropdown" id="uda-advanced-btn">'
                +'<button class="uda-advanced-btn">'
                +'<span>Advanced</span>'
                +'</button>'
                +'<div class="uda-advanced-btn-content">'
                +'<a id="uda-advance-section">New Sequence </a>'
                // +'<a><img src="'+this.extensionpath+'images/icons/new-record.png" width="23px" height="23px"><span> New Record</span></a>'
                +'</div>'
                +'</div>'
                +'</div>'
                +'<br>'
                +'<div class="uda-container" style="border-top:1px solid #969696; margin-top: 30px;">'
                +'<div class="uda-footer-left">Copyrights Reserved 2021.</div>'
                +'<div class="uda-footer-right" style="padding-top:5px; text-align:right;">'
                +'<a href="https://udan.nistapp.ai" target="_blank">Know More </a>'
                +'<img src="'+this.extensionpath+'images/icons/nist-logo.png" width="15px" height="15px;">'
                +'</div>'
                +'</div>'
                +'</div>'
                +'</div>'
                +'</div>'
                +'</uda-panel>';

            return html;
        },
        addvoicesearchmodal:function(addnisticon=true){
            jQuery("#uda-html-content").html(this.rightPanelHtml());
            //rendering language list
            if(this.multilingual.enabled) {
                this.bcplang.forEach(langcode => {
                    if (langcode.length > 2) {
                        langcode.forEach((sublang, sublangindex) => {
                            if (sublangindex !== 0) {
                                if (this.multilingual.selectedLang.toLowerCase() === sublang[0].toLowerCase()) {
                                    jQuery('#uda-lang-select').append('<option value="' + sublang[0] + '" selected>' + langcode[0] + ' - ' + sublang[1] + '</option>');
                                } else {
                                    jQuery('#uda-lang-select').append('<option value="' + sublang[0] + '">' + langcode[0] + ' - ' + sublang[1] + '</option>');
                                }
                            }
                        });
                    } else {
                        if (this.multilingual.selectedLang.toLowerCase() == langcode[1].toString().toLowerCase()) {
                            jQuery('#uda-lang-select').append('<option value="' + langcode[1] + '" selected>' + langcode[0] + '</option>');
                        } else {
                            jQuery('#uda-lang-select').append('<option value="' + langcode[1] + '">' + langcode[0] + '</option>');
                        }
                    }
                });
            }
            jQuery("#uda-close-panel").click(function(){
                UDAPluginSDK.closemodal();
            });
            jQuery("#voicesearch").click(function(){
                UDAPluginSDK.searchinelastic();
            });
            jQuery("#uda-search-input").keydown(function (e) {
                if (e.keyCode === 13) {
                    jQuery("#uda-content-container").html("");
                    UDAPluginSDK.searchinelastic();
                    return false;
                }
            });
            jQuery("#uda-search-btn").click(function(){
                UDAPluginSDK.searchinelastic();
            });
            if(UDASpeechRecognitionAvailable){
                jQuery("#uda-voice-icon-start").click(function () {
                    jQuery("#uda-content-container").html("");
                    UDAPluginSDK.recognition.start();
                    jQuery("#uda-voice-icon-start").hide();
                    jQuery("#uda-voice-icon-stop").show();
                });
                jQuery("#uda-voice-icon-stop").click(function () {
                    UDAPluginSDK.recognition.stop();
                    jQuery("#uda-voice-icon-stop").hide();
                    jQuery("#uda-voice-icon-start").show();
                });
            } else {
                jQuery("#uda-voice-icon-start").hide();
                jQuery("#uda-voice-icon-stop").hide();
            }
            if(addnisticon) {
                if(!UDAUserAuthData.restrict_add_delete) {
                    jQuery('#uda-advanced-btn').show();
                    jQuery("#uda-advance-section").click(function () {
                        UDAPluginSDK.showadvancedhtml();
                    });
                }
            } else {
                jQuery('#uda-advanced-btn').hide();
            }
        },
        /**
         * Adding alert modal html
         */
        showCspAlert: function(content='',addbtn=false){
            let html='<div id="udaModal" class="udamodal">'
                +'	<div class="udamodal-content">'
                +'		<div class="udamodal-header">'
                +'			<span class="udaclose">&times;</span>'
                +'			<h3>UDA Alert</h3>'
                +'		</div>'
                +'		<div class="udamodal-body">'
                +'			<p>'+content+'</p>'
                +'		</div>'
                +'		<div class="udamodal-footer">'
                +'			<button class="udacontinueBtn " id="udacontinueBtn">Continue with errors</button>'
                +'			<button class="udacloseBtn" id="udacloseBtn">Exit UDAN</button>'
                +'		</div>'
                +'	</div>'
                +'</div>';

            jQuery("#uda-alerthtml-container").html(html);
            // Get the modal
            var modal = document.getElementById("udaModal");

            // Get the <span> element that closes the modal
            var span = document.getElementsByClassName("udaclose")[0];
            var closeBtn = document.getElementById('udacloseBtn');
            var continueBtn = document.getElementById('udacontinueBtn');

            closeBtn.onclick=function(){
                modal.style.display = "none";
                UDAPluginSDK.cspDecline();
            }
            // When the user clicks on <span> (x), close the modal
            span.onclick = function() {
                modal.style.display = "none";
                UDAPluginSDK.cspDecline();
            }

            modal.style.display = "block";

            continueBtn.onclick=function (){
                modal.style.display = "none";
                UDAPluginSDK.cspAcceptance();
            };

        },
        cspDecline: function(){
            let cspuseracceptance = this.getstoragedata(this.cspUserAcceptance.storageName);
            if(cspuseracceptance){
                if(!cspuseracceptance.proceed){
                    this.cspUserAcceptance.data.proceed = false;
                }
            } else {
                this.cspUserAcceptance.data.proceed = false;
            }
            this.createstoragedata(this.cspUserAcceptance.storageName, JSON.stringify(this.cspUserAcceptance.data));
            this.addbuttonhtml();
        },
        cspAcceptance: function(){
            let cspuseracceptance = this.getstoragedata(this.cspUserAcceptance.storageName);
            if(cspuseracceptance){
                if(!cspuseracceptance.proceed){
                    this.cspUserAcceptance.data.proceed = true;
                }
            } else {
                this.cspUserAcceptance.data.proceed = true;
            }
            this.createstoragedata(this.cspUserAcceptance.storageName, JSON.stringify(this.cspUserAcceptance.data));
            this.addbuttonhtml();
        },
        getAlertHtml: function(content, addContinueBtn=true, continueText='Continue with errors', exitText='Exit UDAN'){
            let footerHtml = '';
            if(addContinueBtn){
                footerHtml 	='			<button class="udacontinueBtn " id="udacontinueBtn">'+continueText+'</button>'
                    +'			<button class="udacloseBtn" id="udacloseBtn">'+exitText+'</button>';
            } else {
                footerHtml ='			<button class="udacloseBtn" id="udacloseBtn">'+exitText+'</button>';
            }
            let html='<div id="udaModal" class="udamodal">'
                +'	<div class="udamodal-content">'
                +'		<div class="udamodal-header">'
                +'			<span class="udaclose">&times;</span>'
                +'			<h3>UDA Alert</h3>'
                +'		</div>'
                +'		<div class="udamodal-body">'
                +'			<p>'+content+'</p>'
                +'		</div>'
                +'		<div class="udamodal-footer">'
                +			footerHtml
                +'		</div>'
                +'	</div>'
                +'</div>';
            return html
        },
        showAlert: function(storageName, content='', addContinueBtn=false, continueText='Continue', exitText='Close'){
            let html=this.getAlertHtml(content, addContinueBtn, continueText, exitText);

            jQuery("#uda-alerthtml-container").html(html);

            var modal = document.getElementById("udaModal");
            var span = document.getElementsByClassName("udaclose")[0];
            var closeBtn = document.getElementById('udacloseBtn');
            var continueBtn = document.getElementById('udacontinueBtn');

            closeBtn.onclick=function(){
                modal.style.display = "none";
                if(storageName) {
                    UDAPluginSDK.alertDecline(storageName);
                }
            }

            span.onclick = function() {
                modal.style.display = "none";
                if(storageName) {
                    UDAPluginSDK.alertDecline(storageName);
                }
            }

            modal.style.display = "block";

            if(addContinueBtn) {
                continueBtn.onclick = function () {
                    modal.style.display = "none";
                    if (storageName) {
                        UDAPluginSDK.alertAcceptance(storageName);
                    }
                };
            }
        },
        alertDecline: function(storageName){
            let data = this.getstoragedata(storageName.storageName);
            if(data){
                if(!data.proceed){
                    storageName.data.proceed = false;
                }
            } else {
                storageName.data.proceed = false;
            }
            this.createstoragedata(storageName.storageName, JSON.stringify(storageName.data));
            this.addbuttonhtml();
        },
        alertAcceptance: function(storageName){
            let acceptance = this.getstoragedata(storageName.storageName);
            let proceed = false;
            if(acceptance){
                if(!acceptance.proceed){
                    storageName.data.proceed = true;
                }
            } else {
                storageName.data.proceed = true;
            }
            this.createstoragedata(storageName.storageName, JSON.stringify(storageName.data));
            this.addbuttonhtml();
        },
        //opening the UDA screen
        openmodal:function(focus=false){
            if(this.sessiondata.authenticated) {
                jQuery("#uda-btn").hide();
                jQuery('#uda-html-container').show();
                var searchinput=jQuery("#uda-search-input");
                /*if(!searchinput.length){
					this.showhtml();
				}*/
                searchinput.val("");
                if (searchinput.length && focus) {
                    searchinput.focus();
                }
                if(!this.overlay) {
                    let bodychildren = document.body.childNodes;
                    if (bodychildren.length > 0) {
                        bodychildren.forEach(function (childnode, childnodeindex) {
                            if (childnode.classList && childnode.classList.contains("container")) {
                                UDAPluginSDK.containersections.push(childnodeindex);
                                childnode.classList.remove("container");
                            }
                            if (childnode.nodeType === Node.ELEMENT_NODE && (childnode.id !== 'uda-btn' && childnode.id !== 'uda-html-container') && childnode.nodeName.toLowerCase() !== 'script' && childnode.nodeName.toLowerCase() !== 'noscript' && childnode.nodeName.toLowerCase() !== 'style') {
                                if (childnode.classList && !childnode.classList.contains("uda-original-content")) {
                                    childnode.classList.add("uda-original-content");
                                }
                            }
                        });
                    }
                }
            } else {
                var sessionevent = new CustomEvent("RequestUDASessionData", {detail: {data: "authtenicate"}, bubbles: false, cancelable: false});
                document.dispatchEvent(sessionevent);
            }
        },
        //closing the UDA screen
        closemodal:function(){
            jQuery("#uda-advance-section").show();
            jQuery('#uda-html-container').hide();
            this.recordedsequenceids=[];
            jQuery("#uda-btn").show();
            var navcookiedata = {shownav: false, data: {}, autoplay:false, pause:false, stop:false, navcompleted:false, navigateddata:[],searchterm:''};
            this.createstoragedata(this.navigationcookiename,JSON.stringify(navcookiedata));
            // this.cancelrecordingsequence(false);
            if(!this.overlay) {
                let bodychildren = document.body.childNodes;
                if (bodychildren.length > 0) {
                    bodychildren.forEach(function (childnode, childnodeindex) {
                        if (childnode.nodeType === Node.ELEMENT_NODE && (childnode.id !== 'uda-btn' && childnode.id !== 'uda-html-container') && childnode.nodeName.toLowerCase() !== 'script' && childnode.nodeName.toLowerCase() !== 'noscript' && childnode.nodeName.toLowerCase() !== 'style') {
                            if (childnode.classList && childnode.classList.contains("uda-original-content")) {
                                childnode.classList.remove("uda-original-content");
                            }
                        }
                        if (UDAPluginSDK.containersections.length > 0 && UDAPluginSDK.inArray(childnodeindex, UDAPluginSDK.containersections) !== -1) {
                            childnode.classList.add("container");
                        }
                    });
                }
            }
        },
        //render the required html for showing up the proper html
        showhtml:function(){
            this.rerenderhtml=false;
            var addnisticon=true;
            var checkrecording = this.getstoragedata(this.recordingcookiename);
            if(checkrecording){
                var checkrecordingdata=JSON.parse(checkrecording);
                if(checkrecordingdata && checkrecordingdata.hasOwnProperty("recording") && checkrecordingdata.recording){
                    addnisticon=false;
                    this.recording=true;
                    this.openmodal(false);
                } else {
                    this.recording = false;
                }
            }
            if(addnisticon){
                this.addvoicesearchmodal(addnisticon);
                var navigationcookie=this.getstoragedata(this.navigationcookiename);
                if(navigationcookie){
                    var navigationcookiedata = JSON.parse(navigationcookie);
                    if(navigationcookiedata.shownav) {
                        this.openmodal();
                        if(navigationcookiedata.autoplay){
                            this.autoplay=true;
                            if(!this.playNextAction) {
                                return;
                            }
                        }
                        this.showselectedrow(navigationcookiedata.data,navigationcookiedata.data.id,true, navigationcookiedata);
                    } else {
                        this.searchinelastic('');
                    }
                } else {
                    UDAConsoleLogger.info('here at showhtml function');
                    this.searchinelastic('');
                }
            } else {
                this.addvoicesearchmodal(addnisticon);
                this.showrecordedresults();
            }
            this.disableRecordButton();
        },
        // indexing all nodes after all the clicknodes are available
        indexclicknodes: function(){
            this.processcount=UDAClickObjects.length;
            this.previousurl=this.currenturl=window.location.href;
            this.processingnodes=true;
            // indexing nodes has been called for adding click detection
            this.indexdom(document.body);
            this.processedclickobjectscount=this.processcount;
            this.totalcount=UDAClickObjects.length;
            this.processingnodes=false;
            if(this.processcount<this.totalcount){
                //	todo refine the processing nodes.
                this.indexnewclicknodes();
                return;
            }
            UDALastIndexTime=Date.now();
        },
        // indexing new clicknodes after new html got loaded
        indexnewclicknodes: async function(){
            if(this.processingnodes){
                return;
            }
            this.processcount=UDAClickObjects.length;
            if(UDALastIndexTime!==0 && UDALastIndexTime>UDALastMutationTime){
                return;
            }
            UDALastIndexTime=Date.now();
            this.processingnodes=true;
            if(await this.removefromhtmlindex()) {
                this.indexnewnodes = true;
                this.currenturl = window.location.href;
                this.indexdom(document.body);
                this.processedclickobjectscount = this.processcount;
                this.processingnodes = false;
                this.totalcount = UDAClickObjects.length;
            }
            if(this.processcount<this.totalcount){
                //todo new nodes added need to reprocess
                UDAConsoleLogger.info('Need to do the processing');
            }
            if(this.navigatedToNextPage.check && this.navigatedToNextPage.url === window.location.href){
                setTimeout(function(){UDAPluginSDK.showhtml();}, 5000);
                this.navigatedToNextPage.check = false;
            }
        },
        removefromhtmlindex:async function(){
            if (this.forceReindex) {
                this.htmlindex = [];
                this.forceReindex = false;
                return Promise.resolve(1);
            }
            if(this.htmlindex.length>0){
                let newhtmlindex=[];
                let htmlindexlength=this.htmlindex.length;
                for(var htmli=0;htmli<htmlindexlength;htmli++) {
                    let checknode=this.htmlindex[htmli];
                    let removedclickobjectslength=UDARemovedClickObjects.length;
                    let foundremovedindexednode=-1;
                    for (var k = 0; k < removedclickobjectslength; k++) {
                        if(UDARemovedClickObjects[k].element === window){
                            continue;
                        }
                        let removedclickobject=UDARemovedClickObjects[k].element;

                        if (checknode['element-data'].isSameNode(removedclickobject)) {
                            foundremovedindexednode=k;
                            break;
                        }
                    }
                    if(foundremovedindexednode===-1){
                        newhtmlindex.push(checknode);
                    } else {
                        UDARemovedClickObjects.splice(foundremovedindexednode,1);
                    }
                }
                this.htmlindex=newhtmlindex;
                return Promise.resolve(1);
            }
        },
        // indexing functionality for the entire dom
        indexdom: function( node, ret=false, parentnode="", textlabel="", hasparentnodeclick=false, parentclicknode= null ) {
            switch (node.nodeType) {
                case Node.ELEMENT_NODE:

                    if(!ret && parentnode!=="") {
                        try{
                            node = this.indexnode(node, parentnode, hasparentnodeclick, false, parentclicknode);
                        } catch (e) {
                            UDAErrorLogger.error('Unable to index node '+node.nodeName+' got exception '+e);
                            return node;
                        }

                    }

                    node.haschildclick=false;

                    // Checking for ignore nodes during indexing
                    if (this.inArray(node.nodeName.toLowerCase(), this.ignoreNodesFromIndexing) !== -1) {
                        if(node.nodeName.toLowerCase() === 'ckeditor' && node.childNodes.length>2 && this.recording){
                            let addToolTip = true;
                            for(let checknode of this.tooltipDisplayedNodes){
                                if(node.isSameNode(checknode)) {
                                    addToolTip = false;
                                }
                            }
                            if(addToolTip) {
                                this.tooltipDisplayedNodes.push(node);
                                this.addToolTip(node, node, false, false, false, false, 'We have detected a rich text editor. To record this in your sequence, Please click on the editor menu. We are unable to record clicks on the text area.', false, false);
                            }
                        } else if(!node.hasclick && this.inArray(node.nodeName.toLowerCase(), this.addClickToSpecialNodes) !== -1 && this.inArray(node.nodeName.toLowerCase(), this.ignoreClicksOnSpecialNodes) === -1){
                            UDAConsoleLogger.info('Child nodes ignored for node and added click to: ' + node.nodeName);
                            this.addClickToNode(node);
                        } else if(this.cancelRecordingDuringRecordingNodes.indexOf(node.nodeName.toLowerCase()) !== -1) {
                            // this.addClickToNode(node);
                        } else {
                            UDAConsoleLogger.info('Child nodes ignored for node: ' + node.nodeName);
                        }
                    } else if(node.classList && ((node.classList.contains('select2-container--open') && !node.classList.contains('select2-container--focus')))){
                        //	do nothing as we are not going to deal with special classes
                        UDAConsoleLogger.info('unwanted indexing prevention');
                    } else if(node.nodeName.toLowerCase() === "div" && (node.hasAttribute("uib-datepicker-popup-wrap") || (node.id && node.id==='recognize_modal'))){
                        // fix for not indexing datepicker popup and nominate popup
                        UDAConsoleLogger.info('date picker in javascript');
                    } else if(node.nodeName.toLowerCase() === "span" && (node.classList.contains("radio") && node.classList.contains("replacement"))){
                        this.addClickToNode(node);
                    } else if(this.checkCssClassNames(node)){
                        UDAConsoleLogger.info({cssIgnoredNode:node}, 3);
                        // this.addClickToNode(node);
                    } else if(node.hasChildNodes()){
                        var childnodes =  node.childNodes;
                        var hasparentclick = false;
                        if(node.hasOwnProperty("hasclick") || hasparentnodeclick){
                            hasparentclick=true;
                            if(parentclicknode===""){
                                parentclicknode=node;
                            }
                        }

                        if(childnodes.length>0){
                            for (var i=0;i<childnodes.length;i++){
                                var childnode=childnodes[i];
                                this.nodeid++;
                                if(this.ignoreelements.indexOf(childnode.nodeName.toLowerCase())===-1) {
                                    if(ret){
                                        if(textlabel===""){
                                            textlabel = this.indexdom(childnode, ret, node, textlabel);
                                        }else {
                                            textlabel += " " + this.indexdom(childnode, ret, node, textlabel);
                                        }
                                    } else {
                                        node.childNodes[i] = this.indexdom(childnode, ret, node,"", hasparentclick, parentclicknode);
                                        if(node.childNodes[i].hasOwnProperty("hasclick") && node.childNodes[i].hasclick){
                                            node.haschildclick=true;
                                        }
                                        if(hasparentclick && node.childNodes[i].hasOwnProperty("haschildclick") && node.childNodes[i].haschildclick){
                                            node.haschildclick=true;
                                        }
                                    }
                                }
                            }
                        }
                    }

                    // add click to node to send what user has clicked.
                    // known scenario that node has parent click
                    if(node.hasOwnProperty("hasclick") && node.hasclick && (node.nodeName.toLowerCase()==="select" || !node.haschildclick)){
                        node=this.addClickToNode(node);
                    } else if(node.hasOwnProperty("hasclick") && node.hasclick && node.haschildclick){
                        node=this.addClickToNode(node,true);
                    }

                    break;
                case Node.TEXT_NODE:
                    if(node.nodeValue!=="") {
                        textlabel = node.nodeValue;
                    }
                    break;
            }

            if(ret && textlabel!==""){
                return textlabel;
            } else if(!ret) {
                return node;
            }
        },
        //check css classnames for ignoring
        checkCssClassNames:function(node){
            let cssClassExist=false;
            if(this.ignoreNodesContainingClassNames.length>0){
                for(const classname of this.ignoreNodesContainingClassNames) {
                    if(node.classList.contains(classname)){
                        cssClassExist=true;
                    }
                }
            }
            return cssClassExist;
        },
        // Check for each node and then match it with the available clicknodes which are identified by links.js
        indexnode: function(node, parentnode, hasparentnodeclick=false, fromdocumentclick=false, parentclicknode=""){
            var elementdata = {"element-type": "", "element-labels" : [], "element-action" : "", "element-path" : "","element-url":"", "element-data":[],"menu-items":[]};

            var clickobjectexists=false;
            var udaClickObject={};

            if(node.hasAttribute("nist-voice") && node.getAttribute("nist-voice")){
                return node;
            }

            if(node.hasAttribute("uda-added") && node.getAttribute("uda-added")){
                return node;
            }

            if(node.nodeName.toLowerCase() === 'mat-checkbox'){
                return node;
            }

            if(this.inArray(node.nodeName.toLowerCase(), this.ignoreClicksOnSpecialNodes) !== -1){
                return node;
            }

            if(parentnode.classList && parentnode.classList.contains("tab-content")){
                node.displaytype = "tab-content";
                node.tabid = node.id;
            }

            // Multiple clicks are recorded for select2-selection class. select2-selection--multiple
            // This will create a problem during playback. We should record only one click to avoid this problem
            if(node.classList && (node.classList.contains("select2-search__field") || node.classList.contains('cdk-overlay-backdrop') || node.classList.contains('cdk-overlay-pane'))) {
                UDAConsoleLogger.info(node.classList);
                return node;
            }

            if(node.hasAttribute('disabled')){
                return node;
            }

            if(node.hasAttribute('readOnly')){
                // return node;
            }

            if(this.htmlindex.length>0){
                for(var htmli=0;htmli<this.htmlindex.length;htmli++){
                    if(node.isSameNode(this.htmlindex[htmli]['element-data'])){
                        node.hasclick=true;
                        return node;
                    }
                }
            }

            for (var i = 0; i < UDAClickObjects.length; i++) {
                if(UDAClickObjects[i].element===window){
                    continue;
                }
                if (node.isSameNode(UDAClickObjects[i].element)) {
                    clickobjectexists = true;
                    udaClickObject = UDAClickObjects[i];
                }
            }

            if(this.inArray(node.nodeName.toLowerCase(), this.ignoreNodesFromIndexing) !== -1) {
                UDAConsoleLogger.info({indexingnode: node});
            }

            if(node.hasAttribute("type") && node.getAttribute("type") === "hidden"){
                return node;
            }

            if(fromdocumentclick){
                clickobjectexists = true;
                udaClickObject = node;
            }

            if(clickobjectexists){
                node.hasclick=true;
                elementdata["element-type"] = node.nodeName.toLowerCase();
                elementdata["element-url"] =  window.location.href;

                if(parentnode.classList && parentnode.classList.contains("tab-content")){
                    node.displaytype = "tab-content";
                }

                if(elementdata["element-labels"].length===0){
                    elementdata["element-labels"] = this.getInputLabels(node,[],1);
                }

                if(elementdata["element-labels"].length===0){
                    return node;
                }

                if((node.hasOwnProperty("displaytype") && node.displaytype==="tab-content") || (node.hasOwnProperty("navtype") && node.navtype==="navtab")){
                    for(var j=0;j<this.menuitems.length;j++){
                        var menuitem=this.menuitems[j];
                        if(menuitem.refid === node.tabid) {
                            if(menuitem.menunode.hasOwnProperty("path")){
                                node.path =  menuitem.menunode.path+">"+menuitem.name;
                            }else {
                                node.path = menuitem.name;
                            }
                            if(node.hasOwnProperty("menuitems")){
                                node.menuitems.push(menuitem);
                            } else {
                                node.menuitems=[];
                                node.menuitems.push(menuitem);
                            }
                        }
                    }
                }

                if(elementdata["element-path"]==="") {
                    if (node.hasOwnProperty("path")) {
                        elementdata["element-path"] = node.path;
                    }
                }

                if(node.getAttribute("data-toggle") && node.getAttribute("data-toggle")==="tab"){
                    node.navtype="navtab";
                    elementdata["element-action"] = "navtab";
                }

                let uda_custom = {hasparentclick: false, parentnode: {}, domJson: domJSON.toJSON(node)};
                if(hasparentnodeclick) {
                    uda_custom.hasparentclick = true;
                    uda_custom.parentnode = parentnode;
                }
                node.uda_custom = uda_custom;

                elementdata["element-data"] = node;
                elementdata["clickobject"] = udaClickObject;

                this.htmlindex.push(elementdata);
            }

            return node;
        },
        // getting the text for the clicknodes.
        getInputLabels: function(node, inputlabels, iterationno, iterate=true, getchildlabels=true, fromclick=false, iteratelimit=3, ignorenode=[]){

            if(Array.isArray(ignorenode)){
                ignorenode=node;
            }

            if((node.nodeName.toLowerCase() === "select" || node.nodeName.toLowerCase() === "checkbox") && iterate && inputlabels.length===0){
                iterationno++;
                inputlabels = this.getInputLabels(node.parentNode, inputlabels, iterationno, iterate, true, fromclick, iteratelimit, ignorenode);
                if(fromclick) {
                    //todo need to rework
                }
            }

            if(node.nodeName.toLowerCase() === "input" || node.nodeName.toLowerCase() === "textarea" || node.nodeName.toLowerCase() === "img"){

                if(node.getAttribute("placeholder") && node.getAttribute("placeholder")!=="") {
                    inputlabels.push({"text":node.getAttribute("placeholder").toString(),"match":false});
                }
                if(node.getAttribute("type") && (node.getAttribute("type").toLowerCase()==="submit" || node.getAttribute("type").toLowerCase()==="file")) {
                    if(node.getAttribute("value")){
                        inputlabels.push({"text":node.getAttribute("value").toString(),"match":false});
                        iterate=false;
                    }
                }
                if(node.getAttribute("alt")){
                    inputlabels.push({"text":node.getAttribute("alt").toString(),"match":false});
                }
            }

            if(getchildlabels && node.childNodes.length>0){
                var childnodes = node.childNodes;
                childnodes.forEach(function (childnode, key) {
                    if(childnode.nodeName.toLowerCase() !=="script" && childnode.nodeName.toLowerCase() !== "select" && childnode.nodeName.toLowerCase() !== '#comment') {
                        var textcontent = childnode.textContent.replace(/[\n\r]+|[\s]{2,}/g, ' ').trim();
                        if (textcontent !== "" && ignorenode.isSameNode(childnode) === false) {
                            inputlabels.push({"text": textcontent, "match": false});
                        }
                    }
                });
            }

            if(inputlabels.length===0 && node.getAttribute("data-tooltip")){
                inputlabels.push({"text":node.getAttribute("data-tooltip").toString(),"match":false});
            }

            if(inputlabels.length===0 && node.getAttribute("aria-label")){
                inputlabels.push({"text":node.getAttribute("aria-label").toString(),"match":false});
            }

            //todo fix for image tags
            if(iterate && node.nodeName.toLowerCase() !== "img" && inputlabels.length === 0 && iterationno<=iteratelimit){
                iterationno++;
                inputlabels = this.getInputLabels(node.parentNode,[], iterationno, iterate, getchildlabels, fromclick, iteratelimit);
            }

            if(inputlabels.length===0 && node.id!==""){
                inputlabels.push({"text":(node.nodeName.toLowerCase()+"-"+node.id),"match":false});
            }else if(inputlabels.length===0 && node.hasAttribute("class") && node.className && node.className!==""){
                var classname=node.className.toString();
                inputlabels.push({"text":(node.nodeName.toLowerCase()+"-"+classname.replace(" ","-")),"match":false});
            } else if(inputlabels.length===0){
                inputlabels.push({"text":(node.nodeName.toLowerCase()),"match":false});
            }

            return inputlabels;
        },
        getsingleinputlabel: function(parentnode, inputlabel){
            var childnodes = parentnode.childNodes;

            childnodes.forEach(function (childnode, key) {
                if(inputlabel === ""){
                    inputlabel = childnode.textContent.replace(/[\n\r]+|[\s]{2,}/g, ' ').trim();
                }
            });

            if(inputlabel === ""){
                inputlabel = this.getinputlabel(parentnode.parentNode,"");
            }

            return inputlabel;
        },
        addClickToNode:function(node, confirmdialog=false){
            try{
                if(node.hasOwnProperty("addedclickrecord") && node.addedclickrecord===true){
                    return;
                }

                var nodename=node.nodeName.toLowerCase();
                switch (nodename) {
                    case "select":
                        jQuery(node).on({"focus":function(event){
                                UDAPluginSDK.recorduserclick(node, false,false, event, confirmdialog);
                            }
                        });
                        break;
                    case "input":
                        if(!node.hasAttribute("type")){
                            jQuery(node).click(function (event) {
                                UDAPluginSDK.recorduserclick(node, false, false, event, confirmdialog);
                            });
                            return;
                        }
                        var inputtype=node.getAttribute("type").toLowerCase();
                        switch (inputtype) {
                            case "email":
                            case "text":
                            case "button":
                            case "checkbox":
                            case "color":
                            case "date":
                            case "datetime-local":
                            case "file":
                            case "hidden":
                            case "image":
                            case "month":
                            case "number":
                            case "password":
                            case "radio":
                            case "range":
                            case "reset":
                            case "search":
                            case "submit":
                            case "tel":
                            case "text":
                            case "time":
                            case "url":
                            case "week":
                                jQuery(node).click(function (event) {
                                    UDAPluginSDK.recorduserclick(node, false, false, event, confirmdialog);
                                });
                                break;
                            default:
                                jQuery(node).click(function (event) {
                                    UDAPluginSDK.recorduserclick(node, false, false, event, confirmdialog);
                                });
                                break;
                        }
                        break;
                    case "mat-select":
                        jQuery(node).click(function (event) {
                            UDAPluginSDK.recorduserclick(node, false, false, event, confirmdialog);
                        });
                        break;
                    case 'tr':
                        jQuery(node).click(function (event) {
                            UDAPluginSDK.recorduserclick(node, false, false, event, confirmdialog);
                        });
                        break;
                    default:
                        jQuery(node).click(function (event) {
                            UDAPluginSDK.recorduserclick(node, false, false, event, confirmdialog);
                        });
                        break;
                }
                node.addedclickrecord=true;
                return node;
            } catch (e) {
                UDAErrorLogger.error('Unable to add click to node '+ node.outerHTML+' '+ e);
            }

        },
        //matching the action of the node and invoking whether to click or focus
        matchaction:function(data,close=true,selectednode){
            if(close) {
                this.closemodal();
            }
            var node=data["element-data"];
            var timetoinvoke=1000;

            if(!this.playNextAction) {
                return;
            }

            UDAConsoleLogger.info({invokingnode: node});

            // remove added tooltips before invoking
            // let tooltipnodes = jQuery('.uda-tooltip');
            let tooltipnodes = document.getElementsByClassName('uda-tooltip');
            if (tooltipnodes.length > 0) {
                jQuery('.uda-tooltip').each(function() {
                    jQuery(this).find('.uda-tooltip-text-content').remove();
                    jQuery(this).removeClass('uda-tooltip');
                });
            }

            jQuery('.uda-tooltip-text-content').each(function() {
                jQuery(this).remove();
            });

            this.simulateHover(node);

            var navigationcookie=this.getstoragedata(this.navigationcookiename);
            var navigationcookiedata = null;
            if(navigationcookie) {
                navigationcookiedata = JSON.parse(navigationcookie);
            }

            // perform click action based on the input given

            const recordedNodeData = JSON.parse(selectednode.objectdata);
            if(recordedNodeData.meta && recordedNodeData.meta.selectedElement && recordedNodeData.meta.selectedElement.systemTag.trim() != 'others'){
                let performedAction = this.mapSelectedElementAction(node, selectednode, navigationcookiedata, recordedNodeData);
                if(performedAction){
                    return;
                }
            }

            if(this.inArray(node.nodeName.toLowerCase(), this.ignoreNodesFromIndexing) !== -1) {
                this.addToolTip(node, node.parentNode, selectednode, navigationcookiedata, false, false, false);
                return;
            }

            switch (node.nodeName.toLowerCase()) {
                case "input":
                    // functionality for detecting multi select box and highlighting the recorded node
                    if (node.classList && (node.classList.contains('select2-search__field') || node.classList.contains('mat-autocomplete-trigger'))){
                        this.addToolTip(node, node.parentNode.parentNode.parentNode.parentNode.parentNode, selectednode, navigationcookiedata, false, true);
                    } else if(node.hasAttribute('role') && (node.getAttribute('role')==='combobox')) {
                        this.addToolTip(node, node.parentNode.parentNode.parentNode.parentNode, selectednode, navigationcookiedata, false, false, true);
                    } else if(node.hasAttribute('type') && (node.getAttribute('type')==='checkbox' || node.getAttribute('type')==='radio') && node.classList && (node.classList.contains('mat-checkbox-input') || node.classList.contains('mat-radio-input'))) {
                        this.addToolTip(node, node.parentNode.parentNode, selectednode, navigationcookiedata, false, false, true);
                    } else if(node.hasAttribute('type')){
                        switch (node.getAttribute('type').toLowerCase()) {
                            case 'checkbox':
                                if(node.parentNode && node.parentNode.classList && node.parentNode.classList.contains('vc_checkbox')) {
                                    this.addToolTip(node, node.parentNode, selectednode, navigationcookiedata, false, false, true);
                                } else {
                                    this.addToolTip(node, node.parentNode.parentNode, selectednode, navigationcookiedata, false, false, true);
                                }
                                break;
                            case 'radio':
                                if(node.parentNode && node.parentNode.classList && node.parentNode.classList.contains('vc_label')) {
                                    this.addToolTip(node, node.parentNode, selectednode, navigationcookiedata, false, false, true);
                                } else {
                                    this.addToolTip(node, node.parentNode.parentNode, selectednode, navigationcookiedata, false, false, true);
                                }
                                break;
                            case 'submit':
                                node.click();
                                this.invokenextitem(node, timetoinvoke, navigationcookiedata);
                                this.showselectedrow(navigationcookiedata.data,navigationcookiedata.data.id,true, navigationcookiedata);
                                break;
                            case 'text':
                                if(node.attributes && node.attributes.length>0 && (node.hasAttribute('ngxdaterangepickermd'))) {
                                    this.addToolTip(node, node.parentNode, selectednode, navigationcookiedata, false, false, false);
                                } else if(node.attributes && node.attributes.length>0 && (node.hasAttribute('uib-datepicker-popup'))) {
                                    this.addToolTip(node, node.parentNode.parentNode, selectednode, navigationcookiedata, true, false);
                                } else {
                                    this.addToolTip(node, node.parentNode, selectednode, navigationcookiedata, false, true, true);
                                }
                                break;
                            default:
                                this.addToolTip(node, node.parentNode, selectednode, navigationcookiedata, false, false, true);
                                break;
                        }
                    } else {
                        this.addToolTip(node, node.parentNode, selectednode, navigationcookiedata, false, false, true);
                    }
                    break;
                case "textarea":
                    this.playNextAction = false;
                    this.addToolTip(node, node.parentNode, selectednode, navigationcookiedata, false, false, true);
                    break;
                case "select":
                    // this.addToolTip(node, node.parentNode, navigationcookiedata, false, false, true);
                    this.addToolTip(node, node, selectednode, navigationcookiedata, false, false, true);
                    break;
                case "option":
                    this.addToolTip(node, node.parentNode, selectednode, navigationcookiedata, false, false, true);
                    break;
                case "checkbox":
                    this.addToolTip(node, node, selectednode, navigationcookiedata, false, false, true);
                    break;
                // Additional processing for calendar selection
                case "button":
                    if(node.hasAttribute('aria-label') && node.getAttribute('aria-label').toLowerCase() === 'open calendar') {
                        this.addToolTip(node, node.parentNode, selectednode, navigationcookiedata, true, false);
                    } else if(node.classList && node.classList.contains('btn-pill')) {
                        node.click();
                        this.invokenextitem(node, timetoinvoke, navigationcookiedata);
                    } else {
                        node.click();
                        this.invokenextitem(node, timetoinvoke, navigationcookiedata);
                    }
                    break;
                case 'span':
                    if (node.classList && node.classList.contains('select2-selection')) {
                        this.addToolTip(node, node.parentNode.parentNode, selectednode, navigationcookiedata, true, false);
                    } else if(node.classList.contains("radio") && node.classList.contains("replacement")){
                        this.addToolTip(node, node.parentNode.parentNode, selectednode, navigationcookiedata, false, false, true);
                    } else {
                        node.click();
                        this.invokenextitem(node, timetoinvoke, navigationcookiedata);
                    }
                    break;
                case 'div':
                    if(node.classList && (node.classList.contains('mat-form-field-flex') || node.classList.contains('mat-select-trigger'))) {
                        this.addToolTip(node, node.parentNode.parentNode, selectednode, navigationcookiedata, true, false);
                    } else {
                        node.click();
                        this.invokenextitem(node, timetoinvoke, navigationcookiedata);
                    }
                    break;
                //	fix for text editor during playback
                case 'ckeditor':
                    this.addToolTip(node, node, selectednode, navigationcookiedata, true, false);
                    break;
                case 'ng-select':
                    this.addToolTip(node, node, selectednode, navigationcookiedata, false, false);
                    break;
                default:
                    // check for special input nodes and add tooltip
                    let specialInputNode = false;
                    node.classList.forEach(val => {
                        if(UDAPluginSDK.inArray(val, UDAPluginSDK.specialInputClickClassNames) !== -1){
                            specialInputNode = true;
                        }
                    });
                    if(specialInputNode){
                        this.addToolTip(node, node, selectednode, navigationcookiedata, true, false);
                    } else {
                        node.click();
                    }
                    this.invokenextitem(node, timetoinvoke, navigationcookiedata);
                    break;
            }
        },
        //perform action based on selected node type
        mapSelectedElementAction: function(node, recordedNode, navigationCookieData, recordedNodeData){
            // this.addToolTip(node, node.parentNode, selectednode, navigationcookiedata, false, false, false);
            let performedAction = false;
            switch (recordedNodeData.meta.selectedElement.systemTag){
                case 'text':
                case 'date':
                case 'range':
                case 'file':
                case 'telephone':
                case 'email':
                case 'number':
                case 'password':
                    this.addToolTip(node, node.parentNode, recordedNode, navigationCookieData, false, true, true);
                    performedAction = true;
                    break;
                case 'singleChoice':
                    this.addToolTip(node, node.parentNode, recordedNode, navigationCookieData, false, false, true);
                    performedAction = true;
                    break;
                case 'multipleChoice':
                    this.addToolTip(node, node.parentNode, recordedNode, navigationCookieData, false, false, true);
                    performedAction = true;
                    break;
                case 'button':
                    node.click();
                    this.invokenextitem(node, 1000, navigationCookieData);
                    this.showselectedrow(navigationCookieData.data,navigationCookieData.data.id,true, navigationCookieData);
                    performedAction = true;
                    break;
                case "dropDown":
                    this.addToolTip(node, node, recordedNode, navigationCookieData, false, false, true);
                    performedAction = true;
                    break;
                case "textArea":
                    this.addToolTip(node, node.parentNode, recordedNode, navigationCookieData, false, false, true);
                    performedAction = true;
                    break;
            }
            return performedAction;
        },
        //add tooltip display
        addToolTip:function(invokingnode, tooltipnode, recordeddata=null, navigationcookiedata, enableClick=false, enableFocus=false, enableIntroJs=false, message= 'Please input the value and then click on', showButtons=true) {

            UDAConsoleLogger.info(this.invokingnode);

            if(recordeddata !== null) {
                let recordednodedata = JSON.parse(recordeddata.objectdata);
                if(recordednodedata.hasOwnProperty('meta') && recordednodedata.meta.hasOwnProperty('tooltipInfo') && recordednodedata.meta.tooltipInfo != ''){
                    message = recordednodedata.meta.tooltipInfo;
                }
            }

            /*if(this.invokingnode && this.invokingnode.isEqualNode(invokingnode)){
=======
              this.recognition.lang = langCode;
            }
        },
		checkuserkeyexists:function(){
			var sessionevent = new CustomEvent("RequestUDASessionData", {detail: {data: "getusersessiondata"}, bubbles: false, cancelable: false});
			document.dispatchEvent(sessionevent);
		},
		createsession:function(data){
        	UDASessionID=data.sessionkey;
			this.sessiondata=data;
			this.sessionID=data.sessionkey;
			UDAUserAuthData.id = data.authdata.id;
			UDAUserAuthData.email = data.authdata.email;
			this.recorddocumentclick();
		},
		clearSession: function(){
			this.sessionID = "";
			this.sessiondata = {sessionkey:"",authenticated:false,authenticationsource:"",authdata:{}};
			this.closemodal();
		},
		modifybodyhtml:function(){
			jQuery( "body" ).addClass( "universal-digital-parent-ele" );
			var html='<div id="uda-btn" nist-voice="true"></div><div id="uda-html-container" style="display: none;"><div id="uda-html-content" nist-voice="true"></div></div><div id="uda-alerthtml-container" nist-voice="true"></div>';

			jQuery(document.body).prepend(html);

			if(typeof isUDASdk === 'undefined') {
				jQuery(window).trigger('resize').promise().done(function () {
					UDAPluginSDK.indexclicknodes();
					UDAPluginSDK.addbuttonhtml();
				});
			} else {
				UDAPluginSDK.indexclicknodes();
				UDAPluginSDK.addbuttonhtml();
			}
			setInterval(function () {
				if(UDALastIndexTime!==0 && UDALastIndexTime<UDALastMutationTime) {
					UDAPluginSDK.indexnewclicknodes();
				}
			},UDA_POST_INTERVAL);
		},
		addbuttonhtml:function(){
        	let udaIconDisabled = false;
        	let udaIconDisabledByCsp = false;

			const screenSize = this.getScreenSize();

			if(screenSize.resolution.height < 1080){

				jQuery("#uda-btn").html('');
				let screenAcceptance = this.getstoragedata(this.screenAcceptance.storageName);
				if(screenAcceptance){
					screenAcceptance = JSON.parse(screenAcceptance);
					if(!screenAcceptance.proceed){
						udaIconDisabled='udaIconDisabled';
					}
				} else {
					this.showAlert(this.screenAcceptance, "UDAN is not tested below 1920 x 1080 resolution. Do you want to still use UDAN?", true);
					return;
				}
			}

			if(this.sessiondata.csp && this.sessiondata.csp.cspenabled && !this.sessiondata.csp.udanallowed){
				jQuery("#uda-btn").html('');
				let cspUserAcceptance = this.getstoragedata(this.cspUserAcceptance.storageName);
				if(cspUserAcceptance){
					cspUserAcceptance = JSON.parse(cspUserAcceptance);
					if(!cspUserAcceptance.proceed){
						udaIconDisabled='udaIconDisabled';
						udaIconDisabledByCsp=true;
					}
				} else {
					this.showCspAlert("This site's security policies may prevent UDAN from running well. Do you want to continue?");
					return;
				}
			}

			jQuery("#uda-btn").unbind("click").html("");
			var buttonhtml	=	'<div class="uda-nistapp-logo '+udaIconDisabled+'">'
								+'	<div class="uda-icon" style="text-align: center;">'
								+'		<img src="'+this.extensionpath+'images/icons/nist-logo.png">'
								+'		<p style="padding:0; margin:0px;color: #303f9f; font-weight: bold; font-size: 11px;">UDAN(Beta)</p>'
								+'		<span>'
								+'			<img src="'+this.extensionpath+'images/icons/backarrow-orange.png">'
								+'		</span>'
								+'	</div>'
								+'</div>';
			var modal =jQuery("#uda-btn");
			modal.append(buttonhtml);
			if(!udaIconDisabled) {
				modal.click(function () {
					UDAPluginSDK.openmodal(true);
				});
				if (this.rerenderhtml) {
					this.showhtml();
				}
			} else {
				if(udaIconDisabledByCsp){
					modal.click(function () {
						UDAPluginSDK.showAlert(UDAPluginSDK.cspUserAcceptance, 'Do you want to enable "Universal Digital Assistant by Nistapp', true, 'Enable', 'Keep suspended');
					});
				}
			}
		},
		rightPanelHtml: function(){
			var html = 	'<uda-panel>'
						+'<div class="uda-page-right-bar">'
						+'<div>'
							+'<div class="uda-ribbon-arrow" id="uda-close-panel"><img src="'+this.extensionpath+'images/icons/right-arrow.png"></div>'
							+'<div class="uda-icon-txt">'
								+'<img src="'+this.extensionpath+'images/icons/nist-logo.png"><span class="uda-help-bg-tooltip">Need Help?</span>'
							+'</div>'
							+'<div class="uda-icon-txt">'
							+'	<span class="" style="color: #303f9f; font-weight: bold;">UDAN(Beta)</span>'
							+'</div>'
							+'<div class="uda-container" style="text-align: center; margin-top: 10px;">'
								+'<div class="uda-search-div">'
									+'<button class="uda-mic-btn" style="border-radius: 5px 0px 0px 5px;" id="uda-voice-icon-start">'
									+'</button>'
									+'<button class="uda-stop-btn-bg" style="border-radius: 5px 0px 0px 5px; display:none;" id="uda-voice-icon-stop">'
									+'</button>'
									+'<input type="text" name="uda-search-input" class="uda-input-cntrl" placeholder="Search..." id="uda-search-input" />'
									+'<button class="uda-search-btn" id="uda-search-btn" style="border-radius: 0px 5px 5px 0px;"></button>'
								+'</div>'
                            +((this.multilingual.enabled)?'<select name="uda-lang-select" id="uda-lang-select" onchange="UDAPluginSDK.changeLanguage();"></select>':'')
							+'</div>'
						+'</div>'
						+'<hr style="border:1px solid #969696; width:100%;">'
						+'<div class="uda-container uda-clear uda-cards-scroller" id="uda-content-container">'
						+'</div>'
						+'<div>'
							+'<div class="uda-footer-bar">'
								+'<div class="uda-container">'
									+'<div class="uda-dropdown" id="uda-advanced-btn">'
										+'<button class="uda-advanced-btn">'
										+'<span>Advanced</span>'
										+'</button>'
										+'<div class="uda-advanced-btn-content">'
											+'<a id="uda-advance-section">New Sequence </a>'
											// +'<a><img src="'+this.extensionpath+'images/icons/new-record.png" width="23px" height="23px"><span> New Record</span></a>'
										+'</div>'
									+'</div>'
								+'</div>'
								+'<br>'
								+'<div class="uda-container" style="border-top:1px solid #969696; margin-top: 30px;">'
									+'<div class="uda-footer-left">Copyrights Reserved 2021.</div>'
									+'<div class="uda-footer-right" style="padding-top:5px; text-align:right;">'
										+'<a href="https://udan.nistapp.ai" target="_blank">Know More </a>'
										+'<img src="'+this.extensionpath+'images/icons/nist-logo.png" width="15px" height="15px;">'
									+'</div>'
								+'</div>'
							+'</div>'
						+'</div>'
					+'</div>'
					+'</uda-panel>';

			return html;
		},
		addvoicesearchmodal:function(addnisticon=true){
			jQuery("#uda-html-content").html(this.rightPanelHtml());
			//rendering language list
			if(this.multilingual.enabled) {
				this.bcplang.forEach(langcode => {
					if (langcode.length > 2) {
						langcode.forEach((sublang, sublangindex) => {
							if (sublangindex !== 0) {
								if (this.multilingual.selectedLang.toLowerCase() === sublang[0].toLowerCase()) {
									jQuery('#uda-lang-select').append('<option value="' + sublang[0] + '" selected>' + langcode[0] + ' - ' + sublang[1] + '</option>');
								} else {
									jQuery('#uda-lang-select').append('<option value="' + sublang[0] + '">' + langcode[0] + ' - ' + sublang[1] + '</option>');
								}
							}
						});
					} else {
						if (this.multilingual.selectedLang.toLowerCase() == langcode[1].toString().toLowerCase()) {
							jQuery('#uda-lang-select').append('<option value="' + langcode[1] + '" selected>' + langcode[0] + '</option>');
						} else {
							jQuery('#uda-lang-select').append('<option value="' + langcode[1] + '">' + langcode[0] + '</option>');
						}
					}
				});
			}
			jQuery("#uda-close-panel").click(function(){
				UDAPluginSDK.closemodal();
			});
			jQuery("#voicesearch").click(function(){
				UDAPluginSDK.searchinelastic();
			});
			jQuery("#uda-search-input").keydown(function (e) {
				if (e.keyCode === 13) {
					jQuery("#uda-content-container").html("");
					UDAPluginSDK.searchinelastic();
					return false;
				}
			});
			jQuery("#uda-search-btn").click(function(){
				UDAPluginSDK.searchinelastic();
			});
			if(UDASpeechRecognitionAvailable){
				jQuery("#uda-voice-icon-start").click(function () {
					jQuery("#uda-content-container").html("");
					UDAPluginSDK.recognition.start();
					jQuery("#uda-voice-icon-start").hide();
					jQuery("#uda-voice-icon-stop").show();
				});
				jQuery("#uda-voice-icon-stop").click(function () {
					UDAPluginSDK.recognition.stop();
					jQuery("#uda-voice-icon-stop").hide();
					jQuery("#uda-voice-icon-start").show();
				});
			} else {
				jQuery("#uda-voice-icon-start").hide();
				jQuery("#uda-voice-icon-stop").hide();
			}
			if(addnisticon) {
				if(!UDAUserAuthData.restrict_add_delete) {
					jQuery('#uda-advanced-btn').show();
					jQuery("#uda-advance-section").click(function () {
						UDAPluginSDK.showadvancedhtml();
					});
				}
			} else {
				jQuery('#uda-advanced-btn').hide();
			}
		},
		/**
		 * Adding alert modal html
		 */
		showCspAlert: function(content='',addbtn=false){
			let html='<div id="udaModal" class="udamodal">'
					+'	<div class="udamodal-content">'
					+'		<div class="udamodal-header">'
					+'			<span class="udaclose">&times;</span>'
					+'			<h3>UDA Alert</h3>'
					+'		</div>'
					+'		<div class="udamodal-body">'
					+'			<p>'+content+'</p>'
					+'		</div>'
					+'		<div class="udamodal-footer">'
					+'			<button class="udacontinueBtn " id="udacontinueBtn">Continue with errors</button>'
					+'			<button class="udacloseBtn" id="udacloseBtn">Exit UDAN</button>'
					+'		</div>'
					+'	</div>'
					+'</div>';

			jQuery("#uda-alerthtml-container").html(html);
			// Get the modal
			var modal = document.getElementById("udaModal");

			// Get the <span> element that closes the modal
			var span = document.getElementsByClassName("udaclose")[0];
			var closeBtn = document.getElementById('udacloseBtn');
			var continueBtn = document.getElementById('udacontinueBtn');

			closeBtn.onclick=function(){
				modal.style.display = "none";
				UDAPluginSDK.cspDecline();
			}
			// When the user clicks on <span> (x), close the modal
			span.onclick = function() {
				modal.style.display = "none";
				UDAPluginSDK.cspDecline();
			}

			modal.style.display = "block";

			continueBtn.onclick=function (){
				modal.style.display = "none";
				UDAPluginSDK.cspAcceptance();
			};

		},
		cspDecline: function(){
			let cspuseracceptance = this.getstoragedata(this.cspUserAcceptance.storageName);
			if(cspuseracceptance){
				if(!cspuseracceptance.proceed){
					this.cspUserAcceptance.data.proceed = false;
				}
			} else {
				this.cspUserAcceptance.data.proceed = false;
			}
			this.createstoragedata(this.cspUserAcceptance.storageName, JSON.stringify(this.cspUserAcceptance.data));
			this.addbuttonhtml();
		},
		cspAcceptance: function(){
			let cspuseracceptance = this.getstoragedata(this.cspUserAcceptance.storageName);
			if(cspuseracceptance){
				if(!cspuseracceptance.proceed){
					this.cspUserAcceptance.data.proceed = true;
				}
			} else {
				this.cspUserAcceptance.data.proceed = true;
			}
			this.createstoragedata(this.cspUserAcceptance.storageName, JSON.stringify(this.cspUserAcceptance.data));
			this.addbuttonhtml();
		},
		getAlertHtml: function(content, addContinueBtn=true, continueText='Continue with errors', exitText='Exit UDAN'){
			let footerHtml = '';
			if(addContinueBtn){
				footerHtml 	='			<button class="udacontinueBtn " id="udacontinueBtn">'+continueText+'</button>'
							+'			<button class="udacloseBtn" id="udacloseBtn">'+exitText+'</button>';
			} else {
				footerHtml ='			<button class="udacloseBtn" id="udacloseBtn">'+exitText+'</button>';
			}
			let html='<div id="udaModal" class="udamodal">'
				+'	<div class="udamodal-content">'
				+'		<div class="udamodal-header">'
				+'			<span class="udaclose">&times;</span>'
				+'			<h3>UDA Alert</h3>'
				+'		</div>'
				+'		<div class="udamodal-body">'
				+'			<p>'+content+'</p>'
				+'		</div>'
				+'		<div class="udamodal-footer">'
				+			footerHtml
				+'		</div>'
				+'	</div>'
				+'</div>';
			return html
		},
		showAlert: function(storageName, content='', addContinueBtn=false, continueText='Continue', exitText='Close'){
			let html=this.getAlertHtml(content, addContinueBtn, continueText, exitText);

			jQuery("#uda-alerthtml-container").html(html);

			var modal = document.getElementById("udaModal");
			var span = document.getElementsByClassName("udaclose")[0];
			var closeBtn = document.getElementById('udacloseBtn');
			var continueBtn = document.getElementById('udacontinueBtn');

			closeBtn.onclick=function(){
				modal.style.display = "none";
				if(storageName) {
					UDAPluginSDK.alertDecline(storageName);
				}
			}

			span.onclick = function() {
				modal.style.display = "none";
				if(storageName) {
					UDAPluginSDK.alertDecline(storageName);
				}
			}

			modal.style.display = "block";

			if(addContinueBtn) {
				continueBtn.onclick = function () {
					modal.style.display = "none";
					if (storageName) {
						UDAPluginSDK.alertAcceptance(storageName);
					}
				};
			}
		},
		alertDecline: function(storageName){
			let data = this.getstoragedata(storageName.storageName);
			if(data){
				if(!data.proceed){
					storageName.data.proceed = false;
				}
			} else {
				storageName.data.proceed = false;
			}
			this.createstoragedata(storageName.storageName, JSON.stringify(storageName.data));
			this.addbuttonhtml();
		},
		alertAcceptance: function(storageName){
			let acceptance = this.getstoragedata(storageName.storageName);
			let proceed = false;
			if(acceptance){
				if(!acceptance.proceed){
					storageName.data.proceed = true;
				}
			} else {
				storageName.data.proceed = true;
			}
			this.createstoragedata(storageName.storageName, JSON.stringify(storageName.data));
			this.addbuttonhtml();
		},
		//opening the UDA screen
		openmodal:function(focus=false){
        	if(this.sessiondata.authenticated) {
				jQuery("#uda-btn").hide();
				jQuery('#uda-html-container').show();
				var searchinput=jQuery("#uda-search-input");
				/*if(!searchinput.length){
					this.showhtml();
				}*/
				searchinput.val("");
				if (searchinput.length && focus) {
					searchinput.focus();
				}
				if(!this.overlay) {
					let bodychildren = document.body.childNodes;
					if (bodychildren.length > 0) {
						bodychildren.forEach(function (childnode, childnodeindex) {
							if (childnode.classList && childnode.classList.contains("container")) {
								UDAPluginSDK.containersections.push(childnodeindex);
								childnode.classList.remove("container");
							}
							if (childnode.nodeType === Node.ELEMENT_NODE && (childnode.id !== 'uda-btn' && childnode.id !== 'uda-html-container') && childnode.nodeName.toLowerCase() !== 'script' && childnode.nodeName.toLowerCase() !== 'noscript' && childnode.nodeName.toLowerCase() !== 'style') {
								if (childnode.classList && !childnode.classList.contains("uda-original-content")) {
									childnode.classList.add("uda-original-content");
								}
							}
						});
					}
				}
			} else {
				var sessionevent = new CustomEvent("RequestUDASessionData", {detail: {data: "authtenicate"}, bubbles: false, cancelable: false});
				document.dispatchEvent(sessionevent);
			}
		},
		//closing the UDA screen
		closemodal:function(){
			jQuery("#uda-advance-section").show();
			jQuery('#uda-html-container').hide();
			this.recordedsequenceids=[];
			jQuery("#uda-btn").show();
			var navcookiedata = {shownav: false, data: {}, autoplay:false, pause:false, stop:false, navcompleted:false, navigateddata:[],searchterm:''};
			this.createstoragedata(this.navigationcookiename,JSON.stringify(navcookiedata));
			// this.cancelrecordingsequence(false);
			if(!this.overlay) {
				let bodychildren = document.body.childNodes;
				if (bodychildren.length > 0) {
					bodychildren.forEach(function (childnode, childnodeindex) {
						if (childnode.nodeType === Node.ELEMENT_NODE && (childnode.id !== 'uda-btn' && childnode.id !== 'uda-html-container') && childnode.nodeName.toLowerCase() !== 'script' && childnode.nodeName.toLowerCase() !== 'noscript' && childnode.nodeName.toLowerCase() !== 'style') {
							if (childnode.classList && childnode.classList.contains("uda-original-content")) {
								childnode.classList.remove("uda-original-content");
							}
						}
						if (UDAPluginSDK.containersections.length > 0 && UDAPluginSDK.inArray(childnodeindex, UDAPluginSDK.containersections) !== -1) {
							childnode.classList.add("container");
						}
					});
				}
			}
		},
		//render the required html for showing up the proper html
		showhtml:function(){
			this.rerenderhtml=false;
			var addnisticon=true;
			var checkrecording = this.getstoragedata(this.recordingcookiename);
			if(checkrecording){
				var checkrecordingdata=JSON.parse(checkrecording);
				if(checkrecordingdata && checkrecordingdata.hasOwnProperty("recording") && checkrecordingdata.recording){
					addnisticon=false;
					this.recording=true;
					this.openmodal(false);
				} else {
					this.recording = false;
				}
			}
			if(addnisticon){
				this.addvoicesearchmodal(addnisticon);
				var navigationcookie=this.getstoragedata(this.navigationcookiename);
				if(navigationcookie){
					var navigationcookiedata = JSON.parse(navigationcookie);
					if(navigationcookiedata.shownav) {
						this.openmodal();
						if(navigationcookiedata.autoplay){
							this.autoplay=true;
							if(!this.playNextAction) {
								return;
							}
						}
						this.showselectedrow(navigationcookiedata.data,navigationcookiedata.data.id,true, navigationcookiedata);
					} else {
						this.searchinelastic('');
					}
				} else {
					UDAConsoleLogger.info('here at showhtml function');
					this.searchinelastic('');
				}
			} else {
				this.addvoicesearchmodal(addnisticon);
				this.showrecordedresults();
			}
			this.disableRecordButton();
		},
		// indexing all nodes after all the clicknodes are available
		indexclicknodes: function(){
			this.processcount=UDAClickObjects.length;
			this.previousurl=this.currenturl=window.location.href;
			this.processingnodes=true;
			// indexing nodes has been called for adding click detection
			this.indexdom(document.body);
			this.processedclickobjectscount=this.processcount;
			this.totalcount=UDAClickObjects.length;
			this.processingnodes=false;
			if(this.processcount<this.totalcount){
				//	todo refine the processing nodes.
				this.indexnewclicknodes();
				return;
			}
			UDALastIndexTime=Date.now();
		},
		// indexing new clicknodes after new html got loaded
		indexnewclicknodes: async function(){
			if(this.processingnodes){
				return;
			}
			this.processcount=UDAClickObjects.length;
			if(UDALastIndexTime!==0 && UDALastIndexTime>UDALastMutationTime){
>>>>>>> b030f169
				return;
			} else {
				this.invokingnode = invokingnode;
			}*/

            this.invokingnode = invokingnode;

            this.playNextAction = false;

            if(navigationcookiedata) {
                if (navigationcookiedata && navigationcookiedata.autoplay) {
                    this.autoplay = false;
                    this.autoplayPaused = true;
                    this.toggleautoplay(navigationcookiedata);
                } else {
                    this.showselectedrow(navigationcookiedata.data, navigationcookiedata.data.id, true, navigationcookiedata);
                }
            }

            let toolTipContentSection	=	message
                +'<br/>';
            if(showButtons) {
                toolTipContentSection +=	'<button class="uda-tutorial-btn" style="margin-top:10px; margin-right: 5px;" type="button" uda-added="true" onclick="UDAPluginSDK.resumePlay();">Continue</button>'
                    + '<button class="uda-tutorial-exit-btn" style="margin-top:10px;" type="button" uda-added="true" id="uda-autoplay-exit">Exit</button>';
            }

            let toolTipContentElement = document.createElement('div');
            toolTipContentElement.innerHTML = toolTipContentSection.trim();
            toolTipContentElement.classList.add('uda-tooltip-text-content');

            let tooltipDivElement = document.createElement('div');
            tooltipDivElement.classList.add('uda-tooltip');
            tooltipDivElement.innerHTML = '<div id="uda-arrow" class="uda-arrow" data-popper-arrow></div>';
            tooltipDivElement.prepend(toolTipContentElement);

            document.body.appendChild(tooltipDivElement);

            /**
             * calculating node position from here
             */
            let toolTipPosistionClass = this.getTooltipPositionClass(tooltipnode, tooltipDivElement);

            this.popperInstance = Popper.createPopper(tooltipnode, tooltipDivElement,{
                placement: toolTipPosistionClass,
                modifiers: [
                    {
                        name: 'offset',
                        options: {
                            offset: [0, 20],
                        },
                    },
                ],
            });

            jQuery("#uda-autoplay-exit").click(function () {
                UDAPluginSDK.backToSearchResultsPage(navigationcookiedata);
            });

            jQuery('html, body').animate({
                scrollTop: (jQuery(invokingnode).offset().top - 250)
            }, 2000, function(){
                if(enableFocus){
                    invokingnode.focus();
                }
                if(enableClick){
                    invokingnode.click();
                }
            });
        },
        /**
         * tooltip placement calculation
         */
        getScreenSize: function() {
            let page = {height: 0, width: 0};
            let screen = {height: 0, width: 0};
            let body = document.body,
                html = document.documentElement;

            const docEl = document.documentElement;
            const scrollTop = window.pageYOffset || docEl.scrollTop || body.scrollTop;
            const scrollLeft = window.pageXOffset || docEl.scrollLeft || body.scrollLeft;

            let resolution = {height: 0, width: 0};

            page.height = Math.max( body.scrollHeight, body.offsetHeight, html.clientHeight, html.scrollHeight, html.offsetHeight );
            page.width = Math.max(body.scrollWidth, body.offsetWidth, html.clientWidth, html.scrollWidth, html.offsetWidth);
            if (window.innerWidth !== undefined) {
                screen.width = window.innerWidth * 0.75;
                screen.height = window.innerHeight;
                // return { width: (window.innerWidth*0.75), height: window.innerHeight };
            } else {
                const D = document.documentElement;
                screen.width = D.clientWidth;
                screen.height = D.clientHeight * 0.75;
                // return { width: D.clientWidth*0.75, height: D.clientHeight };
            }
            resolution.height = window.screen.height;
            resolution.width = window.screen.width;
            let windowProperties = {page: page, screen: screen, scrollInfo: {scrollTop: scrollTop, scrollLeft: scrollLeft}, resolution};
            return windowProperties;
        },
        //get node position on the page
        getNodeCoordinates: function(element, windowSize) {
            const x = element.getBoundingClientRect();
            let result = {
                top: x.top + windowSize.scrollInfo.scrollTop,
                width: x.width,
                height: x.height,
                left: x.left + windowSize.scrollInfo.scrollLeft,
                actualPos: x
            };
            return result;
        },
        getTooltipPositionClass: function (targetElement, tooltipElement) {
            const availablePositions = ["right", "top", "left", "bottom"].slice();

            const screenSize = this.getScreenSize();
            const tooltipPos = this.getNodeCoordinates(tooltipElement, screenSize);
            const targetElementRect = targetElement.getBoundingClientRect();

            let finalCssClass = "right";

            UDAConsoleLogger.info('---------------- Screen info ------------------');
            UDAConsoleLogger.info(screenSize);
            UDAConsoleLogger.info(tooltipPos);
            UDAConsoleLogger.info(targetElementRect);
            UDAConsoleLogger.info('---------------- Screen info ------------------');

            // Check for space to the right
            if (targetElementRect.right + tooltipPos.width > screenSize.screen.width) {
                this.removeFromArray(availablePositions, "right");
            }

            // Check for space above
            if (targetElementRect.top - tooltipPos.height < 0) {
                this.removeFromArray(availablePositions, "top");
            }

            // Check for space to the left
            if (targetElementRect.left - tooltipPos.width < 0) {
                this.removeFromArray(availablePositions, "left");
            }

            // Check for space below
            if (targetElementRect.bottom + tooltipPos.height > screenSize.page.height) {
                this.removeFromArray(availablePositions, "bottom");
            }

            if (availablePositions.length > 0) {
                finalCssClass = availablePositions[0];
            }

            return finalCssClass;
        },
        removeFromArray: function(array, value) {
            if (array.includes(value)) {
                array.splice(array.indexOf(value), 1);
            }
        },
        //Continue functionality invoke
        resumePlay: function(){
            let tooltipnodes = jQuery('.uda-tooltip');
            if (tooltipnodes.length > 0) {
                jQuery('.uda-tooltip').remove();
                this.popperInstance.destroy();
            }
            this.playNextAction = true;
            var navigationcookie=this.getstoragedata(this.navigationcookiename);
            var navigationcookiedata = null;
            if(navigationcookie) {
                navigationcookiedata = JSON.parse(navigationcookie);
            }
            this.toggleautoplay(navigationcookiedata);
        },
        //invoke the click of next item
        invokenextitem:function(node, timeToInvoke, navigationCookieData){
            let link=false;
            timeToInvoke=timeToInvoke+4000;
            if(typeof node.href !== 'undefined' && node.href !== ''){
                if(typeof node.target !== 'undefined' && node.target==='_blank'){
                    this.toggleautoplay(navigationCookieData);
                } else {
                    let hostname = window.location.protocol + "//" + window.location.host+window.location.pathname;
                    let href = node.href.substr(hostname.length);
                    if(href!=='' && href !== "#") {
                        link = true;
                        this.navigatedToNextPage.check = true;
                        this.navigatedToNextPage.url = node.href;
                    }
                }
            }

            if(!link) {
                UDAConsoleLogger.info(node,2);
                setTimeout(function(){UDAPluginSDK.showhtml();}, timeToInvoke);
            } else {
                timeToInvoke=timeToInvoke+3000;
                setTimeout(function(){UDAPluginSDK.showhtml();}, timeToInvoke);
            }
        },
        //simulate hover functionality
        simulateHover: function(node){
            var event = new MouseEvent('mouseover', {
                'view': window,
                'bubbles': true,
                'cancelable': true
            });
            var canceled = !node.dispatchEvent(event);
            if (canceled) {
                // A handler called preventDefault.
                UDAConsoleLogger.info('hover cancelled');
            } else {
                // None of the handlers called preventDefault.
                UDAConsoleLogger.info('hover not cancelled');
            }

        },
        //firing an event if event available for the node. Currently not implemented
        eventFire:function(el, etype){
            if (el.fireEvent) {
                el.fireEvent('on' + etype);
            } else {
                var evObj = document.createEvent('Events');
                evObj.initEvent(etype, true, false);
                el.dispatchEvent(evObj);
            }
        },
        //adding user click to the processing node.
        recorduserclick:function(node, fromdocument=false, selectchange=false, event, confirmdialog=false, hasparentclick = false){

            try {

                let specialInputNode = false;

                if(fromdocument){
                    // todo from document click functionality;
                }

                if(!this.recording){
                    return ;
                }

                if(this.autoplay){
                    this.forceReindex = true;
                    UDAPluginSDK.indexnewclicknodes();
                    return true;
                }

                if(node.hasAttribute("nist-voice")){
                    return true;
                }

                if(this.lastclickednode!=='' && node.isSameNode(this.lastclickednode)){
                    return ;
                }

                if(this.lastclickedtime===Date.now()){
                    return ;
                }

                // fix for file upload click and node which is hidden
                if(node.style && node.style.display && node.style.display === 'none'){
                    let specialClassExists = false;
                    node.classList.forEach((val) => {
                        if(UDAPluginSDK.inArray(val, UDAPluginSDK.specialInputClickClassNames) !== -1){
                            specialClassExists = true;
                            specialInputNode = true;
                        }
                    });
                    if(!specialClassExists) {
                        return;
                    }
                }

                UDAConsoleLogger.info('-----------------------------clicked node--------------------------------');
                UDAConsoleLogger.info({clickednode: node});
                UDAConsoleLogger.info('-----------------------------clicked node--------------------------------');

                if(this.recording && this.inArray(node.nodeName.toLowerCase(), this.ignoreClicksOnSpecialNodes) !== -1){
                    return ;
                } else if(this.recording && this.cancelRecordingDuringRecordingNodes.indexOf(node.nodeName.toLowerCase()) !== -1) {
                    alert('Sorry currently we do not support this '+node.nodeName+' selector. Please re-record the sequence without selecting '+node.nodeName+' selector');
                    this.recording=false;
                    this.cancelrecordingsequence();
                    this.showadvancedhtml();
                    return ;
                } else if(this.recording && (node.parentNode && node.parentNode.hasAttribute("ng-controller") && node.parentNode.getAttribute("ng-controller")==='recognize_modal')) {
                    // fix for nominate recording functionality.
                    alert('Sorry currently we do not support this Nominate feature. Please re-record the sequence without selecting Nominate feature');
                    this.recording=false;
                    this.cancelrecordingsequence();
                    this.showadvancedhtml();
                    return ;
                } else if(node.hasAttribute('ng-click') && node.getAttribute('ng-click')){
                    let ngclick=node.getAttribute('ng-click');
                    if(ngclick.indexOf('clickNotoficationBell') !== -1){
                        alert('Sorry currently we do not support this notifications. Please re-record the sequence without selecting Notifications');
                        this.lastclickednode = node.parentNode;
                        this.recording=false;
                        this.cancelrecordingsequence(false);
                        this.showadvancedhtml();
                        return ;
                    }
                }

                // processing document click
                var processclick=true;
                if(fromdocument && this.htmlindex.length>0){
                    for(var i=0;i<this.htmlindex.length;i++){
                        var processnode=this.htmlindex[i];
                        if(node.isSameNode(processnode['element-data'])){
                            processclick=false;
                        }
                    }
                }

                if(processclick===false){
                    return true;
                }

                // var domjson = domJSON.toJSON(node);
                if (node.hasOwnProperty('uda_custom') && node.uda_custom.domJson) {
                    var domjson = node.uda_custom.domJson;
                    domjson.meta = {};
                    //fix for position issue #89
                    if(domjson.node.nodeInfo.nodePosition.x === 0 && domjson.node.nodeInfo.nodePosition.y === 0) {
                        var domjson1 = domJSON.toJSON(node);
                        domjson.node.nodeInfo.nodePosition = domjson1.node.nodeInfo.nodePosition;
                    }
                } else {
                    return ;
                }

                if(this.inArray(node.nodeName.toLowerCase(), this.ignoreNodesFromIndexing) !== -1 && this.customNameForSpecialNodes.hasOwnProperty(node.nodeName.toLowerCase())){
                    domjson.meta.displayText = this.customNameForSpecialNodes[node.nodeName.toLowerCase()];
                }

                // check for special nodes
                if(specialInputNode){
                    domjson.meta.isPersonal = true;
                }

                // adding default system detected html element type in metadata
                if(this.enableNodeTypeChangeSelection) {
                    domjson.meta.systemDetected = this.mapClickedElementToHtmlFormElement(node);
                    if (domjson.meta.systemDetected.inputElement !== 'others') {
                        domjson.meta.selectedElement = domjson.meta.systemDetected;
                    }
                }

                if(node.nodeName.toLowerCase()==="input" && node.getAttribute("type")==="radio"){
                    var postdata = {
                        domain: window.location.host,
                        urlpath: window.location.pathname,
                        sessionid: this.sessionID,
                        clickednodename: "",
                        html5: 0,
                        clickedpath: "",
                        objectdata: ""
                    };
                    var cache = [];
                    var stringifiednode=JSON.stringify(domjson.node, function(key, value) {
                        if (typeof value === 'object' && value !== null) {
                            if (cache.indexOf(value) !== -1) {
                                // Duplicate reference found, discard key
                                return;
                            }
                            // Store value in our collection
                            cache.push(value);
                        }
                        return value;
                    });
                    cache = null;
                    domjson.node=JSON.parse(stringifiednode);
                    postdata.objectdata=JSON.stringify(domjson);
                } else {
                    var postdata = {
                        domain: window.location.host,
                        urlpath: window.location.pathname,
                        sessionid: this.sessionID,
                        clickednodename: "",
                        html5: 0,
                        clickedpath: "",
                        objectdata: JSON.stringify(domjson)
                    };
                }
                postdata.clickednodename = this.getclickedinputlabels(node, fromdocument, selectchange);

                // for known scenarios prompt user for input
                if(confirmdialog && this.recording && !this.confirmednode && !this.autoplay){
                    this.confirmParentClick(node, fromdocument, selectchange, event, postdata);
                    return true;
                } else if(confirmdialog && !this.recording) {
                    return true;
                }

                this.rerenderhtml=true;
                this.addclickedrecordcookie(postdata.clickednodename);
                this.lastclickednode=node;
                this.lastclickedtime=Date.now();
                var outputdata = JSON.stringify(postdata);
                var xhr = new XMLHttpRequest();
                xhr.open("POST", UDA_API_URL+"/user/clickednode", false);
                xhr.setRequestHeader('Content-Type', 'application/json; charset=UTF-8');
                xhr.onload = function(event){
                    if(xhr.status === 200){
                        UDAPluginSDK.confirmednode = false;
                        // rerender html if recording is enabled.
                        if(UDAPluginSDK.recording) {
                            setTimeout(function () {
                                UDAPluginSDK.showhtml();
                            }, UDA_POST_INTERVAL);
                        }
                    }
                };
                xhr.send(outputdata);

                // reindexing whole document again for collapsable nodes
                if(this.recording) {
                    UDAConsoleLogger.info('----------------------------collapsable node---------------------------------');
                    UDAConsoleLogger.info({indexedpos: node.uda_custom.domJson.node.nodeInfo.nodePosition});
                    UDAConsoleLogger.info({domjson: domjson.node.nodeInfo.nodePosition});
                    UDAConsoleLogger.info('----------------------------collapsable node---------------------------------');

                    if (node.hasAttribute('mattreenodetoggle')) {
                        this.forceReindex = true;
                        UDAPluginSDK.indexnewclicknodes();
                    } else {
                        //processing new clicknodes if available after the click action.
                        setTimeout(function () {
                            this.forceReindex = true;
                            UDAPluginSDK.indexnewclicknodes();
                        }, UDA_POST_INTERVAL);
                    }
                }
            } catch (e) {
                UDAErrorLogger.error('Unable to record '+node.outerHTML+' '+ e);
            }
        },
        confirmParentClick:function(node, fromdocument, selectchange, event, postdata) {
            let prevClickText = this.getclickedinputlabels(this.lastclickednode, fromdocument, selectchange);
            if(node.hasChildNodes()) {
                var childTextExists = this.processparentchildnodes(node, prevClickText);
                if(!childTextExists) {
                    // truncating text to max 120char
                    let displayText = ((postdata.clickednodename.length > 120) ? (postdata.clickednodename.substr(0, 120) + '...') : (postdata.clickednodename) );
                    let confirmDialog = confirm("Did you click on: " + displayText);
                    if (confirmDialog === true) {
                        UDAPluginSDK.confirmednode = true;
                        UDAPluginSDK.recorduserclick(node, fromdocument, selectchange, event, false);
                    }
                    return false;
                } else {
                    return false;
                }
            }
        },
        processparentchildnodes:function(node, prevtext) {
            var childtextexists = false;
            for(const childnode of node.childNodes) {
                if (childnode.nodeType === Node.ELEMENT_NODE) {
                    if (this.lastclickednode && childnode.isSameNode(this.lastclickednode)) {
                        childtextexists = true;
                        break;
                    }
                    let childtext = this.getclickedinputlabels(childnode);
                    if(prevtext === childtext) {
                        childtextexists = true;
                        break;
                    } else if(childnode.hasChildNodes()){
                        childtextexists = this.processparentchildnodes(childnode, prevtext);
                        if(childtextexists) {
                            break;
                        }
                    }
                }
            }
            return childtextexists
        },
        //getting input label for the clicked node
        getclickedinputlabels:function(node, fromdocument=false, selectchange=false){
            UDAConsoleLogger.info({node: node});

            if (!node) {
                return null;
            }
            var inputlabels="";
            var nodename=node.nodeName.toLowerCase();
            switch (nodename) {
                case "select":
                    if(selectchange) {
                        inputlabels = jQuery(node).find(":selected").text();
                    } else {
                        var textlabels = this.getInputLabels(node, [], 1, true, false, true);
                        if (textlabels.length > 0) {
                            var labels = [];
                            for (var j = 0; j < textlabels.length; j++) {
                                labels.push(textlabels[j].text);
                            }
                            inputlabels = labels.toString();
                        }
                    }
                    break;
                case "input":
                    if(!node.hasAttribute("type")){
                        var textlabels = this.getInputLabels(node, [], 1, true, true, true);
                        if (textlabels.length > 0) {
                            var labels = [];
                            for (var j = 0; j < textlabels.length; j++) {
                                labels.push(textlabels[j].text);
                            }
                            inputlabels = labels.toString();
                        }
                    } else {
                        switch (node.getAttribute("type").toLowerCase()) {
                            default:
                                var textlabels = this.getInputLabels(node, [], 1, true, true, true);
                                if (textlabels.length > 0) {
                                    var labels = [];
                                    for (var j = 0; j < textlabels.length; j++) {
                                        labels.push(textlabels[j].text);
                                    }
                                    inputlabels = labels.toString();
                                }
                        }
                        break;
                    }
                case "textarea":
                    var textlabels = this.getInputLabels(node, [], 1, true, true, true);
                    if (textlabels.length > 0) {
                        var labels = [];
                        for (var j = 0; j < textlabels.length; j++) {
                            labels.push(textlabels[j].text);
                        }
                        inputlabels = labels.toString();
                    }
                    break;
                case "img":
                    var textlabels = this.getInputLabels(node, [], 1, true, false, true);
                    if (textlabels.length > 0) {
                        var labels = [];
                        for (var j = 0; j < textlabels.length; j++) {
                            labels.push(textlabels[j].text);
                        }
                        inputlabels = labels.toString();
                    }
                    break;
                default:
                    var textlabels = this.getInputLabels(node, [], 1, false, true, true);
                    if (textlabels.length > 0) {
                        var labels = [];
                        for (var j = 0; j < textlabels.length; j++) {
                            labels.push(textlabels[j].text);
                        }
                        inputlabels = labels.toString();
                    }
            }
            UDAConsoleLogger.info(inputlabels);
            return inputlabels;
        },
        //record page click todo functionality
        recorddocumentclick:function(){
            jQuery(document).ready(function(){
                document.body.addEventListener('click', function (event) { }, false);
            });
        },
        //adding current timestamp to the required actions under recording functionality
        gettimestamp:function(buttonclicked){
            if(buttonclicked !== "") {
                var result = Date.now();
                if(buttonclicked==="start"){
                    this.startrecordingsequence(result);
                } else if(buttonclicked==="stop"){
                    this.stoprecordingsequence(result);
                }
            }
        },
        //show recorded results in UDA screen
        showrecordedresults:function(){
            var recordingcookie = this.getstoragedata(this.recordingcookiename);
            var starttime=null;
            var endtime=Date.now();
            if(recordingcookie){
                var recordingcookiedata=JSON.parse(recordingcookie);
                starttime=recordingcookiedata.starttime;
            } else {
                return false;
            }

            jQuery("#uda-content-container").html("");

            if(this.clickeOn && this.clickeOn === 'record-btn'){
                UDAPluginSDK.addrecordresultshtml([]);
                this.clickeOn = '';
                return ;
            }

            var xhr = new XMLHttpRequest();
            xhr.open("GET", UDA_API_URL+"/clickevents/fetchrecorddata?start="+starttime+"&end="+endtime+"&sessionid="+UDAPluginSDK.sessionID+"&domain="+recordingcookiedata.domain, true);
            xhr.onload = function(event){
                if(xhr.status === 200){
                    UDAPluginSDK.addrecordresultshtml(JSON.parse(xhr.response));
                }
            };
            xhr.send();
        },
        //start recording the user click to form a sequence
        startrecordingsequence:function(currenttimestamp){
            var recordingcookie = this.getstoragedata(this.recordingcookiename);
            if (recordingcookie) {
                var recordingcookiedata = JSON.parse(recordingcookie);
                recordingcookiedata.starttime = currenttimestamp;
                recordingcookiedata.recording = true;
                recordingcookiedata.endtime = null;
            } else {
                var recordingcookiedata = {recording: true, starttime: currenttimestamp, endtime: null};
            }
            recordingcookiedata.domain = window.location.host;
            this.createstoragedata(this.recordingcookiename,JSON.stringify(recordingcookiedata));

            this.clickeOn = 'record-btn';

            this.showhtml();

            //add analtytics
            this.recordclick('recordingstart',recordingcookiedata.domain);
        },
        //stop recording sequence that has been started and show recorded results
        stoprecordingsequence:function(currenttimestamp){
            var recordingcookie = this.getstoragedata(this.recordingcookiename);
            if(recordingcookie){
                var recordingcookiedata=JSON.parse(recordingcookie);
                recordingcookiedata.endtime=currenttimestamp;
                recordingcookiedata.recording=false;
            } else {
                return false;
            }
            this.createstoragedata(this.recordingcookiename,JSON.stringify(recordingcookiedata));

            //add analtytics
            this.recordclick('recordingstop',recordingcookiedata.domain);

            this.showhtml();
            jQuery("#uda-content-container").html("");
            var xhr = new XMLHttpRequest();
            xhr.open("GET", UDA_API_URL+"/clickevents/fetchrecorddata?start="+recordingcookiedata.starttime+"&end="+recordingcookiedata.endtime+"&sessionid="+UDAPluginSDK.sessionID+"&domain="+recordingcookiedata.domain, true);
            xhr.onload = function(event){
                if(xhr.status === 200){
                    UDAPluginSDK.addrecordresultshtml(JSON.parse(xhr.response));
                }
            };
            xhr.send();
        },
        //cancel the recording sequence
        cancelrecordingsequence:function(render=true){
            // jQuery('#uda-advanced-btn').hide();
            var recordingcookie = this.getstoragedata(this.recordingcookiename);
            if(recordingcookie){
                var recordingcookiedata=JSON.parse(recordingcookie);
                if(!recordingcookiedata.recording){
                    return false;
                }
                recordingcookiedata.endtime=Date.now();
                recordingcookiedata.recording=false;
            } else {
                return false;
            }
            this.createstoragedata(this.recordingcookiename,JSON.stringify(recordingcookiedata));
            var navcookiedata = {shownav: false, data: {}, autoplay:false, pause:false, stop:false, navcompleted:false, navigateddata:[],searchterm:''};
            this.createstoragedata(this.navigationcookiename,JSON.stringify(navcookiedata));

            let tooltipnodes = document.getElementsByClassName('uda-tooltip');
            if (tooltipnodes.length > 0) {
                jQuery('.uda-tooltip').remove();
                this.popperInstance.destroy();
            }

            //add analtytics
            this.recordclick('recordingcancel',recordingcookiedata.domain);
            this.currentPage='cancelrecording';
            if(render) {
                this.showhtml();
            }
        },
        //show sequence list html
        addrecordresultshtml:function(data){
            if(data.length>0) {
                this.recordedsequenceids=data;
                jQuery("#uda-content-container").html(this.renderRecordedSequenceHtml());
                for(var i=0;i<data.length;i++){
                    // modification for personal button addition
                    if(i===(data.length-1)){
                        this.renderrecordresultrow(data[i],i,true);
                    } else {
                        this.renderrecordresultrow(data[i],i,false);
                    }
                }
            } else {
                jQuery("#uda-content-container").html(this.renderEmptyRecordedSequenceHtml());
            }

            this.openmodal(false);
        },
        showPermissionsSection: function(){
            jQuery('#uda-permissions-show-btn').hide();
            jQuery('#uda-permissions-hide-btn').show();
            jQuery('#uda-permissions-section').show();
        },
        hidePermissionsSection: function(){
            jQuery('#uda-permissions-show-btn').show();
            jQuery('#uda-permissions-hide-btn').hide();
            jQuery('#uda-permissions-section').hide();
        },
        renderRecordedSequenceHtml: function(){
            // displaying permissions added by developer
            let permissionsHtml = '';
            if(this.showPermissions && UDAUserAuthData.permissions) {
                permissionsHtml += '<div>'
                    +'		<button class="add-btn" onclick="UDAPluginSDK.showPermissionsSection();" id="uda-permissions-show-btn">Advanced</button>'
                    +'		<button class="add-btn" style="display:none;" onclick="UDAPluginSDK.hidePermissionsSection();" id="uda-permissions-hide-btn">Hide</button>'
                    +'		<div id="uda-permissions-section" style="display: none;">';
                for (let key in UDAUserAuthData.permissions) {
                    console.log(key);
                    console.log(UDAUserAuthData.permissions[key]);
                    permissionsHtml +='<input type="checkbox" id="uda-recorded-name" name="uda-additional-params[]" value="'+key+'" checked nist-voice>'+key+' :'+UDAUserAuthData.permissions[key]+'<br />';
                }
                permissionsHtml += '	</div>'
                    +'	</div>';
            }
            var html =	'<div class="uda-card-details">'
                +'	<h5>Recorded Sequence</h5>'
                +'	<hr style="border:1px solid #969696; width:100%;">'
                +'	<ul class="uda-recording" id="uda-recorded-results">'
                +'	</ul>'

                +'	<hr style="border:1px solid #969696; width:100%;">'

                +'	<div style="text-align:left;">'
                +'		<input type="text" id="uda-recorded-name" name="uda-save-recorded[]" class="uda-form-input" placeholder="Enter Label">'
                +'		<div id="uda-sequence-names"></div>'
                +'		<div style="margin-bottom:10px;">'
                +'			<button class="add-btn" onclick="UDAPluginSDK.addSequenceNameRow();">+ Add Label</button>'
                +'		</div>'
                +'		<br>'
                +'		<br>'
                +permissionsHtml
                +'		<br>'
                +'		<br>'
                +'		<div style="margin-top: 10px; max-width:100%;">'
                +'			<button class="uda-record-btn" onclick="UDAPluginSDK.cancelrecordingsequence();"><span>Cancel and Exit</span></button>'
                +'			<button class="uda-tutorial-btn" onclick="UDAPluginSDK.submitrecordedlabel();" style="float: right; padding:5px 20px;">Submit</button>'
                +'		</div>'

                +'	</div>'
                +'</div>';

            /*+'	<div class="uda-recording" style="text-align: center;">'
						+'	<table id="uda-sequence-names"><tr>'
						+'		<td><input type="text" id="uda-recorded-name" name="uda-save-recorded[]" class="uda-form-input" placeholder="Enter Label"></td>'
						+'		<td><button class="uda-tutorial-btn" onclick="UDAPluginSDK.addSequenceNameRow();">Add</button></td>'
						+'	</tr></table>'
						+'		<button class="uda-record-btn" onclick="UDAPluginSDK.cancelrecordingsequence();"><span>Cancel and Exit</span></button>'
						+'		<button class="uda-tutorial-btn" onclick="UDAPluginSDK.submitrecordedlabel();">Submit</button>'
						+'	</div>'
						+'</div>';*/
            return html;
        },
        //Add new sequence name row
        addSequenceNameRow: function(){
            /*let html='<tr>'
					+'	<td><input type="text" name="uda-save-recorded[]" class="uda-form-input" placeholder="Enter Label"></td>'
					+'	<td><button class="uda-tutorial-btn uda-remove-row">Remove</button></td>'
					+'</tr>';*/
<<<<<<< HEAD
            let html	='<div style="display:flex;">'
                +'		<input type="text" id="uda-recorded-name" name="uda-save-recorded[]" class="uda-form-input uda-form-input-reduced" placeholder="Enter Label">'

                +'			<button class="delete-btn uda-remove-row"><img src="'+ this.extensionpath+'images/icons/delete.png"></button>'

                +'</div>';

            jQuery('#uda-sequence-names').append(html);
            jQuery("#uda-sequence-names").on('click','.uda-remove-row',function(){
                jQuery(this).parent().remove();
            });
        },
        renderEmptyRecordedSequenceHtml: function(){
            var html =	'<div class="uda-card-details">'
                // +'<span class="uda-close-icon">×</span>'
                +'	<h5>Recorded Sequence</h5>'
                +'	<hr>'
                +'	<h5>Please navigate in the page to record.</h5>'
                +'	<br />'
                +'	<div class="uda-recording" style="text-align: center;">'
                // +'		<input type="text" id="uda-recorded-name" name="uda-save-recorded" class="uda-form-input" placeholder="Enter Label">'
                +'		<button class="uda-record-btn" onclick="UDAPluginSDK.cancelrecordingsequence();"><span>Cancel and Exit</span></button>'
                // +'		<button class="uda-tutorial-btn" onclick="UDAPluginSDK.submitrecordedlabel();">Submit</button>'
                +'	</div>'
                +'</div>';
            return html;
        },
        //render record row html of the sequence
        renderrecordresultrow:function(data,index, showPersonalButton=false){
            index++;
            // let clickedname=((data.clickednodename.length>this.maxstringlength)?data.clickednodename.substr(0,this.maxstringlength)+'...':data.clickednodename);
            let nodeData = JSON.parse(data.objectdata);
            var originalName = '';
            if(nodeData.meta.hasOwnProperty('displayText') && nodeData.meta.displayText !== ''){
                var clickedname = ((nodeData.meta.displayText.length > this.maxstringlength) ? nodeData.meta.displayText.substr(0, this.maxstringlength) + '...' : nodeData.meta.displayText);
                originalName = nodeData.meta.displayText;
            } else {
                var clickedname = ((data.clickednodename.length > this.maxstringlength) ? data.clickednodename.substr(0, this.maxstringlength) + '...' : data.clickednodename);
                originalName = data.clickednodename;
            }
            // let clickedname=data.clickednodename;
            //adding personal tooltips
            let tooltipBtn = '';
            if(showPersonalButton && this.enableTooltipAddition) {
                tooltipBtn = this.showTooltipEditSection(nodeData);
            }
            // personal button appearance
            if(showPersonalButton){
                // clickedname=((data.clickednodename.length>(this.maxstringlength-24))?data.clickednodename.substr(0,(this.maxstringlength-24))+'...':data.clickednodename);
                var editBtn = 	'			<span>'
                    +'				<button class="uda-tutorial-btn" style="padding:0px;" type="button" id="uda-edit-clickedname"><img src="'+this.extensionpath+'images/icons/edit.png"></button>'
                    +'			</span>'
                    +'			<input type="text" id="uda-edited-name" name="uda-edited-name" class="uda-form-input" placeholder="Enter Name" value="'+originalName+'" style="display: none; width: 85%! important;">'
                    +'			<span>'
                    +'				<button class="uda-tutorial-btn" style="display: none; padding:5px !important; height: 40px;" type="button" id="uda-edit-clickedname-submit">save</button>'
                    +'			</span>';
                if(nodeData.meta.hasOwnProperty('isPersonal') && nodeData.meta.isPersonal){
                    // var personalHtml = '&nbsp; &nbsp; (personal)';
                    var personalHtml = '&nbsp; &nbsp;<input type="checkbox" id="UDA-is-personal" checked class="uda-checkbox"/> <label style="font-size:14px;" class="uda-checkbox-label">Personal Information</label>';
                } else {
                    var personalHtml = '&nbsp; &nbsp;<input type="checkbox" id="UDA-is-personal" class="uda-checkbox" /> <label style="font-size:14px;" class="uda-checkbox-label">Personal Information</label>';
                }
                personalHtml += '			<span style="position: relative; top: 0px;" class="info-icon"><img src="'+this.extensionpath+'images/icons/info.png" title="Select this box if this field / text contains personal information like name / username. We need to ignore personal information while processing."></span>';

                // adding clicked element type
                let selectedElementHtml = (this.enableNodeTypeChangeSelection)?'Clicked on : <select name="UDASelectedElement" id="UDASelectedElement"></select>':'';

                // adding skip functionality during play
                let skipHtml = '';
                let skipped=false;
                if(this.enableSkipDuringPlay){
                    skipHtml = '<div class="" style="display: flex;align-items:center;">&nbsp; &nbsp;';
                    if(nodeData.meta.hasOwnProperty('skipDuringPlay') && nodeData.meta.skipDuringPlay){
                        skipped = true;
                        skipHtml += '<input type="checkbox" id="UDA-skip-duringPlay" checked class="uda-checkbox"/> <label style="font-size:14px;" class="uda-checkbox-label">Skip during play</label>';
                    } else {
                        skipHtml += '<input type="checkbox" id="UDA-skip-duringPlay" class="uda-checkbox" /> <label style="font-size:14px;" class="uda-checkbox-label">Skip during play</label>';
                    }
                    skipHtml += '<span style="position: relative; top: 0px;" class="info-icon"><img src="'+this.extensionpath+'images/icons/info.png" title="Select this box if this field / text is not required to navigate while processing."></span>';
                    skipHtml +='</div>';
                }

                var html =	'<li class="uda-recorded-label-editable '+((skipped)?'uda-recording-skip-play':'')+'"><i>'
                    +'<span id="uda-display-clicked-text">'+ clickedname + '</span>'
                    +((this.enableEditClickedName)?editBtn:'')
                    +'<br />'
                    +'</i>'
                    +skipHtml
                    +'<div class="" style="display: flex;align-items:center;">'+personalHtml+'</div>'
                    +'<br />'
                    +tooltipBtn
                    +'<br />'
                    +selectedElementHtml
                    +'</li>';
                var element = jQuery(html);
                jQuery("#uda-recorded-results").append(element);
                jQuery("#UDA-is-personal").click(function (){
                    UDAPluginSDK.personalNode(data);
                });
                // skip during play click event
                if(this.enableSkipDuringPlay) {
                    jQuery("#UDA-skip-duringPlay").click(function () {
                        UDAPluginSDK.skipDuringPlay(data);
                    });
                }
                var beforeEditText = originalName;
                jQuery("#uda-edit-clickedname").click(function (){
                    jQuery("#uda-display-clicked-text").hide();
                    jQuery("#uda-edit-clickedname").hide();
                    jQuery("#uda-edited-name").show();
                    jQuery("#uda-edit-clickedname-submit").show();
                });
                /*jQuery('#uda-edited-name').blur(function() {
=======
			let html	='<div style="display:flex;">'
						+'		<input type="text" id="uda-recorded-name" name="uda-save-recorded[]" class="uda-form-input uda-form-input-reduced" placeholder="Enter Label">'
						
						+'			<button class="delete-btn uda-remove-row"><img src="'+ this.extensionpath+'images/icons/delete.png"></button>'
						
						+'</div>';

			jQuery('#uda-sequence-names').append(html);
			jQuery("#uda-sequence-names").on('click','.uda-remove-row',function(){
				jQuery(this).parent().remove();
			});
		},
		renderEmptyRecordedSequenceHtml: function(){
			var html =	'<div class="uda-card-details">'
						// +'<span class="uda-close-icon">×</span>'
						+'	<h5>Recorded Sequence</h5>'
						+'	<hr>'
						+'	<h5>Please navigate in the page to record.</h5>'
						+'	<br />'
						+'	<div class="uda-recording" style="text-align: center;">'
						// +'		<input type="text" id="uda-recorded-name" name="uda-save-recorded" class="uda-form-input" placeholder="Enter Label">'
						+'		<button class="uda-record-btn" onclick="UDAPluginSDK.cancelrecordingsequence();"><span>Cancel and Exit</span></button>'
						// +'		<button class="uda-tutorial-btn" onclick="UDAPluginSDK.submitrecordedlabel();">Submit</button>'
						+'	</div>'
						+'</div>';
			return html;
		},
		//render record row html of the sequence
		renderrecordresultrow:function(data,index, showPersonalButton=false){
			index++;
			// let clickedname=((data.clickednodename.length>this.maxstringlength)?data.clickednodename.substr(0,this.maxstringlength)+'...':data.clickednodename);
			let nodeData = JSON.parse(data.objectdata);
			var originalName = '';
			if(nodeData.meta.hasOwnProperty('displayText') && nodeData.meta.displayText !== ''){
				var clickedname = ((nodeData.meta.displayText.length > this.maxstringlength) ? nodeData.meta.displayText.substr(0, this.maxstringlength) + '...' : nodeData.meta.displayText);
				originalName = nodeData.meta.displayText;
			} else {
				var clickedname = ((data.clickednodename.length > this.maxstringlength) ? data.clickednodename.substr(0, this.maxstringlength) + '...' : data.clickednodename);
				originalName = data.clickednodename;
			}
			// let clickedname=data.clickednodename;
			//adding personal tooltips
			let tooltipBtn = '';
			if(showPersonalButton && this.enableTooltipAddition) {
				tooltipBtn = this.showTooltipEditSection(nodeData);
			}
			// personal button appearance
			if(showPersonalButton){
				// clickedname=((data.clickednodename.length>(this.maxstringlength-24))?data.clickednodename.substr(0,(this.maxstringlength-24))+'...':data.clickednodename);
				var editBtn = 	'			<span>'
								+'				<button class="uda-tutorial-btn" style="padding:0px;" type="button" id="uda-edit-clickedname"><img src="'+this.extensionpath+'images/icons/edit.png"></button>'
								+'			</span>'
								+'			<input type="text" id="uda-edited-name" name="uda-edited-name" class="uda-form-input" placeholder="Enter Name" value="'+originalName+'" style="display: none; width: 85%! important;">'
								+'			<span>'
								+'				<button class="uda-tutorial-btn" style="display: none; padding:5px !important; height: 40px;" type="button" id="uda-edit-clickedname-submit">save</button>'
								+'			</span>';
				if(nodeData.meta.hasOwnProperty('isPersonal') && nodeData.meta.isPersonal){
					// var personalHtml = '&nbsp; &nbsp; (personal)';
					var personalHtml = '&nbsp; &nbsp;<input type="checkbox" id="UDA-is-personal" checked class="uda-checkbox"/> <label style="font-size:14px;" class="uda-checkbox-label">Personal Information</label>';
				} else {
					var personalHtml = '&nbsp; &nbsp;<input type="checkbox" id="UDA-is-personal" class="uda-checkbox" /> <label style="font-size:14px;" class="uda-checkbox-label">Personal Information</label>';
				}
				personalHtml += '			<span style="position: relative; top: 0px;" class="info-icon"><img src="'+this.extensionpath+'images/icons/info.png" title="Select this box if this field / text contains personal information like name / username. We need to ignore personal information while processing."></span>';

				// adding clicked element type
				let selectedElementHtml = (this.enableNodeTypeChangeSelection)?'Clicked on : <select name="UDASelectedElement" id="UDASelectedElement"></select>':'';

				// adding skip functionality during play
				let skipHtml = '';
				let skipped=false;
				if(this.enableSkipDuringPlay){
					skipHtml = '<div class="" style="display: flex;align-items:center;">&nbsp; &nbsp;';
					if(nodeData.meta.hasOwnProperty('skipDuringPlay') && nodeData.meta.skipDuringPlay){
						skipped = true;
						skipHtml += '<input type="checkbox" id="UDA-skip-duringPlay" checked class="uda-checkbox"/> <label style="font-size:14px;" class="uda-checkbox-label">Skip during play</label>';
					} else {
						skipHtml += '<input type="checkbox" id="UDA-skip-duringPlay" class="uda-checkbox" /> <label style="font-size:14px;" class="uda-checkbox-label">Skip during play</label>';
					}
					skipHtml += '<span style="position: relative; top: 0px;" class="info-icon"><img src="'+this.extensionpath+'images/icons/info.png" title="Select this box if this field / text is not required to navigate while processing."></span>';
					skipHtml +='</div>';
				}

				var html =	'<li class="uda-recorded-label-editable '+((skipped)?'uda-recording-skip-play':'')+'"><i>'
								+'<span id="uda-display-clicked-text">'+ clickedname + '</span>'
								+((this.enableEditClickedName)?editBtn:'')
								+'<br />'
								+'</i>'
								+skipHtml
								+'<div class="" style="display: flex;align-items:center;">'+personalHtml+'</div>'
								+'<br />'
								+tooltipBtn
								+'<br />'
								+selectedElementHtml
							+'</li>';
				var element = jQuery(html);
				jQuery("#uda-recorded-results").append(element);
				jQuery("#UDA-is-personal").click(function (){
					UDAPluginSDK.personalNode(data);
				});
				// skip during play click event
				if(this.enableSkipDuringPlay) {
					jQuery("#UDA-skip-duringPlay").click(function () {
						UDAPluginSDK.skipDuringPlay(data);
					});
				}
				var beforeEditText = originalName;
				jQuery("#uda-edit-clickedname").click(function (){
					jQuery("#uda-display-clicked-text").hide();
					jQuery("#uda-edit-clickedname").hide();
					jQuery("#uda-edited-name").show();
					jQuery("#uda-edit-clickedname-submit").show();
				});
				/*jQuery('#uda-edited-name').blur(function() {
>>>>>>> b030f169
					let editedName = jQuery("#uda-edited-name").val();
					if(editedName.trim() !== '' && beforeEditText.trim() != editedName.trim()){
						UDAPluginSDK.editAndSave(data, editedName);
					}
				});*/
<<<<<<< HEAD
                jQuery("#uda-edited-name").keydown(function (e) {
                    if (e.keyCode === 13) {
                        let editedName = jQuery("#uda-edited-name").val();
                        if(editedName.trim() !== '' && beforeEditText.trim() != editedName.trim()){
                            UDAPluginSDK.editAndSave(data, editedName);
                        } else {
                            jQuery("#uda-display-clicked-text").show();
                            jQuery("#uda-edit-clickedname").show();
                            jQuery("#uda-edited-name").hide();
                            jQuery("#uda-edit-clickedname-submit").hide();
                        }
                    }
                });
                jQuery("#uda-edit-clickedname-submit").click(function (){
                    let editedName = jQuery("#uda-edited-name").val();
                    if(editedName.trim() !== '' && beforeEditText.trim() != editedName.trim()){
                        UDAPluginSDK.editAndSave(data, editedName);
                    } else {
                        jQuery("#uda-display-clicked-text").show();
                        jQuery("#uda-edit-clickedname").show();
                        jQuery("#uda-edited-name").hide();
                        jQuery("#uda-edit-clickedname-submit").hide();
                    }
                });
                if(tooltipBtn) {
                    jQuery("#uda-edit-tooltip").click(function (){
                        // UDAPluginSDK.showTooltipInput(data);
                        jQuery("#uda-edited-tooltip").show();
                    });
                    /*jQuery('#uda-edited-tooltip').blur(function() {
=======
				jQuery("#uda-edited-name").keydown(function (e) {
					if (e.keyCode === 13) {
						let editedName = jQuery("#uda-edited-name").val();
						if(editedName.trim() !== '' && beforeEditText.trim() != editedName.trim()){
							UDAPluginSDK.editAndSave(data, editedName);
						} else {
							jQuery("#uda-display-clicked-text").show();
							jQuery("#uda-edit-clickedname").show();
							jQuery("#uda-edited-name").hide();
							jQuery("#uda-edit-clickedname-submit").hide();
						}
					}
				});
				jQuery("#uda-edit-clickedname-submit").click(function (){
					let editedName = jQuery("#uda-edited-name").val();
					if(editedName.trim() !== '' && beforeEditText.trim() != editedName.trim()){
						UDAPluginSDK.editAndSave(data, editedName);
					} else {
						jQuery("#uda-display-clicked-text").show();
						jQuery("#uda-edit-clickedname").show();
						jQuery("#uda-edited-name").hide();
						jQuery("#uda-edit-clickedname-submit").hide();
					}
				});
				if(tooltipBtn) {
					jQuery("#uda-edit-tooltip").click(function (){
						// UDAPluginSDK.showTooltipInput(data);
						jQuery("#uda-edited-tooltip").show();
					});
					/*jQuery('#uda-edited-tooltip').blur(function() {
>>>>>>> b030f169
						let editedName = jQuery("#uda-edited-tooltip").val();
						if(editedName.trim() !== '' && beforeEditText.trim() != editedName.trim()){
							UDAPluginSDK.editAndSaveTooltip(data, editedName);
						}
					});*/
<<<<<<< HEAD
                    jQuery("#uda-edited-tooltip").keydown(function (e) {
                        if (e.keyCode === 13) {
                            let editedName = jQuery("#uda-edited-tooltip").val();
                            if(editedName.trim() !== '' && beforeEditText.trim() != editedName.trim()){
                                UDAPluginSDK.editAndSaveTooltip(data, editedName);
                            }
                        }
                    });
                    jQuery("#uda-tooltip-save").click(function (){
                        let editedName = jQuery("#uda-edited-tooltip").val();
                        if(editedName.trim() !== '' && beforeEditText.trim() != editedName.trim()){
                            UDAPluginSDK.editAndSaveTooltip(data, editedName);
                        }
                    });
                }

                //	Add dropdown selection of user clicked node for improvements #209
                if(this.enableNodeTypeChangeSelection) {
                    let selectedElement = {inputElement: '', inputType: '', displayName: 'Please Select'};
                    if (nodeData.meta.hasOwnProperty('selectedElement') && nodeData.meta.selectedElement) {
                        selectedElement = nodeData.meta.selectedElement;
                    }
                    var $UDASelectedElementHtml = jQuery('#UDASelectedElement');
                    if (selectedElement.inputElement === '') {
                        var $option = jQuery("<option/>", {
                            value: JSON.stringify(selectedElement),
                            text: selectedElement.displayName,
                            selected: true
                        });
                        $UDASelectedElementHtml.append($option);
                    }
                    for (let htmlFormElement of this.fetchHtmlFormElements()) {
                        var $option = jQuery("<option/>", {
                            value: JSON.stringify(htmlFormElement),
                            text: htmlFormElement.displayName,
                            selected: (htmlFormElement.systemTag === selectedElement.systemTag)
                        });
                        $UDASelectedElementHtml.append($option);
                    }
                    $UDASelectedElementHtml.on('change', function (e) {
                        var optionSelected = jQuery("option:selected", this);
                        var valueSelected = JSON.parse(this.value);
                        UDAPluginSDK.editAndSaveSelectedHtmlElement(data, valueSelected);
                    });
                }
            } else {
                let skipped=false;
                if(this.enableSkipDuringPlay) {
                    if (nodeData.meta.hasOwnProperty('skipDuringPlay') && nodeData.meta.skipDuringPlay) {
                        skipped = true;
                    }
                }
                clickedname += (nodeData.meta.hasOwnProperty('isPersonal') && nodeData.meta.isPersonal)?'&nbsp; &nbsp;(personal)':'';
                var html = '<li class="'+((skipped)?'uda-recording-skip-play':'')+'"><i>' +
                    clickedname +
                    '</i></li>';
                var element = jQuery(html);
                jQuery("#uda-recorded-results").append(element);
            }
        },
        // available html form elements
        fetchHtmlFormElements: function(){
            return [
                {inputElement: 'input', inputType: ['text','search','url'], displayName: 'Simple Text', systemTag: 'text'},
                {inputElement: 'input', inputType: 'checkbox', displayName: 'Multiple Select', systemTag: 'multipleChoice'},
                {inputElement: 'input', inputType: 'radio', displayName: 'Single Select', systemTag: 'singleChoice'},
                {inputElement: 'input', inputType: 'number', displayName: 'Number Field', systemTag: 'number'},
                {inputElement: 'input', inputType: ['date','time'], displayName: 'Date and/or Time Field', systemTag: 'date'},
                {inputElement: 'input', inputType: 'email', displayName: 'Email Field', systemTag: 'email'},
                {inputElement: 'input', inputType: 'password', displayName: 'Password Field', systemTag: 'password'},
                {inputElement: 'input', inputType: 'range', displayName: 'Range Field', systemTag: 'range'},
                {inputElement: 'input', inputType: 'tel', displayName: 'Telephone Field', systemTag: 'telephone'},
                {inputElement: 'input', inputType: 'file', displayName: 'File Selection', systemTag: 'file'},
                // {inputElement: 'input', inputType: 'color', displayName: 'Color Selection'},
                // {inputElement: 'input', inputType: 'datetime-local', displayName: 'Local Date Selection'},
                // {inputElement: 'input', inputType: 'hidden', displayName: 'Hidden Field'},
                // {inputElement: 'input', inputType: 'image', displayName: 'Image Field'},
                // {inputElement: 'input', inputType: 'month', displayName: 'Month Field'},
                // {inputElement: 'input', inputType: 'reset', displayName: 'Reset Field'},
                // {inputElement: 'input', inputType: 'search', displayName: 'Search Field'},
                // {inputElement: 'input', inputType: 'time', displayName: 'Time Field'},
                // {inputElement: 'input', inputType: 'url', displayName: 'URL Field'},
                // {inputElement: 'input', inputType: 'week', displayName: 'Week Field'},
                {inputElement: ['select','option', 'optgroup'], inputType: 'select', displayName: 'Dropdown Field', systemTag: 'dropDown'},
                // {inputElement: 'option', inputType: 'option', displayName: 'Dropdown Option'},
                // {inputElement: 'optgroup', inputType: 'optgroup', displayName: 'Dropdown Option Group'},
                {inputElement: 'textarea', inputType: 'textarea', displayName: 'Large Text Area', systemTag: 'textArea'},
                {inputElement: ['input','button'], inputType: ['button', 'submit'], displayName: 'Button', systemTag: 'button'},
                // {inputElement: 'button', inputType: 'submit', displayName: 'Submit Field'},
                // {inputElement: 'input', inputType: 'button', displayName: 'Button Field'},
                // {inputElement: 'input', inputType: 'submit', displayName: 'Submit Field'},
                // {inputElement: 'output', inputType: 'output', displayName: 'Output Field'},
                // {inputElement: 'datalist ', inputType: 'datalist', displayName: 'Datalist Field'},
                {inputElement: 'a ', inputType: 'href', displayName: 'Link', systemTag: 'link'},
                {inputElement: 'others', inputType: 'others', displayName: 'Unrecognized', systemTag: 'others'},
            ];
        },
        // map current element to html element
        mapClickedElementToHtmlFormElement: function(node){
            let htmlFormElements = this.fetchHtmlFormElements();
            let selectedFormElement = {inputElement: 'others', inputType: 'others', displayName: 'Other HTML Element'};
            for(let htmlFormElement of htmlFormElements) {
                if(Array.isArray(htmlFormElement.inputElement) && htmlFormElement.inputElement.indexOf(node.nodeName.toLowerCase()) != -1){
                    if(Array.isArray(htmlFormElement.inputType) && node.hasAttribute('type') && htmlFormElement.inputType.indexOf(node.getAttribute('type')) !== -1){
                        selectedFormElement = htmlFormElement;
                    } else if (!Array.isArray(htmlFormElement.inputType) && htmlFormElement.inputElement.indexOf(node.nodeName.toLowerCase()) != -1) {
                        selectedFormElement = htmlFormElement;
                    }
                } else if(htmlFormElement.inputElement === 'input') {
                    if(Array.isArray(htmlFormElement.inputType) && node.hasAttribute('type') && htmlFormElement.inputType.indexOf(node.getAttribute('type')) !== -1){
                        selectedFormElement = htmlFormElement;
                    } else if (!Array.isArray(htmlFormElement.inputType) && htmlFormElement.inputElement === node.nodeName.toLowerCase() && node.hasAttribute('type') && node.getAttribute('type') === htmlFormElement.inputType) {
                        selectedFormElement = htmlFormElement;
                    }
                } else if (htmlFormElement.inputElement === node.nodeName.toLowerCase()) {
                    selectedFormElement = htmlFormElement;
                }
            }
            return selectedFormElement;
        },
        // save selected html element
        editAndSaveSelectedHtmlElement: function(data, value) {
            let nodeData = JSON.parse(data.objectdata);
            if(value.inputElement===''){
                return;
            }
            if(nodeData.meta && Object.keys(nodeData.meta).length >= 1) {
                nodeData.meta.selectedElement = value;
            } else {
                nodeData.meta = {};
                nodeData.meta.selectedElement = value;
            }
            data.objectdata = JSON.stringify(nodeData);
            var outputdata = JSON.stringify(data);
            var xhr = new XMLHttpRequest();
            xhr.open("POST", UDA_API_URL+"/user/updateclickednode");
            xhr.setRequestHeader('Content-Type', 'application/json; charset=UTF-8');
            xhr.onload = function(event){
                UDAPluginSDK.showhtml();
            };
            xhr.send(outputdata);
        },
        //customizing tooltip text function
        showTooltipEditSection: function(nodeData){
            try {
                let node=nodeData.node;
                let toolTipText = '';
                if (nodeData.meta.hasOwnProperty('tooltipInfo') && nodeData.meta.tooltipInfo) {
                    toolTipText = nodeData.meta.tooltipInfo;
                }
                /*let tooltipBtnHtml 	='			<span>'
                                    + '				<button class="uda-tutorial-btn" style="padding:0px;" type="button" id="uda-edit-tooltip">'+((toolTipText)?'Edit Tooltip':'Add Tooltip')+'</button>'
                                    + '			</span>';
                let tooltipsection = (toolTipText) +'&nbsp;&nbsp;'+ tooltipBtnHtml + '<input type="text" id="uda-edited-tooltip" name="uda-edited-tooltip" class="uda-form-input" placeholder="Enter text" value="' + toolTipText + '" style="display: none;">';*/
                let tooltipBtnHtml 	= '	<div class="uda-recording" style="text-align: center;">'
                    +'		<input type="text" id="uda-edited-tooltip" name="uda-edited-tooltip" class="uda-form-input" placeholder="Custom Tooltip (Optional)" style="width:68% !important;" value="'+toolTipText+'">'
                    +'		<span>'
                    +'			<button class="delete-btn" style="color:#fff;" id="uda-tooltip-save">Save</button>'
                    +'		</span>'
                    +'	</div>';
                let tooltipsection = tooltipBtnHtml;
                switch (node.nodeName.toLowerCase()) {
                    case "input":
                    case "textarea":
                    case "select":
                    case "option":
                    case "checkbox":
                        return tooltipsection;
                        break;
                    case "button":
                        //typeof node.hasAttribute !== 'undefined' &&
                        if(typeof node.hasAttribute !== 'undefined' && node.hasAttribute('aria-label') && node.getAttribute('aria-label').toLowerCase() === 'open calendar') {
                            return tooltipsection;
                        } else {
                            return '';
                        }
                        break;
                    case 'span':
                        if (node.className && node.className.indexOf('select2-selection') !== -1) {
                            return tooltipsection;
                        } else {
                            return '';
                        }
                        break;
                    case 'div':
                        if(node.className && (node.className.indexOf('mat-form-field-flex') !== -1 || node.className.indexOf('mat-select-trigger') !== -1)) {
                            return tooltipsection;
                        } else {
                            return '';
                        }
                        break;
                    case 'ckeditor':
                        return tooltipsection;
                        break;
                    case 'ng-select':
                        return tooltipsection;
                        break;
                    default:
                        return "";
                        break;
                }
            } catch (e) {
                console.log(e);
                UDAErrorLogger.error('Error at showTooltipEditSection. '+ e);
            }
        },
        editAndSaveTooltip: function(data, value) {
            let nodeData = JSON.parse(data.objectdata);
            let validateCondition=new RegExp("^[0-9A-Za-z _.-]+$");
            if(!validateCondition.test(value)){
                alert("Not valid input");
                return;
            }
            if(nodeData.meta && nodeData.meta.hasOwnProperty("displayText")){
                nodeData.meta.tooltipInfo = value;
            } else if(nodeData.meta && Object.keys(nodeData.meta).length >= 1) {
                nodeData.meta.tooltipInfo = value;
            } else {
                nodeData.meta = {};
                nodeData.meta.tooltipInfo = value;
            }
            data.objectdata = JSON.stringify(nodeData);
            var outputdata = JSON.stringify(data);
            var xhr = new XMLHttpRequest();
            xhr.open("POST", UDA_API_URL+"/user/updateclickednode");
            xhr.setRequestHeader('Content-Type', 'application/json; charset=UTF-8');
            xhr.onload = function(event){
                UDAPluginSDK.showhtml();
            };
            xhr.send(outputdata);
        },
        //personal modification button clicked
        personalNode:function(data){
            let nodeData = JSON.parse(data.objectdata);
            if(nodeData.meta.hasOwnProperty("isPersonal")){
                if(nodeData.meta.isPersonal) {
                    nodeData.meta.isPersonal = false;
                } else {
                    nodeData.meta.isPersonal = true;
                }
            } else {
                nodeData.meta.isPersonal = true;
            }
            data.objectdata = JSON.stringify(nodeData);
            var outputdata = JSON.stringify(data);
            var xhr = new XMLHttpRequest();
            xhr.open("POST", UDA_API_URL+"/user/updateclickednode");
            xhr.setRequestHeader('Content-Type', 'application/json; charset=UTF-8');
            xhr.onload = function(event){
                UDAPluginSDK.showhtml();
            };
            xhr.send(outputdata);
        },
        // skip during play saving
        skipDuringPlay:function(data){
            let nodeData = JSON.parse(data.objectdata);
            if(nodeData.meta.hasOwnProperty("skipDuringPlay")){
                if(nodeData.meta.skipDuringPlay) {
                    nodeData.meta.skipDuringPlay = false;
                } else {
                    nodeData.meta.skipDuringPlay = true;
                }
            } else {
                nodeData.meta.skipDuringPlay = true;
            }
            data.objectdata = JSON.stringify(nodeData);
            var outputdata = JSON.stringify(data);
            var xhr = new XMLHttpRequest();
            xhr.open("POST", UDA_API_URL+"/user/updateclickednode");
            xhr.setRequestHeader('Content-Type', 'application/json; charset=UTF-8');
            xhr.onload = function(event){
                UDAPluginSDK.showhtml();
            };
            xhr.send(outputdata);
        },
        //edit modification button clicked
        editAndSave:function(data, value){
            let nodeData = JSON.parse(data.objectdata);
            var validateCondition=new RegExp("^[0-9A-Za-z _.-]+$");
            if(!validateCondition.test(value)){
                alert("Not valid input");
                return;
            }
            if(nodeData.meta && nodeData.meta.hasOwnProperty("displayText")){
                nodeData.meta.displayText = value;
            } else {
                nodeData.meta = {};
                nodeData.meta.displayText = value;
            }
            data.objectdata = JSON.stringify(nodeData);
            var outputdata = JSON.stringify(data);
            var xhr = new XMLHttpRequest();
            xhr.open("POST", UDA_API_URL+"/user/updateclickednode");
            xhr.setRequestHeader('Content-Type', 'application/json; charset=UTF-8');
            xhr.onload = function(event){
                UDAPluginSDK.showhtml();
            };
            xhr.send(outputdata);
        },
        // submit functionality of the recorded sequence.
        submitrecordedlabel:function(submittype="recording"){
            // var sequencename=jQuery("#uda-recorded-name").val();
            let sequencenames = [];
            var sequencenamearray=jQuery("input[name='uda-save-recorded[]']").map(function (){
                // detect for profanity
                let sequencename = this.value;
                if(UDAPluginSDK.profanity.enabled) {
                    sequencename = UDAPluginSDK.checkProfanity(sequencename);
                }
                sequencename = sequencename.trim();
                sequencenames.push(sequencename);
            });
            let sequencename = JSON.stringify(sequencenames);
            var sequencelistdata={name:"",domain:window.location.host,usersessionid:this.sessiondata.authdata.id.toString(),userclicknodelist:[].toString(),userclicknodesSet:this.recordedsequenceids,isValid:1,isIgnored:0, additionalParams: null};
            if(submittype==='recording') {
                if (sequencename === '') {
                    alert('Please enter proper label');
                    jQuery("#uda-recorded-name").focus();
                    return false;
                }
            } else if(submittype === 'invalid'){
                if(sequencename===''){
                    sequencename="Declared as not valid sequence by user";
                }
                sequencelistdata.isValid=0;
            } else if(submittype === 'ignore'){
                if(sequencename===''){
                    sequencename="Ignored by user";
                }
                sequencelistdata.isValid=0;
                sequencelistdata.isIgnored=1;
            }

            var sequenceids = [];
            for(var i=0;i<this.recordedsequenceids.length;i++){
                sequenceids.push(this.recordedsequenceids[i].id);
            }
            sequencelistdata.name=sequencename;
            sequencelistdata.userclicknodelist=sequenceids.toString();

            // adding custom permission logic
            if(this.enablePermissions && UDAUserAuthData.permissions){
                let addedPermissions = {};
                var addedPermissionsArray=jQuery("input:checkbox[name='uda-additional-params[]']:checked").map(function (){
                    addedPermissions[this.value]=UDAUserAuthData.permissions[this.value];
                });
                for(let permission in UDAUserAuthData.permissions){
                    if(!addedPermissions.hasOwnProperty(permission)){
                        addedPermissions[permission]=0;
                    }
                }
                sequencelistdata.additionalParams = addedPermissions;

                // return ;
            }


            this.cancelrecordingsequence(false);
            this.currentPage='SequenceSubmitted';
            this.showhtml();
            var xhr = new XMLHttpRequest();
            xhr.open("POST", UDA_API_URL + "/clickevents/recordsequencedata", true);
            xhr.setRequestHeader('Content-Type', 'application/json');
            xhr.onload = function(event){
                if(xhr.status === 200){
                    UDAPluginSDK.showSelectedSequence(JSON.parse(xhr.response))
                }
            };
            xhr.send(JSON.stringify(sequencelistdata));
        },
        /**
         * Profanity detection
         * @constructor
         * @param {string} label - Label of the recorded sequence
         */
        checkProfanity: function(label){
            if(!this.profanity.enabled){
                return label;
            }
            switch (this.profanity.provider.toLowerCase()){
                case 'azure':
                    var xhr = new XMLHttpRequest();
                    xhr.open("POST", this.profanity.config.endPoint, false);
                    xhr.setRequestHeader('Content-Type', 'text/plain');
                    xhr.setRequestHeader('Ocp-Apim-Subscription-Key', this.profanity.config.key1);
                    xhr.onload = function(event){
                        if(xhr.status === 200){
                            let response = JSON.parse(xhr.response);
                            if (response.Terms && response.Terms.length>0) {
                                response.Terms.forEach(function (term, termindex) {
                                    label = label.replaceAll(term.Term, '');
                                });
                            }
                        }
                    };
                    xhr.send(label);
                    break;
            }
            return label;
        },
        // adding the last clicked record to the storage
        addclickedrecordcookie:function(clickednodename){
            this.createstoragedata(this.recordclicknodecookiename,clickednodename);
        },
        // search from elastic functionality
        searchinelastic:function(searchterm=''){

            if(this.currentPage==='cancelrecording'){
                jQuery('#uda-advanced-btn').hide();
            } else if(this.currentPage==='SequenceSubmitted'){
                return ;
            } else if(!UDAUserAuthData.restrict_add_delete) {
                jQuery('#uda-advanced-btn').show();
                jQuery("#uda-advance-section").show();
            }

            this.currentPage='advanced';

            if(searchterm) {
                var searchtext = searchterm;
            } else {
                var searchtext = jQuery("#uda-search-input").val();
            }
=======
					jQuery("#uda-edited-tooltip").keydown(function (e) {
						if (e.keyCode === 13) {
							let editedName = jQuery("#uda-edited-tooltip").val();
							if(editedName.trim() !== '' && beforeEditText.trim() != editedName.trim()){
								UDAPluginSDK.editAndSaveTooltip(data, editedName);
							}
						}
					});
					jQuery("#uda-tooltip-save").click(function (){
						let editedName = jQuery("#uda-edited-tooltip").val();
						if(editedName.trim() !== '' && beforeEditText.trim() != editedName.trim()){
							UDAPluginSDK.editAndSaveTooltip(data, editedName);
						}
					});
				}

				//	Add dropdown selection of user clicked node for improvements #209
				if(this.enableNodeTypeChangeSelection) {
					let selectedElement = {inputElement: '', inputType: '', displayName: 'Please Select'};
					if (nodeData.meta.hasOwnProperty('selectedElement') && nodeData.meta.selectedElement) {
						selectedElement = nodeData.meta.selectedElement;
					}
					var $UDASelectedElementHtml = jQuery('#UDASelectedElement');
					if (selectedElement.inputElement === '') {
						var $option = jQuery("<option/>", {
							value: JSON.stringify(selectedElement),
							text: selectedElement.displayName,
							selected: true
						});
						$UDASelectedElementHtml.append($option);
					}
					for (let htmlFormElement of this.fetchHtmlFormElements()) {
						var $option = jQuery("<option/>", {
							value: JSON.stringify(htmlFormElement),
							text: htmlFormElement.displayName,
							selected: (htmlFormElement.systemTag === selectedElement.systemTag)
						});
						$UDASelectedElementHtml.append($option);
					}
					$UDASelectedElementHtml.on('change', function (e) {
						var optionSelected = jQuery("option:selected", this);
						var valueSelected = JSON.parse(this.value);
						UDAPluginSDK.editAndSaveSelectedHtmlElement(data, valueSelected);
					});
				}
			} else {
				let skipped=false;
				if(this.enableSkipDuringPlay) {
					if (nodeData.meta.hasOwnProperty('skipDuringPlay') && nodeData.meta.skipDuringPlay) {
						skipped = true;
					}
				}
				clickedname += (nodeData.meta.hasOwnProperty('isPersonal') && nodeData.meta.isPersonal)?'&nbsp; &nbsp;(personal)':'';
				var html = '<li class="'+((skipped)?'uda-recording-skip-play':'')+'"><i>' +
					clickedname +
					'</i></li>';
				var element = jQuery(html);
				jQuery("#uda-recorded-results").append(element);
			}
		},
		// available html form elements
		fetchHtmlFormElements: function(){
			return [
				{inputElement: 'input', inputType: ['text','search','url'], displayName: 'Simple Text', systemTag: 'text'},
				{inputElement: 'input', inputType: 'checkbox', displayName: 'Multiple Select', systemTag: 'multipleChoice'},
				{inputElement: 'input', inputType: 'radio', displayName: 'Single Select', systemTag: 'singleChoice'},
				{inputElement: 'input', inputType: 'number', displayName: 'Number Field', systemTag: 'number'},
				{inputElement: 'input', inputType: ['date','time'], displayName: 'Date and/or Time Field', systemTag: 'date'},
				{inputElement: 'input', inputType: 'email', displayName: 'Email Field', systemTag: 'email'},
				{inputElement: 'input', inputType: 'password', displayName: 'Password Field', systemTag: 'password'},
				{inputElement: 'input', inputType: 'range', displayName: 'Range Field', systemTag: 'range'},
				{inputElement: 'input', inputType: 'tel', displayName: 'Telephone Field', systemTag: 'telephone'},
				{inputElement: 'input', inputType: 'file', displayName: 'File Selection', systemTag: 'file'},
				// {inputElement: 'input', inputType: 'color', displayName: 'Color Selection'},
				// {inputElement: 'input', inputType: 'datetime-local', displayName: 'Local Date Selection'},
				// {inputElement: 'input', inputType: 'hidden', displayName: 'Hidden Field'},
				// {inputElement: 'input', inputType: 'image', displayName: 'Image Field'},
				// {inputElement: 'input', inputType: 'month', displayName: 'Month Field'},
				// {inputElement: 'input', inputType: 'reset', displayName: 'Reset Field'},
				// {inputElement: 'input', inputType: 'search', displayName: 'Search Field'},
				// {inputElement: 'input', inputType: 'time', displayName: 'Time Field'},
				// {inputElement: 'input', inputType: 'url', displayName: 'URL Field'},
				// {inputElement: 'input', inputType: 'week', displayName: 'Week Field'},
				{inputElement: ['select','option', 'optgroup'], inputType: 'select', displayName: 'Dropdown Field', systemTag: 'dropDown'},
				// {inputElement: 'option', inputType: 'option', displayName: 'Dropdown Option'},
				// {inputElement: 'optgroup', inputType: 'optgroup', displayName: 'Dropdown Option Group'},
				{inputElement: 'textarea', inputType: 'textarea', displayName: 'Large Text Area', systemTag: 'textArea'},
				{inputElement: ['input','button'], inputType: ['button', 'submit'], displayName: 'Button', systemTag: 'button'},
				// {inputElement: 'button', inputType: 'submit', displayName: 'Submit Field'},
				// {inputElement: 'input', inputType: 'button', displayName: 'Button Field'},
				// {inputElement: 'input', inputType: 'submit', displayName: 'Submit Field'},
				// {inputElement: 'output', inputType: 'output', displayName: 'Output Field'},
				// {inputElement: 'datalist ', inputType: 'datalist', displayName: 'Datalist Field'},
				{inputElement: 'a ', inputType: 'href', displayName: 'Link', systemTag: 'link'},
				{inputElement: 'others', inputType: 'others', displayName: 'Unrecognized', systemTag: 'others'},
			];
		},
		// map current element to html element
		mapClickedElementToHtmlFormElement: function(node){
			let htmlFormElements = this.fetchHtmlFormElements();
			let selectedFormElement = {inputElement: 'others', inputType: 'others', displayName: 'Other HTML Element'};
			for(let htmlFormElement of htmlFormElements) {
				if(Array.isArray(htmlFormElement.inputElement) && htmlFormElement.inputElement.indexOf(node.nodeName.toLowerCase()) != -1){
					if(Array.isArray(htmlFormElement.inputType) && node.hasAttribute('type') && htmlFormElement.inputType.indexOf(node.getAttribute('type')) !== -1){
						selectedFormElement = htmlFormElement;
					} else if (!Array.isArray(htmlFormElement.inputType) && htmlFormElement.inputElement.indexOf(node.nodeName.toLowerCase()) != -1) {
						selectedFormElement = htmlFormElement;
					}
				} else if(htmlFormElement.inputElement === 'input') {
					if(Array.isArray(htmlFormElement.inputType) && node.hasAttribute('type') && htmlFormElement.inputType.indexOf(node.getAttribute('type')) !== -1){
						selectedFormElement = htmlFormElement;
					} else if (!Array.isArray(htmlFormElement.inputType) && htmlFormElement.inputElement === node.nodeName.toLowerCase() && node.hasAttribute('type') && node.getAttribute('type') === htmlFormElement.inputType) {
						selectedFormElement = htmlFormElement;
					}
				} else if (htmlFormElement.inputElement === node.nodeName.toLowerCase()) {
					selectedFormElement = htmlFormElement;
				}
			}
			return selectedFormElement;
		},
		// save selected html element
		editAndSaveSelectedHtmlElement: function(data, value) {
			let nodeData = JSON.parse(data.objectdata);
			if(value.inputElement===''){
				return;
			}
			if(nodeData.meta && Object.keys(nodeData.meta).length >= 1) {
				nodeData.meta.selectedElement = value;
			} else {
				nodeData.meta = {};
				nodeData.meta.selectedElement = value;
			}
			data.objectdata = JSON.stringify(nodeData);
			var outputdata = JSON.stringify(data);
			var xhr = new XMLHttpRequest();
			xhr.open("POST", UDA_API_URL+"/user/updateclickednode");
			xhr.setRequestHeader('Content-Type', 'application/json; charset=UTF-8');
			xhr.onload = function(event){
				UDAPluginSDK.showhtml();
			};
			xhr.send(outputdata);
		},
		//customizing tooltip text function
		showTooltipEditSection: function(nodeData){
			try {
				let node=nodeData.node;
				let toolTipText = '';
				if (nodeData.meta.hasOwnProperty('tooltipInfo') && nodeData.meta.tooltipInfo) {
					toolTipText = nodeData.meta.tooltipInfo;
				}
				/*let tooltipBtnHtml 	='			<span>'
                                    + '				<button class="uda-tutorial-btn" style="padding:0px;" type="button" id="uda-edit-tooltip">'+((toolTipText)?'Edit Tooltip':'Add Tooltip')+'</button>'
                                    + '			</span>';
                let tooltipsection = (toolTipText) +'&nbsp;&nbsp;'+ tooltipBtnHtml + '<input type="text" id="uda-edited-tooltip" name="uda-edited-tooltip" class="uda-form-input" placeholder="Enter text" value="' + toolTipText + '" style="display: none;">';*/
				let tooltipBtnHtml 	= '	<div class="uda-recording" style="text-align: center;">'
					+'		<input type="text" id="uda-edited-tooltip" name="uda-edited-tooltip" class="uda-form-input" placeholder="Custom Tooltip (Optional)" style="width:68% !important;" value="'+toolTipText+'">'
					+'		<span>'
					+'			<button class="delete-btn" style="color:#fff;" id="uda-tooltip-save">Save</button>'
					+'		</span>'
					+'	</div>';
				let tooltipsection = tooltipBtnHtml;
				switch (node.nodeName.toLowerCase()) {
					case "input":
					case "textarea":
					case "select":
					case "option":
					case "checkbox":
						return tooltipsection;
						break;
					case "button":
						//typeof node.hasAttribute !== 'undefined' &&
						if(typeof node.hasAttribute !== 'undefined' && node.hasAttribute('aria-label') && node.getAttribute('aria-label').toLowerCase() === 'open calendar') {
							return tooltipsection;
						} else {
							return '';
						}
						break;
					case 'span':
						if (node.className && node.className.indexOf('select2-selection') !== -1) {
							return tooltipsection;
						} else {
							return '';
						}
						break;
					case 'div':
						if(node.className && (node.className.indexOf('mat-form-field-flex') !== -1 || node.className.indexOf('mat-select-trigger') !== -1)) {
							return tooltipsection;
						} else {
							return '';
						}
						break;
					case 'ckeditor':
						return tooltipsection;
						break;
					case 'ng-select':
						return tooltipsection;
						break;
					default:
						return "";
						break;
				}
			} catch (e) {
				console.log(e);
				UDAErrorLogger.error('Error at showTooltipEditSection. '+ e);
			}
		},
		editAndSaveTooltip: function(data, value) {
			let nodeData = JSON.parse(data.objectdata);
			var validateCondition=new RegExp("^[0-9A-Za-z _.-]+$");
			if(!validateCondition.test(value)){
				alert("Not valid input");
				return;
			}
			if(nodeData.meta && nodeData.meta.hasOwnProperty("displayText")){
				nodeData.meta.tooltipInfo = value;
			} else if(nodeData.meta && Object.keys(nodeData.meta).length >= 1) {
				nodeData.meta.tooltipInfo = value;
			} else {
				nodeData.meta = {};
				nodeData.meta.tooltipInfo = value;
			}
			data.objectdata = JSON.stringify(nodeData);
			var outputdata = JSON.stringify(data);
			var xhr = new XMLHttpRequest();
			xhr.open("POST", UDA_API_URL+"/user/updateclickednode");
			xhr.setRequestHeader('Content-Type', 'application/json; charset=UTF-8');
			xhr.onload = function(event){
				UDAPluginSDK.showhtml();
			};
			xhr.send(outputdata);
		},
		//personal modification button clicked
		personalNode:function(data){
			let nodeData = JSON.parse(data.objectdata);
			if(nodeData.meta.hasOwnProperty("isPersonal")){
				if(nodeData.meta.isPersonal) {
					nodeData.meta.isPersonal = false;
				} else {
					nodeData.meta.isPersonal = true;
				}
			} else {
				nodeData.meta.isPersonal = true;
			}
			data.objectdata = JSON.stringify(nodeData);
			var outputdata = JSON.stringify(data);
			var xhr = new XMLHttpRequest();
			xhr.open("POST", UDA_API_URL+"/user/updateclickednode");
			xhr.setRequestHeader('Content-Type', 'application/json; charset=UTF-8');
			xhr.onload = function(event){
				UDAPluginSDK.showhtml();
			};
			xhr.send(outputdata);
		},
		// skip during play saving
		skipDuringPlay:function(data){
			let nodeData = JSON.parse(data.objectdata);
			if(nodeData.meta.hasOwnProperty("skipDuringPlay")){
				if(nodeData.meta.skipDuringPlay) {
					nodeData.meta.skipDuringPlay = false;
				} else {
					nodeData.meta.skipDuringPlay = true;
				}
			} else {
				nodeData.meta.skipDuringPlay = true;
			}
			data.objectdata = JSON.stringify(nodeData);
			var outputdata = JSON.stringify(data);
			var xhr = new XMLHttpRequest();
			xhr.open("POST", UDA_API_URL+"/user/updateclickednode");
			xhr.setRequestHeader('Content-Type', 'application/json; charset=UTF-8');
			xhr.onload = function(event){
				UDAPluginSDK.showhtml();
			};
			xhr.send(outputdata);
		},
		//edit modification button clicked
		editAndSave:function(data, value){
			let nodeData = JSON.parse(data.objectdata);
			var validateCondition=new RegExp("^[0-9A-Za-z _.-]+$");
			if(!validateCondition.test(value)){
				alert("Not valid input");
				return;
			}
			if(nodeData.meta && nodeData.meta.hasOwnProperty("displayText")){
				nodeData.meta.displayText = value;
			} else {
				nodeData.meta = {};
				nodeData.meta.displayText = value;
			}
			data.objectdata = JSON.stringify(nodeData);
			var outputdata = JSON.stringify(data);
			var xhr = new XMLHttpRequest();
			xhr.open("POST", UDA_API_URL+"/user/updateclickednode");
			xhr.setRequestHeader('Content-Type', 'application/json; charset=UTF-8');
			xhr.onload = function(event){
				UDAPluginSDK.showhtml();
			};
			xhr.send(outputdata);
		},
		// submit functionality of the recorded sequence.
		submitrecordedlabel:function(submittype="recording"){
			// var sequencename=jQuery("#uda-recorded-name").val();
			let sequencenames = [];
			var sequencenamearray=jQuery("input[name='uda-save-recorded[]']").map(function (){
				// detect for profanity
				let sequencename = this.value;
				if(UDAPluginSDK.profanity.enabled) {
					sequencename = UDAPluginSDK.checkProfanity(sequencename);
				}
				sequencename = sequencename.trim();
				sequencenames.push(sequencename);
			});
			let sequencename = JSON.stringify(sequencenames);
			var sequencelistdata={name:"",domain:window.location.host,usersessionid:this.sessiondata.authdata.id.toString(),userclicknodelist:[].toString(),userclicknodesSet:this.recordedsequenceids,isValid:1,isIgnored:0, additionalParams: null};
			if(submittype==='recording') {
				if (sequencename === '') {
					alert('Please enter proper label');
					jQuery("#uda-recorded-name").focus();
					return false;
				}
			} else if(submittype === 'invalid'){
				if(sequencename===''){
					sequencename="Declared as not valid sequence by user";
				}
				sequencelistdata.isValid=0;
			} else if(submittype === 'ignore'){
				if(sequencename===''){
					sequencename="Ignored by user";
				}
				sequencelistdata.isValid=0;
				sequencelistdata.isIgnored=1;
			}

			var sequenceids = [];
			for(var i=0;i<this.recordedsequenceids.length;i++){
				sequenceids.push(this.recordedsequenceids[i].id);
			}
			sequencelistdata.name=sequencename;
			sequencelistdata.userclicknodelist=sequenceids.toString();

			// adding custom permission logic
			if(this.enablePermissions && UDAUserAuthData.permissions){
				let addedPermissions = {};
				var addedPermissionsArray=jQuery("input:checkbox[name='uda-additional-params[]']:checked").map(function (){
					addedPermissions[this.value]=UDAUserAuthData.permissions[this.value];
				});
				for(let permission in UDAUserAuthData.permissions){
					if(!addedPermissions.hasOwnProperty(permission)){
						addedPermissions[permission]=0;
					}
				}
				sequencelistdata.additionalParams = addedPermissions;

				// return ;
			}


			this.cancelrecordingsequence(false);
			this.currentPage='SequenceSubmitted';
			this.showhtml();
			var xhr = new XMLHttpRequest();
			xhr.open("POST", UDA_API_URL + "/clickevents/recordsequencedata", true);
			xhr.setRequestHeader('Content-Type', 'application/json');
			xhr.onload = function(event){
				if(xhr.status === 200){
					UDAPluginSDK.showSelectedSequence(JSON.parse(xhr.response))
				}
			};
			xhr.send(JSON.stringify(sequencelistdata));
		},
		/**
		 * Profanity detection
		 * @constructor
		 * @param {string} label - Label of the recorded sequence
		 */
		checkProfanity: function(label){
			if(!this.profanity.enabled){
				return label;
			}
			switch (this.profanity.provider.toLowerCase()){
				case 'azure':
					var xhr = new XMLHttpRequest();
					xhr.open("POST", this.profanity.config.endPoint, false);
					xhr.setRequestHeader('Content-Type', 'text/plain');
					xhr.setRequestHeader('Ocp-Apim-Subscription-Key', this.profanity.config.key1);
					xhr.onload = function(event){
						if(xhr.status === 200){
							let response = JSON.parse(xhr.response);
							if (response.Terms && response.Terms.length>0) {
								response.Terms.forEach(function (term, termindex) {
									label = label.replaceAll(term.Term, '');
								});
							}
						}
					};
					xhr.send(label);
					break;
			}
			return label;
		},
		// adding the last clicked record to the storage
		addclickedrecordcookie:function(clickednodename){
			this.createstoragedata(this.recordclicknodecookiename,clickednodename);
		},
		// search from elastic functionality
		searchinelastic:function(searchterm=''){

			if(this.currentPage==='cancelrecording'){
				jQuery('#uda-advanced-btn').hide();
			} else if(this.currentPage==='SequenceSubmitted'){
				return ;
			} else if(!UDAUserAuthData.restrict_add_delete) {
				jQuery('#uda-advanced-btn').show();
				jQuery("#uda-advance-section").show();
			}

			this.currentPage='advanced';

			if(searchterm) {
				var searchtext = searchterm;
			} else {
				var searchtext = jQuery("#uda-search-input").val();
			}
>>>>>>> b030f169
            // translating from other language to english
            if(this.multilingual.selectedLang !== this.multilingual.searchInLang) {
                let posturl = '';
                switch (this.multilingual.translate.provider){
                    case 'google':
                        posturl = this.multilingual.translate.apiurl+'?key='+encodeURIComponent(this.multilingual.translate.apikey)+'&target=en&q='+encodeURIComponent(searchtext);
                        break;
                }
                var translatexhr = new XMLHttpRequest();
                translatexhr.open("POST", posturl, false);
                translatexhr.onload = function(event){
                    if(translatexhr.status === 200){
                        let translateddata = JSON.parse(translatexhr.response);
                        if(translateddata.data.translations.length>0) {
                            searchtext = translateddata.data.translations[0].translatedText;
                        }
                    } else {
                        UDAConsoleLogger.info(JSON.parse(translatexhr.response));
                    }
                };
                translatexhr.onerror = function(){
                };
                translatexhr.send();
            }

            this.cancelrecordingsequence(true);

            this.renderMessage('Loading Please Wait...');


            if (this.searchInProgress === true) {
                alert('Previous search in progress');
                return false;
            }

            if (this.autoplay) {
                this.searchInProgress = false;
                return false;
            }

            UDAConsoleLogger.info(searchtext);

            this.searchText = searchtext;
            this.searchInProgress = true;

            //add analtytics
            this.recordclick('search',searchtext);

            let url = this.apihost + "/clickevents/sequence/search?query="+searchtext+"&domain="+encodeURI(window.location.host);
            if(this.showPermissions && UDAUserAuthData.permissions) {
                url += '&additionalParams='+encodeURI(JSON.stringify(UDAUserAuthData.permissions));
            }

            var xhr = new XMLHttpRequest();
            if(this.enableNodeTypeChangeSelection){
                url +='&enabledNodeTypeSelection=true';
            }
            xhr.open("GET", url, false);
            xhr.onload = function(event){
                if(xhr.status === 200){
                    UDAPluginSDK.searchInProgress=false;
                    UDAPluginSDK.renderSearchResults(JSON.parse(xhr.response));
                } else {
                    UDAPluginSDK.renderMessage();
                }
            };
            // xhr.addEventListener("error", UDAPluginSDK.renderMessage());

            xhr.onerror = function(){
                console.log(xhr.status);
                UDAPluginSDK.renderMessage();
            };
            xhr.send();
        },
        //rendering search results screen
        renderSearchResults:function(data){

            if(!UDAUserAuthData.restrict_add_delete) {
                jQuery('#uda-advanced-btn').show();
                jQuery("#uda-advance-section").show();
            }

            var matchnodes = data;
            if(matchnodes.length>0){
                jQuery("#uda-content-container").html('');
                for(var k=0;k<matchnodes.length;k++){
                    if(matchnodes[k].hasOwnProperty("deleted") && matchnodes[k].deleted===0) {
                        this.renderSequenceRow(matchnodes[k], k);
                    } else if(!matchnodes[k].hasOwnProperty("deleted")) {
                        this.renderSequenceRow(matchnodes[k], k);
                    }
                }
            } else {
                this.renderEmptySearchResults();
            }
        },
        // rendering empty results html
        renderEmptySearchResults: function(){
            this.searchInProgress=false;
            jQuery("#uda-content-container").html(this.getEmptyResultsHtml());
        },
        getEmptyResultsHtml: function() {
            let html =	'<div class="uda-no-results">'
                +'	<svg class="uda-no-src" xmlns="http://www.w3.org/2000/svg" id="Capa_1" enable-background="new 0 0 512 512" height="512" viewBox="0 0 512 512" width="512"><g><path d="m317 90c-57.891 0-105 47.109-105 105s47.109 105 105 105 105-47.109 105-105-47.109-105-105-105zm51.211 135-21.211 21.211-30-30-30 30-21.211-21.211 30-30-30-30 21.211-21.211 30 30 30-30 21.211 21.211-30 30z"/><path d="m317 0c-107.52 0-195 87.48-195 195 0 48.371 17.809 92.591 47.08 126.709l-23.086 23.086-21.211-21.211-111.631 111.629c-17.534 17.534-17.534 46.069-.015 63.633l.015.015c17.549 17.52 46.124 17.523 63.633-.015l111.631-111.629-21.211-21.211 23.086-23.086c34.118 29.271 78.338 47.08 126.709 47.08 107.52 0 195-87.48 195-195s-87.48-195-195-195zm0 330c-74.443 0-135-60.557-135-135s60.557-135 135-135 135 60.557 135 135-60.557 135-135 135z"/></g></svg>'
                +'	<p>No results found</p>'
                +'</div>';
            return html;
        },
        renderMessage: function(message='Something went wrong please try again later.'){
            this.searchInProgress=false;
            jQuery("#uda-content-container").html(this.getMessageHtml(message));
        },
        getMessageHtml: function(message) {
            let html =	'<div class="uda-no-results">'
                +'	<svg class="uda-no-src" xmlns="http://www.w3.org/2000/svg" id="Capa_1" enable-background="new 0 0 512 512" height="512" viewBox="0 0 512 512" width="512"><g><path d="m317 90c-57.891 0-105 47.109-105 105s47.109 105 105 105 105-47.109 105-105-47.109-105-105-105zm51.211 135-21.211 21.211-30-30-30 30-21.211-21.211 30-30-30-30 21.211-21.211 30 30 30-30 21.211 21.211-30 30z"/><path d="m317 0c-107.52 0-195 87.48-195 195 0 48.371 17.809 92.591 47.08 126.709l-23.086 23.086-21.211-21.211-111.631 111.629c-17.534 17.534-17.534 46.069-.015 63.633l.015.015c17.549 17.52 46.124 17.523 63.633-.015l111.631-111.629-21.211-21.211 23.086-23.086c34.118 29.271 78.338 47.08 126.709 47.08 107.52 0 195-87.48 195-195s-87.48-195-195-195zm0 330c-74.443 0-135-60.557-135-135s60.557-135 135-135 135 60.557 135 135-60.557 135-135 135z"/></g></svg>'
                +'	<p>'+message+'</p>'
                +'</div>';
            return html;
        },
        //rendering each row html of the search result
        renderSequenceRow:function(data){
            var element=jQuery(this.getRowHtml(data));
            element.click(function () {
                UDAPluginSDK.showSelectedSequence(data);
            });
            jQuery("#uda-content-container").append(element);
        },
        //Sequence row html
        getRowHtml: function(data){
            var path='';
            for(var i=0;i<data.userclicknodesSet.length;i++){
                if(path!==''){
                    path +=' >> ';
                }
                path += data.userclicknodesSet[i].clickednodename;
            }
            let sequencename = '';
            try{
                sequencename = JSON.parse(data.name)[0];
            } catch (e) {
                sequencename = data.name.toString();
            }
            var html =	'<div class="uda-card">'
                +'	<h5>'+sequencename+'</h5>'
                +'	<i>'+path+'</i>'
                +'</div>';
            return html;
        },
        //selected search result functionality
        showSelectedSequence:function(data){
            var navcookiedata = {shownav: true, data: data, autoplay:false, pause:false, stop:false, navcompleted:false, navigateddata:[],searchterm:''};
            navcookiedata.searchterm=jQuery("#uda-search-input").val();
            this.createstoragedata(this.navigationcookiename,JSON.stringify(navcookiedata));
            this.autoplay = false;
            this.showselectedrow(data,data.id,true, navcookiedata);
            this.invokedActionManually=false;
            //add analtytics
            this.recordclick('sequencerecord',data.name.toString(),data.id);
        },
        // renderSelectedSequenceHtml: fu
        renderSelectedSequenceHtml: function (data, isPlaying){
            let playpausebutton = '';
            if(isPlaying) {
                playpausebutton = '			<div class="uda-loading-bar animate" id="nist-autoplay">'
                    +'   			 <span>'
                    +'      			<img src="'+this.extensionpath+'images/icons/pause.png">'
                    +'    			</span>'
                    +'  		</div>';
            } else {
                playpausebutton = '			<div class="uda-loading-bar" id="nist-autoplay">'
                    +'   			 <span>'
                    +'      			<img src="'+this.extensionpath+'images/icons/play.png">'
                    +'    			</span>'
                    +'  		</div>';
            }
            let sequencename = '';
            let sequencenames = '';
            try{
                let sequencenamesArray = JSON.parse(data.name)
                sequencename = sequencenamesArray[0];
                /*if(sequencenamesArray.length > 1) {
					sequencenamesArray.splice(0, 1);
					sequencenames = sequencenamesArray.join('<br /> or <br />');
				}*/
<<<<<<< HEAD
            } catch (e) {
                sequencename = data.name.toString();
            }
            var html =	'<div class="uda-card-details" style="border-bottom-left-radius: 0px; border-bottom-right-radius: 0px;">'
                +'    <div class="uda-card-btns">'
                // +'        <button class="uda-play-btn" '+((isPlaying)?'disabled="disabled"':'id="nist-autoplay"')+'><img src="'+this.extensionpath+'images/icons/play-icon.png"></button>'
                // +'        <button class="uda-stop-btn" '+((!isPlaying)?'disabled="disabled"':'id="nist-autoplay"')+'><img src="'+this.extensionpath+'images/icons/stop-icon.png"></button>'
                +	playpausebutton
                +'    </div>'
                +'    <div class="uda-card-right-dbl-arrow" id="uda-backto-search"><img src="'+this.extensionpath+'images/icons/right-duble-arrow.png"></div>'
                +'    <h5>'+sequencename+'</h5>'
                +((sequencenames)?'	<h6> or <br /> '+sequencenames+'</h6>':'')
                +'    <hr>'
                +'    <ul class="uda-suggestion-list" id="uda-sequence-steps">'
                +'    </ul>'
                +'</div>'
                +'<div class="uda-details-footer">'
                +'    <div class="uda-details-footer-left uda-trash-img" id="uda-delete-sequence">'
                +'    </div>'
                +'    <div class="uda-details-footer-right">'
                // +'    	<div class="like-img-bg uda-like-img" style="border-left: 1px solid #dce0f7;" id="uda-upvote">'
                // +'   	</div>'
                // +'    	<div class="dislike-img-bg uda-dislike-img" id="uda-downvote">'
                // +'   	</div>'
                +'    </div>'
                +'</div>';
            return html;
        },
        //showing the selected search result screen functionality
        showselectedrow:function(data,index,shownodelist=false, navcookiedata={}){
            if(shownodelist && navcookiedata.data.userclicknodesSet.length===navcookiedata.navigateddata.length){
                navcookiedata.navcompleted=true;
            }
            var isPlaying =  false;
=======
			} catch (e) {
				sequencename = data.name.toString();
			}
			var html =	'<div class="uda-card-details" style="border-bottom-left-radius: 0px; border-bottom-right-radius: 0px;">'
						+'    <div class="uda-card-btns">'
						// +'        <button class="uda-play-btn" '+((isPlaying)?'disabled="disabled"':'id="nist-autoplay"')+'><img src="'+this.extensionpath+'images/icons/play-icon.png"></button>'
						// +'        <button class="uda-stop-btn" '+((!isPlaying)?'disabled="disabled"':'id="nist-autoplay"')+'><img src="'+this.extensionpath+'images/icons/stop-icon.png"></button>'
						+	playpausebutton
						+'    </div>'
						+'    <div class="uda-card-right-dbl-arrow" id="uda-backto-search"><img src="'+this.extensionpath+'images/icons/right-duble-arrow.png"></div>'
						+'    <h5>'+sequencename+'</h5>'
						+((sequencenames)?'	<h6> or <br /> '+sequencenames+'</h6>':'')
						+'    <hr>'
						+'    <ul class="uda-suggestion-list" id="uda-sequence-steps">'
						+'    </ul>'
						+'</div>'
						+'<div class="uda-details-footer">'
						+'    <div class="uda-details-footer-left uda-trash-img" id="uda-delete-sequence">'
						+'    </div>'
						+'    <div class="uda-details-footer-right">'
						// +'    	<div class="like-img-bg uda-like-img" style="border-left: 1px solid #dce0f7;" id="uda-upvote">'
						// +'   	</div>'
						// +'    	<div class="dislike-img-bg uda-dislike-img" id="uda-downvote">'
						// +'   	</div>'
						+'    </div>'
						+'</div>';
			return html;
		},
		//showing the selected search result screen functionality
		showselectedrow:function(data,index,shownodelist=false, navcookiedata={}){
			if(shownodelist && navcookiedata.data.userclicknodesSet.length===navcookiedata.navigateddata.length){
				navcookiedata.navcompleted=true;
			}
			var isPlaying =  false;

			this.currentPage='SelectedSequence';

			if(shownodelist) {
				if (navcookiedata.navcompleted) {
					this.autoplayCompleted = true;
				} else {
					if(navcookiedata.autoplay) {
						isPlaying = true;
					}
				}
			}

			var element=jQuery(this.renderSelectedSequenceHtml(data, isPlaying));
			jQuery("#uda-content-container").html(element);
			var performactionnode=false;
			let currentNo = 0;
			for(var i=0;i<data.userclicknodesSet.length;i++){
				let skippedNo = 0;
				let clickedNode = data.userclicknodesSet[i];
				let visited = -1;
				let skipped = false;
				let addSkipClass = false;

				// skip during play functionality
				if(this.enableSkipDuringPlay){
					let nodeObject = JSON.parse(clickedNode.objectdata);
					if(nodeObject && nodeObject.meta && nodeObject.meta.hasOwnProperty('skipDuringPlay') && nodeObject.meta.skipDuringPlay){
						skipped = true;
						skippedNo = clickedNode.id;
					}
				}

				if(navcookiedata.navigateddata.length>0) {
					visited = this.inArray(clickedNode.id, navcookiedata.navigateddata);
				}

				if (visited === -1 && skipped && skippedNo <= navcookiedata.navigateddata[navcookiedata.navigateddata.length-1]) {
					console.log(clickedNode);
					this.updatenavcookiedata(navcookiedata, clickedNode.id);
					visited = 1;
				}

				if(navcookiedata.autoplay && (!navcookiedata.pause || !navcookiedata.stop)){
					if(!skipped && visited===-1 && !performactionnode){
						performactionnode=data.userclicknodesSet[i];
						currentNo = i;
					}
				}

				if (skipped && visited > -1) {
					addSkipClass = true;
				}

				// if((isPlaying || this.autoplayPaused) && skipped && (skippedNo <= navcookiedata.navigateddata.length || skippedNo == (data.userclicknodesSet.length-1))) {


				jQuery("#uda-sequence-steps").append(this.rendersteps(data.userclicknodesSet[i], visited, navcookiedata, addSkipClass));
			}

			if(this.sessionID && data.usersessionid && (this.sessionID.toString()===data.usersessionid.toString() || (this.sessiondata.authdata.hasOwnProperty('id') && this.sessiondata.authdata.id.toString()===data.usersessionid.toString()))){
				jQuery("#uda-delete-sequence").click(function () {
					UDAPluginSDK.deleteSequence(data);
				});
			} else {
				jQuery("#uda-delete-sequence").hide();
			}

			jQuery('#uda-upvote').click(function () {
				UDAPluginSDK.addvote("up",data);
			});
			jQuery('#uda-downvote').click(function () {
				UDAPluginSDK.addvote("down",data);
			});

			jQuery("#nist-autoplay").click(function () {
				UDAPluginSDK.toggleautoplay(navcookiedata);
			});

			// need to improve the autoplay functionality.
			if(typeof performactionnode=="object" && this.autoplay) {
				if(this.playNextAction) {
					this.performclickaction(performactionnode, navcookiedata);
				}
			} else if(this.autoplay){
				this.autoplayPaused = false;
				this.toggleautoplay(navcookiedata);
			}
			jQuery("#uda-backto-search").click(function () {
				UDAPluginSDK.backToSearchResultsPage(navcookiedata);
			});
		},
		backToSearchResultsPage: function(navcookiedata){
			UDAPluginSDK.autoplay = false;
			UDAPluginSDK.searchInProgress=false;
			UDAPluginSDK.autoplayPaused=false;
			UDAPluginSDK.playNextAction=true;
			UDAPluginSDK.backtosearchresults(navcookiedata);
			let tooltipnodes = document.getElementsByClassName('uda-tooltip');
			if (tooltipnodes.length > 0) {
				jQuery('.uda-tooltip').remove();
				this.popperInstance.destroy();
			}
		},
		//showing the sequence steps html
		rendersteps:function(data,visited=-1, navcookiedata={}, addSkipClass=false){
			// adding elipses if textlength is greater than specified characters
			// display personal tag for the personal nodes
			let clickedname = '';
			let nodeData = JSON.parse(data.objectdata);
			if(nodeData.meta.hasOwnProperty('displayText') && nodeData.meta.displayText !== ''){
				clickedname = ((nodeData.meta.displayText.length > this.maxstringlength) ? nodeData.meta.displayText.substr(0, this.maxstringlength) + '...' : nodeData.meta.displayText);
			} else {
				clickedname = ((data.clickednodename.length > this.maxstringlength) ? data.clickednodename.substr(0, this.maxstringlength) + '...' : data.clickednodename);
			}
			if(nodeData.meta.hasOwnProperty('isPersonal') && nodeData.meta.isPersonal){
				clickedname=((data.clickednodename.length>(this.maxstringlength-26))?data.clickednodename.substr(0,(this.maxstringlength-26))+'... (personal)':data.clickednodename);
			}
			var clickedtext = clickedname;
			if(visited>-1) {
				var template = jQuery("<li class='"+((addSkipClass)?'uda-recording-skip-play':'completed')+"'><i>" + clickedtext + "</i></li>");
			} else {
				var template = jQuery("<li class='inactive'><i>" + clickedtext + "</i></li>");
			}
			if(visited === -1) {
				template.click(function () {
					UDAPluginSDK.invokedActionManually = true;
					UDAPluginSDK.performclickaction(data,navcookiedata);
				});
			}
			return template;
		},
		//perform click action of the sequence steps
		performclickaction:function(selectednode,navcookiedata){
			const matchNodes = [];
			let originalNode = {};
			if(selectednode.objectdata) {
				originalNode = JSON.parse(selectednode.objectdata);
				UDAConsoleLogger.info({recordedNode: originalNode.node});

				//skip during play functionality
				if(this.enableSkipDuringPlay) {
					if (originalNode.meta.hasOwnProperty('skipDuringPlay') && originalNode.meta.skipDuringPlay) {
						if(this.updatenavcookiedata(navcookiedata,selectednode.id)) {
							return true;
						}
					}
				}


				if(selectednode && this.htmlindex.length>0){
					// personal tag check
					let isPersonalNode = false;
					if(originalNode.meta.hasOwnProperty('isPersonal') && originalNode.meta.isPersonal){
						isPersonalNode = true;
					}
					for(let searchNode of this.htmlindex){
						let searchLabelExists = false;
						let compareNode = domJSON.toJSON(searchNode["element-data"]);
						// compare recorded node with personal node tag or not
						let match = this.comparenodes(compareNode.node,originalNode.node, isPersonalNode);

						if ((match.matched+15) >= match.count) {
							UDAConsoleLogger.info('-----------------------------Matching node-----------------------------');
							UDAConsoleLogger.info(match);
							UDAConsoleLogger.info(Math.abs((match.matched) - match.count));
							UDAConsoleLogger.info(match.innerChildNodes * this.innerTextWeight);
							UDAConsoleLogger.info('Matched ' + match.matched + ' out of ' + match.count);
							UDAConsoleLogger.info({node: compareNode.node, htmlNode: searchNode["element-data"]});
							UDAConsoleLogger.info({recordedNode: JSON.parse(selectednode.objectdata)});
							UDAConsoleLogger.info('-----------------------------Matching node-----------------------------');
						}
>>>>>>> b030f169

            this.currentPage='SelectedSequence';

            if(shownodelist) {
                if (navcookiedata.navcompleted) {
                    this.autoplayCompleted = true;
                } else {
                    if(navcookiedata.autoplay) {
                        isPlaying = true;
                    }
                }
            }

            var element=jQuery(this.renderSelectedSequenceHtml(data, isPlaying));
            jQuery("#uda-content-container").html(element);
            var performactionnode=false;
            let currentNo = 0;
            for(var i=0;i<data.userclicknodesSet.length;i++){
                let skippedNo = 0;
                let clickedNode = data.userclicknodesSet[i];
                let visited = -1;
                let skipped = false;
                let addSkipClass = false;

                // skip during play functionality
                if(this.enableSkipDuringPlay){
                    let nodeObject = JSON.parse(clickedNode.objectdata);
                    if(nodeObject && nodeObject.meta && nodeObject.meta.hasOwnProperty('skipDuringPlay') && nodeObject.meta.skipDuringPlay){
                        skipped = true;
                        skippedNo = clickedNode.id;
                    }
                }

                if(navcookiedata.navigateddata.length>0) {
                    visited = this.inArray(clickedNode.id, navcookiedata.navigateddata);
                }

                if (visited === -1 && skipped && skippedNo <= navcookiedata.navigateddata[navcookiedata.navigateddata.length-1]) {
                    console.log(clickedNode);
                    this.updatenavcookiedata(navcookiedata, clickedNode.id);
                    visited = 1;
                }

                if(navcookiedata.autoplay && (!navcookiedata.pause || !navcookiedata.stop)){
                    if(!skipped && visited===-1 && !performactionnode){
                        performactionnode=data.userclicknodesSet[i];
                        currentNo = i;
                    }
                }

                if (skipped && visited > -1) {
                    addSkipClass = true;
                }

                // if((isPlaying || this.autoplayPaused) && skipped && (skippedNo <= navcookiedata.navigateddata.length || skippedNo == (data.userclicknodesSet.length-1))) {


                jQuery("#uda-sequence-steps").append(this.rendersteps(data.userclicknodesSet[i], visited, navcookiedata, addSkipClass));
            }

            if(this.sessionID && data.usersessionid && (this.sessionID.toString()===data.usersessionid.toString() || (this.sessiondata.authdata.hasOwnProperty('id') && this.sessiondata.authdata.id.toString()===data.usersessionid.toString()))){
                jQuery("#uda-delete-sequence").click(function () {
                    UDAPluginSDK.deleteSequence(data);
                });
            } else {
                jQuery("#uda-delete-sequence").hide();
            }

            jQuery('#uda-upvote').click(function () {
                UDAPluginSDK.addvote("up",data);
            });
            jQuery('#uda-downvote').click(function () {
                UDAPluginSDK.addvote("down",data);
            });

            jQuery("#nist-autoplay").click(function () {
                UDAPluginSDK.toggleautoplay(navcookiedata);
            });

            // need to improve the autoplay functionality.
            if(typeof performactionnode=="object" && this.autoplay) {
                if(this.playNextAction) {
                    this.performclickaction(performactionnode, navcookiedata);
                }
            } else if(this.autoplay){
                this.autoplayPaused = false;
                this.toggleautoplay(navcookiedata);
            }
            jQuery("#uda-backto-search").click(function () {
                UDAPluginSDK.backToSearchResultsPage(navcookiedata);
            });
        },
        backToSearchResultsPage: function(navcookiedata){
            UDAPluginSDK.autoplay = false;
            UDAPluginSDK.searchInProgress=false;
            UDAPluginSDK.autoplayPaused=false;
            UDAPluginSDK.playNextAction=true;
            UDAPluginSDK.backtosearchresults(navcookiedata);
            let tooltipnodes = document.getElementsByClassName('uda-tooltip');
            if (tooltipnodes.length > 0) {
                jQuery('.uda-tooltip').remove();
                this.popperInstance.destroy();
            }
        },
        //showing the sequence steps html
        rendersteps:function(data,visited=-1, navcookiedata={}, addSkipClass=false){
            // adding elipses if textlength is greater than specified characters
            // display personal tag for the personal nodes
            let clickedname = '';
            let nodeData = JSON.parse(data.objectdata);
            if(nodeData.meta.hasOwnProperty('displayText') && nodeData.meta.displayText !== ''){
                clickedname = ((nodeData.meta.displayText.length > this.maxstringlength) ? nodeData.meta.displayText.substr(0, this.maxstringlength) + '...' : nodeData.meta.displayText);
            } else {
                clickedname = ((data.clickednodename.length > this.maxstringlength) ? data.clickednodename.substr(0, this.maxstringlength) + '...' : data.clickednodename);
            }
            if(nodeData.meta.hasOwnProperty('isPersonal') && nodeData.meta.isPersonal){
                clickedname=((data.clickednodename.length>(this.maxstringlength-26))?data.clickednodename.substr(0,(this.maxstringlength-26))+'... (personal)':data.clickednodename);
            }
            var clickedtext = clickedname;
            if(visited>-1) {
                var template = jQuery("<li class='"+((addSkipClass)?'uda-recording-skip-play':'completed')+"'><i>" + clickedtext + "</i></li>");
            } else {
                var template = jQuery("<li class='inactive'><i>" + clickedtext + "</i></li>");
            }
            if(visited === -1) {
                template.click(function () {
                    UDAPluginSDK.invokedActionManually = true;
                    UDAPluginSDK.performclickaction(data,navcookiedata);
                });
            }
            return template;
        },
        //perform click action of the sequence steps
        performclickaction:function(selectednode,navcookiedata){
            const matchNodes = [];
            let originalNode = {};
            if(selectednode.objectdata) {
                originalNode = JSON.parse(selectednode.objectdata);
                UDAConsoleLogger.info({recordedNode: originalNode.node});

                //skip during play functionality
                if(this.enableSkipDuringPlay) {
                    if (originalNode.meta.hasOwnProperty('skipDuringPlay') && originalNode.meta.skipDuringPlay) {
                        if(this.updatenavcookiedata(navcookiedata,selectednode.id)) {
                            return true;
                        }
                    }
                }


                if(selectednode && this.htmlindex.length>0){
                    // personal tag check
                    let isPersonalNode = false;
                    if(originalNode.meta.hasOwnProperty('isPersonal') && originalNode.meta.isPersonal){
                        isPersonalNode = true;
                    }
                    for(let searchNode of this.htmlindex){
                        let searchLabelExists = false;
                        let compareNode = domJSON.toJSON(searchNode["element-data"]);
                        // compare recorded node with personal node tag or not
                        let match = this.comparenodes(compareNode.node,originalNode.node, isPersonalNode);

                        if ((match.matched+15) >= match.count) {
                            UDAConsoleLogger.info('-----------------------------Matching node-----------------------------');
                            UDAConsoleLogger.info(match);
                            UDAConsoleLogger.info(Math.abs((match.matched) - match.count));
                            UDAConsoleLogger.info(match.innerChildNodes * this.innerTextWeight);
                            UDAConsoleLogger.info('Matched ' + match.matched + ' out of ' + match.count);
                            UDAConsoleLogger.info({node: compareNode.node, htmlNode: searchNode["element-data"]});
                            UDAConsoleLogger.info({recordedNode: JSON.parse(selectednode.objectdata)});
                            UDAConsoleLogger.info('-----------------------------Matching node-----------------------------');
                        }

                        // we are incrementing 'matched' by 'innerTextWeight' for 'this' node and every child node and we are matching innerchildcounts that were returned from comparenodes
                        if(compareNode.node.nodeName === originalNode.node.nodeName) {
                            if (match.innerTextFlag && Math.abs((match.matched) - match.count) <= (match.innerChildNodes * this.innerTextWeight)) {
                                searchLabelExists = true;
                            } else if (match.matched === match.count) {
                                searchLabelExists = true;
                            } else if (originalNode.node.nodeName === 'CKEDITOR' && (match.matched + 1) >= match.count) {
                                // fix for editor playback
                                searchLabelExists = true;
                            }
                        }

                        if(searchLabelExists){
                            let matchNodeExists = false;
                            if(matchNodes.length>0){
                                for(let j=0; j<matchNodes.length; j++){
                                    if(matchNodes[j].originalNode["element-data"].isSameNode(searchNode["element-data"])){
                                        matchNodeExists=true;
                                    }
                                }
                            }

                            if(matchNodeExists===false) {
                                matchNodes.push({originalNode: searchNode, domJson: compareNode.node});
                            }
                        }
                    }
                }
            }

            if(matchNodes.length === 1){
                if(this.updatenavcookiedata(navcookiedata,selectednode.id)){
                    this.matchaction(matchNodes[0].originalNode,false,selectednode);
                }

            } else if(matchNodes.length>1) {
                //todo need to perform some user intervention
                // for multiple matching nodes compare labels of the clickable nodes to get exact node match
                let finalMatchNode = null;
                let finalMatchNodes = [];

                if(matchNodes.length>1){
                    UDAConsoleLogger.info('---------------------------recorded node-------------------------------');
                    UDAConsoleLogger.info('recordednode label:'+selectednode.clickednodename,2);
                    UDAConsoleLogger.info('---------------------------recorded node-------------------------------');
                }

                UDAConsoleLogger.info('-----------------------------matched nodes-----------------------------');
                UDAConsoleLogger.info(matchNodes,2);
                UDAConsoleLogger.info('-----------------------------matched nodes-----------------------------');

                matchNodes.forEach(function (matchNode, matchnodeindex) {
                    if(matchNode.originalNode.hasOwnProperty("element-data")) {
                        const inputLabels = UDAPluginSDK.getclickedinputlabels(matchNode.originalNode["element-data"]);
                        UDAConsoleLogger.info('----------------------------input labels------------------------------');
                        UDAConsoleLogger.info(matchNode,2);
                        UDAConsoleLogger.info(inputLabels, 2);
                        UDAConsoleLogger.info('----------------------------input labels------------------------------');
                        if (inputLabels === selectednode.clickednodename) {
                            finalMatchNodes.push(matchNode);
                        } else if(matchNode.originalNode["element-data"].classList && matchNode.originalNode["element-data"].classList.contains('expand-button')){
                            // collapsable buttons are treated as matched nodes to check distance for further processing
                            finalMatchNodes.push(matchNode);
                        }
                    }
                });

                if(finalMatchNodes.length===0 && matchNodes.length>=1){
                    finalMatchNodes = matchNodes;
                }

                // process matching nodes after comparing labels
                if (finalMatchNodes.length === 1) {
                    finalMatchNode = finalMatchNodes[0].originalNode;
                } else if(finalMatchNodes.length > 1) {
                    // compare element positions as there are multiple matching nodes with same labels
                    if(finalMatchNodes.length>1) {
                        UDAConsoleLogger.info('------------------------------Multiple nodes found comparing nearnode----------------------------');
                        UDAConsoleLogger.info({recordedNode: originalNode.node});
                        UDAConsoleLogger.info(finalMatchNodes);
                        UDAConsoleLogger.info('------------------------------Multiple nodes found comparing nearnode----------------------------');
                    }
                    finalMatchNode = this.processDistanceOfNodes(finalMatchNodes, originalNode.node);
                }

                if(finalMatchNode && finalMatchNode.hasOwnProperty("element-data")) {
                    UDAConsoleLogger.info('---------------------------Final matched node-------------------------------');
                    UDAConsoleLogger.info({finalMatchNode: finalMatchNode});
                    UDAConsoleLogger.info('---------------------------Final matched node-------------------------------');

                    if(this.updatenavcookiedata(navcookiedata,selectednode.id)) {
                        this.matchaction(finalMatchNode, false, selectednode);
                    }
                } else {
                    UDAConsoleLogger.info('Unable to find final matchnode with distance calculation');
                    UDAErrorLogger.error('Unable to find final matchnode with distance calculation for '+originalNode.node.nodeName+' Recorded id is: '+selectednode.id);
                    alert("Nistapp UDA ran into a problem and will exit");
                    if(navcookiedata && navcookiedata.autoplay) {
                        this.autoplay = false;
                        this.autoplayPaused = true;
                        this.toggleautoplay(navcookiedata);
                    }
                }

            } else {
                alert("Nistapp UDA ran into a problem and will exit");
                if(navcookiedata && navcookiedata.autoplay) {
                    this.autoplay = false;
                    this.autoplayPaused = true;
                    this.toggleautoplay(navcookiedata);
                }
            }
        },
        //comparing nodes of indexed and the sequence step selected
        comparenodes:function(comparenode, originalnode, isPersonalNode=false, match={count:0, matched:0, unmatched:[], innerTextFlag: false, innerChildNodes: 0}){
            // sum the childnodes
            if(comparenode.hasOwnProperty('childNodes')) {
                match.innerChildNodes = match.innerChildNodes + comparenode.childNodes.length;
            }
            for(let key in originalnode){
                if(this.ignoreattributes.indexOf(key)!==-1){
                    continue;
                } else if(key.indexOf('_ngcontent') !== -1 || key.indexOf('jQuery') !== -1 || key.indexOf('__zone_symbol__') !== -1){
                    continue;
                } else {
                    match.count++;
                }
                if(comparenode.hasOwnProperty(key) && (typeof originalnode[key] === 'object') && (typeof comparenode[key] === 'object')){
                    match.matched++;
                    match=this.comparenodes(comparenode[key], originalnode[key], isPersonalNode, match);
                } else if(comparenode.hasOwnProperty(key) && Array.isArray(originalnode[key]) && originalnode[key].length>0 && Array.isArray(comparenode[key]) && comparenode[key].length>0){
                    match.matched++;
                    if(comparenode[key].length===originalnode[key].length) {
                        match.matched++;
                        for (var i = 0; i < originalnode[key].length; i++) {
                            match=this.comparenodes(comparenode[key][i], originalnode[key][i], isPersonalNode, match);
                        }
                    }
                } else if((key === 'class' || key === 'className') && originalnode.hasOwnProperty(key) && comparenode.hasOwnProperty(key)) {
                    // fix for calendar issue
                    comparenode[key] = comparenode[key].replace(' ng-star-inserted','');
                    originalnode[key] = originalnode[key].replace(' ng-star-inserted','');
                    if (comparenode[key]===originalnode[key]) {
                        match.matched++;
                    } else {
                        // jaro wrinker comparision for classname
                        let weight = this.JaroWrinker(originalnode[key], comparenode[key]);
                        if(weight > 0.90) {
                            match.matched++;
                        } else {
                            match.unmatched.push({
                                key: key,
                                compareNodeValues: comparenode[key],
                                recordedNodeValues: originalnode[key]
                            });
                        }
                    }
                } else if(key === 'innerText' && originalnode.hasOwnProperty(key) && comparenode.hasOwnProperty(key) && (comparenode[key].trim() === originalnode[key].trim())) {
                    // matching inner text should be weighted more. We will add an arbitrarily large number - innerTextWeight.
                    // since this will match for every child node, we need to accommodate this logic whenever 'comparenodes' is called
                    UDAConsoleLogger.info(comparenode[key].trim());
                    UDAConsoleLogger.info(originalnode[key].trim());
                    match.innerTextFlag = true;
                    match.matched = match.matched + this.innerTextWeight;
                    // match.matched++;
                } else if(comparenode.hasOwnProperty(key) && comparenode[key]===originalnode[key]){
                    match.matched++;
                } else if(comparenode.hasOwnProperty(key) && comparenode[key]!==originalnode[key] && key==='href' && originalnode[key].indexOf(comparenode[key])!==-1){
                    match.matched++;
                } else if(comparenode.hasOwnProperty(key) && (key === 'id' || key === 'name') && comparenode[key]!==originalnode[key]){
                    let weight = this.JaroWrinker(originalnode[key], comparenode[key]);
                    if(weight>0.90) {
                        match.matched++;
                    }
                }
                // matching personal node key value pairs for personal tag true
                else if (isPersonalNode && this.personalNodeIgnoreAttributes.indexOf(key)!==-1) {
                    // make inner text flag to true if personal tag is true
                    if(key==='innerText'){
                        match.innerTextFlag = true;
                        match.matched = match.matched + this.innerTextWeight;
                    } else {
                        match.matched++;
                    }
                } else {
                    match.unmatched.push({key: key, compareNodeValues: comparenode[key], recordedNodeValues: originalnode[key]});
                }
            }
            return match;
        },
        JaroWrinker: function (s1, s2) {
            var m = 0;

            // Exit early if either are empty.
            if ( s1.length === 0 || s2.length === 0 ) {
                return 0;
            }

            // Exit early if they're an exact match.
            if ( s1 === s2 ) {
                return 1;
            }

            var range     = (Math.floor(Math.max(s1.length, s2.length) / 2)) - 1,
                s1Matches = new Array(s1.length),
                s2Matches = new Array(s2.length);

            for ( i = 0; i < s1.length; i++ ) {
                var low  = (i >= range) ? i - range : 0,
                    high = (i + range <= s2.length) ? (i + range) : (s2.length - 1);

                for ( j = low; j <= high; j++ ) {
                    if ( s1Matches[i] !== true && s2Matches[j] !== true && s1[i] === s2[j] ) {
                        ++m;
                        s1Matches[i] = s2Matches[j] = true;
                        break;
                    }
                }
            }

            // Exit early if no matches were found.
            if ( m === 0 ) {
                return 0;
            }

            // Count the transpositions.
            var k = n_trans = 0;

            for ( i = 0; i < s1.length; i++ ) {
                if ( s1Matches[i] === true ) {
                    for ( j = k; j < s2.length; j++ ) {
                        if ( s2Matches[j] === true ) {
                            k = j + 1;
                            break;
                        }
                    }

                    if ( s1[i] !== s2[j] ) {
                        ++n_trans;
                    }
                }
            }

            var weight = (m / s1.length + m / s2.length + (m - (n_trans / 2)) / m) / 3,
                l      = 0,
                p      = 0.1;

            if ( weight > 0.7 ) {
                while ( s1[l] === s2[l] && l < 4 ) {
                    ++l;
                }

                weight = weight + l * p * (1 - weight);
            }

            return weight;
        },
        // getting distance between recorded node and matching nodes of same labels
        processDistanceOfNodes: function(matchingnodes, selectedNode) {
            if (selectedNode.hasOwnProperty('nodeInfo') && matchingnodes.length>1) {
                let leastDistanceNode = null;
                let leastDistance = -1;
                UDAConsoleLogger.info('------------ processing distance ------------------');
                matchingnodes.forEach((node) => {
                    if (node.originalNode['element-data'].hasAttribute('aria-label')
                        && node.originalNode['element-data'].getAttribute('aria-label').toLowerCase() === 'open calendar') {
                        // let dist = this.getDistance(selectedNode.nodePosition, node.originalNode['element-data'].uda_custom.domJson.node.nodePosition);
                        let domJsonData = domJSON.toJSON(node.originalNode['element-data']);
                        let dist = this.getDistance(selectedNode.nodeInfo, domJsonData.node.nodeInfo);
                        UDAConsoleLogger.info(selectedNode.nodeInfo);
                        UDAConsoleLogger.info(node.originalNode['element-data'].uda_custom.domJson.node.nodeInfo);
                        UDAConsoleLogger.info(domJsonData.node.nodeInfo);
                        UDAConsoleLogger.info(dist);
                        // default adding first element as least distance and then comparing with last distance calculated
                        if(leastDistance === -1) {
                            leastDistance = dist;
                            leastDistanceNode = node.originalNode;
                        } else if (dist < leastDistance) {
                            leastDistance = dist;
                            leastDistanceNode = node.originalNode;
                        }
                    } else if (node.domJson.hasOwnProperty('nodeInfo')) {
                        UDAConsoleLogger.info('----------------Distance between nodes--------------');
                        UDAConsoleLogger.info(selectedNode.nodeInfo);
                        UDAConsoleLogger.info(node.domJson.nodeInfo);
                        UDAConsoleLogger.info('----------------Distance between nodes--------------');
                        let dist = this.getDistance(selectedNode.nodeInfo, node.domJson.nodeInfo);
                        // default adding first element as least distance and then comparing with last distance calculated
                        if(leastDistance === -1) {
                            leastDistance = dist;
                            leastDistanceNode = node.originalNode;
                        } else if (dist < leastDistance) {
                            leastDistance = dist;
                            leastDistanceNode = node.originalNode;
                        }
                    }
                });
                return leastDistanceNode;
            } else {
                return false;
            }
        },
        /**
         * calculate distance between selected node and matching node
         * @param1: recorded node
         * @param2: comparing node
         */
        getDistance: function (node1, node2) {
            let dist;
            if(node1.hasOwnProperty('screen') && node2.hasOwnProperty('screen')) {
                if (node1.screen.width >= node2.screen.width) {
                    const x = node1.nodePagePosition.left - (node2.nodePagePosition.left * (node2.screen.width / node1.screen.width))
                    const y = node1.nodePagePosition.top - (node2.nodePagePosition.top * (node2.screen.height / node1.screen.height))
                } else {
                    // const x = node1.nodePosition.x - node2.nodePosition.x;
                    // const y = node1.nodePosition.y - node2.nodePosition.y;
                    const x = node1.nodePagePosition.left - node2.nodePagePosition.left;
                    const y = node1.nodePagePosition.top - node2.nodePagePosition.top;
                    dist = Math.abs(Math.sqrt(Math.pow(x, 2) + Math.pow(y, 2)));
                }
            } else {
                const x = node1.nodePosition.x - node2.nodePosition.x;
                const y = node1.nodePosition.y - node2.nodePosition.y;
                dist = Math.abs(Math.sqrt(Math.pow(x, 2) + Math.pow(y, 2)));
            }
            return dist;
        },
        //adding data to the storage
        createstoragedata:function(key,value){
            try {
                window.localStorage.setItem(key, value);
                return true;
            } catch (e) {
                return false;
            }
        },
        //getting the data from the storage
        getstoragedata:function(key){
            try {
                var result=window.localStorage.getItem(key);
                return result;
            } catch (e) {
                return false;
            }
        },
        //delete sequence list functionality for the owner
        deleteSequence:function(data){
            let sequencename = '';
            try{
                let sequencenamesArray = JSON.parse(data.name)
                sequencename = sequencenamesArray[0];
            } catch (e) {
                sequencename = data.name.toString();
            }
            var confirmdialog=confirm("Are you sure want to delete "+sequencename);
            if(confirmdialog === true){
                UDAPluginSDK.confirmdelete(data);
            }
        },
        //confirmation for the deletion of the sequence list
        confirmdelete:function (data) {
            // var senddata=JSON.stringify({usersessionid:this.UDASessionID,id:data.id});
            var senddata=JSON.stringify({usersessionid:this.sessiondata.authdata.id,id:data.id});
            var xhr = new XMLHttpRequest();
            xhr.open("POST", UDA_API_URL + "/clickevents/sequence/delete", false);
            xhr.setRequestHeader('Content-Type', 'application/json; charset=UTF-8');
            xhr.onload = function(event){
                if(xhr.status === 200){
                    UDAPluginSDK.searchinelastic();
                }
            };
            xhr.send(senddata);
        },
        //adding vote functionality
        addvote:function(votetype,data){
            var senddata={"usersessionid": this.sessionID, "sequenceid" : data.id, "upvote":0, "downvote":0};
            if(votetype==="up"){
                senddata.upvote=1;
            } else if(votetype==="down"){
                senddata.downvote=1;
            }
            var xhr = new XMLHttpRequest();
            xhr.open("POST", UDA_API_URL + "/clickevents/sequence/addvote", true);
            xhr.setRequestHeader('Content-Type', 'application/json; charset=UTF-8');
            xhr.send(JSON.stringify(senddata));
        },
        //autoplay functionality to stop and play
        toggleautoplay:function(navcookiedata){
            if(navcookiedata.autoplay){
                navcookiedata.autoplay=false;
                this.autoplay=false;
                //add analtytics
                this.recordclick('stop',navcookiedata.data.name.toString(),navcookiedata.data.id);
            } else {
                navcookiedata.autoplay=true;
                this.autoplay=true;
                this.playNextAction = true;
                //add analtytics
                this.recordclick('play',navcookiedata.data.name.toString(),navcookiedata.data.id);
                // issue fix for replay
                if(!this.autoplayPaused && (this.autoplayCompleted || this.invokedActionManually)) {
                    navcookiedata.navigateddata = [];
                    navcookiedata.navcompleted = false;
                    this.createstoragedata(this.navigationcookiename,JSON.stringify(navcookiedata));
                }
            }

            this.createstoragedata(this.navigationcookiename,JSON.stringify(navcookiedata));
            this.showselectedrow(navcookiedata.data,navcookiedata.data.id,true, navcookiedata);
        },
        //updating the navigated data
        updatenavcookiedata:function(navcookiedata,selectednodeid){
            navcookiedata.navigateddata.push(selectednodeid);
            return this.createstoragedata(this.navigationcookiename,JSON.stringify(navcookiedata));
        },
        //back to search results functionality
        backtosearchresults:function (navcookiedata) {
            if(navcookiedata.searchterm!==''){
                var navcookiedata1 = {shownav: false, data: {}, autoplay:false, pause:false, stop:false, navcompleted:false, navigateddata:[],searchterm:navcookiedata.searchterm};
            } else {
                var navcookiedata1 = {shownav: false, data: {}, autoplay:false, pause:false, stop:false, navcompleted:false, navigateddata:[],searchterm:""};
            }
            this.createstoragedata(this.navigationcookiename,JSON.stringify(navcookiedata1));
            this.autoplay=false;
            jQuery("#uda-search-input").val(navcookiedata.searchterm);

            //add analtytics
            this.recordclick('back',navcookiedata.data.name.toString(),navcookiedata.data.id);

            this.searchinelastic(navcookiedata.searchterm);
        },
        recordclick:function (clicktype='sequencerecord',clickedname='',recordid=0) {
            var senddata={usersessionid:this.sessionID,clicktype:clicktype,clickedname:clickedname,recordid:recordid};
            var xhr = new XMLHttpRequest();
            xhr.open("PUT", UDA_API_URL + "/clickevents/userclick", true);
            xhr.setRequestHeader('Content-Type', 'application/json; charset=UTF-8');
            xhr.send(JSON.stringify(senddata));
        },
        showadvancedhtml:function(){
            this.currentPage='advanced';
            jQuery("#uda-advance-section").hide();
            jQuery("#uda-content-container").html('');
            jQuery("#uda-content-container").append(this.getAdvancedHtml());
            jQuery("#uda-enable-record").click(function () {
                UDAPluginSDK.gettimestamp("start");
            });
            jQuery("#nistvoiceback").click(function () {
                UDAPluginSDK.backtomodal();
            });
            var xhr = new XMLHttpRequest();
            xhr.open("GET", UDA_API_URL + "/clickevents/suggested?domain="+encodeURI(window.location.host), true);
            xhr.onload = function(event){
                if(xhr.status === 200){
                    UDAPluginSDK.showsuggestedhtml(JSON.parse(xhr.response));
                }
            };
            // xhr.send();
        },
        // advanced html
        getAdvancedHtml: function (){
            var html =	'<div class="uda-card-details">'
                // +'<div><button class="uda-tutorial-btn" type="button">Tutorial</button></div>'
                // +'<hr>'
                +'<span class="uda-close-icon" onclick="UDAPluginSDK.searchinelastic();">×</span>'
                +'<h5>Create your own action</h5>'
                +'<div><button class="uda-record-btn" id="uda-enable-record"><span>Rec</span></button></div>'
                +'</div>';
            return html;
        },
        showsuggestedhtml:function(data){
            if(data.length>0) {
                this.recordedsequenceids = data;
                var html = '   <div class="voice-suggesion-card">' +
                    '		<div class="voice-card-left">' +
                    '			<h4>Our AI detected this sequence. <br /> Do you want to name it? <br /><span style="color:#ff4800;font-weight:bold;">(Beta version: Not reliable)</span></h4>' +
                    '			<ul id="uda-recorded-results" class="voice-sugggesion-bullet">' +
                    '			</ul>' +
                    '			<div>' +
                    '				<input id="uda-recorded-name" type="text" name="uda-recorded-name" class="voice-save-recrded-inpt" placeholder="Enter label" nist-voice="true">' +
                    '				<button onclick="UDAPluginSDK.submitrecordedlabel(\'recording\');" class="voice-submit-btn">Submit</button><button class="voice-cancel-btn" onclick="UDAPluginSDK.submitrecordedlabel(\'invalid\');">Invalid Sequence</button><button class="voice-cancel-btn" onclick="UDAPluginSDK.submitrecordedlabel(\'ignore\');">Ignore</button>' +
                    '			</div>' +
                    '		</div>' +
                    '	</div>';

                jQuery("#uda-content-container").append(html);
                for (var i = 0; i < data.length; i++) {
                    this.renderrecordresultrow(data[i], i);
                }
            }
        },
        backtomodal:function(){
            jQuery("#uda-advance-section").show();
            jQuery("#uda-content-container").html('');
        },
        /**
         * disabling functionality to show the button or not.
         */
        disableRecordButton: function(){
            if(UDAUserAuthData.restrict_add_delete) {
                jQuery("#uda-advanced-btn").hide();
            } else {
                jQuery("#uda-advanced-btn").show();
            }
        }
    };
    UDAPluginSDK.init();
}<|MERGE_RESOLUTION|>--- conflicted
+++ resolved
@@ -4,158 +4,77 @@
  */
 // creating the sdk variable
 if (typeof UDAPluginSDK === 'undefined') {
-    var UDABadBrowser=false;
-    if(navigator.appName.indexOf("Internet Explorer") !== -1){
-        UDABadBrowser=(navigator.appVersion.indexOf("MSIE 1") === -1);
-    }
-    var UDASpeechRecognitionAvailable=false;
-    var UDAVoiceRecognition;
-
-    // initializing voice recognition library
-    if(!window.hasOwnProperty("webkitSpeechRecognition")){
-        UDASpeechRecognitionAvailable=false;
-    } else {
-        UDASpeechRecognitionAvailable=true;
-        UDAVoiceRecognition = window.webkitSpeechRecognition;
-    }
-
-    // listening for user session data from extension call
-    document.addEventListener("UDAUserSessionData", function(data) {
-        UDAPluginSDK.createsession(JSON.parse(data.detail.data));
-    });
-
-    // Clearing user session in case if the id gets changed
-    document.addEventListener("UDAClearSessionData", function(data) {
-        UDAPluginSDK.clearSession();
-    });
-
-    /**
-     * Disabling record button when the attribute is set to true.
-     */
-    document.addEventListener("UDADisableButton", function(data) {
-        UDAPluginSDK.disableRecordButton();
-    });
-
-    document.addEventListener("UDAAuthenticatedUserSessionData", function(data) {
-        UDAPluginSDK.createsession(JSON.parse(data.detail.data));
-        UDAPluginSDK.openmodal(true);
-    });
-
-    document.addEventListener("UDAAlertMessageData", function(data) {
-        alert(JSON.parse(data.detail.data));
-    });
-
-    /**
-     * Load custom theme to plugin
-     */
-    document.addEventListener("UDALoadCustomCSS", function(data) {
-        UDAPluginSDK.loadCssScript(UDACustomCss.src);
-    });
-
-    let UDADebugSetEvent = new CustomEvent("UDADebugSetEvent", {detail: {data: {action:'Debugvalueset',value:UDADebug}}, bubbles: false, cancelable: false});
-    document.dispatchEvent(UDADebugSetEvent);
-
-    // initializing the sdk variable need to change to a new variable in future.
-    var UDAPluginSDK = {
-        sdkUrl: "/",
-        apihost: UDA_API_URL,
-        totalScripts: 0,
-        scriptsCompleted:0,
-        totalotherScripts:0,
-        totalotherScriptsCompleted:0,
-        functionsToRunWhenReady: [],
-        jqueryready: false,
-        request:{},
-        userdata:{},
-        ignoreelements : ["script","h1","h2","h3","link","noscript","style"],
-        availablenavtabs : [],
-        htmlindex : [],
-        textfromspeech : "",
-        nodeid : 0,
-        speechrecognitionavailable: false,
-        SpeechRecognition : [],
+	var UDABadBrowser=false;
+	if(navigator.appName.indexOf("Internet Explorer") !== -1){
+		UDABadBrowser=(navigator.appVersion.indexOf("MSIE 1") === -1);
+	}
+	var UDASpeechRecognitionAvailable=false;
+	var UDAVoiceRecognition;
+
+	// initializing voice recognition library
+	if(!window.hasOwnProperty("webkitSpeechRecognition")){
+		UDASpeechRecognitionAvailable=false;
+	} else {
+		UDASpeechRecognitionAvailable=true;
+		UDAVoiceRecognition = window.webkitSpeechRecognition;
+	}
+
+	// listening for user session data from extension call
+	document.addEventListener("UDAUserSessionData", function(data) {
+		UDAPluginSDK.createsession(JSON.parse(data.detail.data));
+	});
+
+	// Clearing user session in case if the id gets changed
+	document.addEventListener("UDAClearSessionData", function(data) {
+		UDAPluginSDK.clearSession();
+	});
+
+	/**
+	 * Disabling record button when the attribute is set to true.
+	 */
+	document.addEventListener("UDADisableButton", function(data) {
+		UDAPluginSDK.disableRecordButton();
+	});
+
+	document.addEventListener("UDAAuthenticatedUserSessionData", function(data) {
+		UDAPluginSDK.createsession(JSON.parse(data.detail.data));
+		UDAPluginSDK.openmodal(true);
+	});
+
+	document.addEventListener("UDAAlertMessageData", function(data) {
+		alert(JSON.parse(data.detail.data));
+	});
+
+	/**
+	 * Load custom theme to plugin
+	 */
+	document.addEventListener("UDALoadCustomCSS", function(data) {
+		UDAPluginSDK.loadCssScript(UDACustomCss.src);
+	});
+
+	let UDADebugSetEvent = new CustomEvent("UDADebugSetEvent", {detail: {data: {action:'Debugvalueset',value:UDADebug}}, bubbles: false, cancelable: false});
+	document.dispatchEvent(UDADebugSetEvent);
+
+	// initializing the sdk variable need to change to a new variable in future.
+	var UDAPluginSDK = {
+		sdkUrl: "/",
+		apihost: UDA_API_URL,
+		totalScripts: 0,
+		scriptsCompleted:0,
+		totalotherScripts:0,
+		totalotherScriptsCompleted:0,
+		functionsToRunWhenReady: [],
+		jqueryready: false,
+		request:{},
+		userdata:{},
+		ignoreelements : ["script","h1","h2","h3","link","noscript","style"],
+		availablenavtabs : [],
+		htmlindex : [],
+		textfromspeech : "",
+		nodeid : 0,
+		speechrecognitionavailable: false,
+		SpeechRecognition : [],
         recognition : {},
-<<<<<<< HEAD
-        targetNode : [],
-        updatesOccur : true,
-        updatecounter : 0,
-        lastupdatecounter : 0,
-        menuitems: [],
-        extensionpath:document.currentScript.src.toString().replace("js/Voicepluginsdk.js",""),
-        indexnewnodes:false,
-        previousurl:"",
-        currenturl:"",
-        sessionID:"",
-        sessiondata:{sessionkey:"",authenticated:false,authenticationsource:"",authdata:{}, csp: {cspenabled: false, udanallowed: true, domain: ''}},
-        cookiename:"nist-voice-usersessionid",
-        recordingcookiename:"nistsequence",
-        recordedsequenceids:[],
-        recordclicknodecookiename:"nistclickrecord",
-        cookieexpires:365,
-        addedtoslidingdiv:false,
-        elastic:{apiurl:"http://localhost:9200",indexname:"nistapp",currentpage:0,querystring:""},
-        navigationcookiename:"nistnavshow",
-        autoplay:false,
-        processcount:0,
-        totalcount:0,
-        rerenderhtml:true,
-        processingnodes:false,
-        processedclickobjectscount:0,
-        recording:false,
-        addcustomcssdomains:["app.vantagecircle.co.in","app.vantagecircle.com","dashboard.vantagecircle.com","dashboard.vantagecircle.co.in"],
-        containersections:[],
-        lastclickednode:'',
-        lastclickedtime:'',
-        maxstringlength:40,
-        confirmednode:false,
-        ignoreattributes: [
-            'translate','draggable','spellcheck','tabindex','clientHeight','clientLeft','clientTop','clientWidth',
-            'offsetHeight','offsetLeft','offsetTop','offsetWidth','scrollHeight','scrollLeft','scrollTop','scrollWidth',
-            'baseURI','isConnected','ariaPressed', 'aria-pressed', 'nodePosition', 'outerHTML', 'innerHTML', 'style',
-            'aria-controls', 'aria-activedescendant', 'ariaExpanded', 'autocomplete', 'aria-expanded', 'aria-owns', 'formAction',
-            'ng-star-inserted', 'ng-star', 'aria-describedby', 'width', 'height', 'x', 'y', 'selectionStart', 'selectionEnd', 'required', 'validationMessage', 'selectionDirection',
-            'naturalWidth', 'naturalHeight', 'complete', '_indexOf', 'value', 'defaultValue', 'min', 'max', 'nodeInfo', 'data-tooltip-id'
-        ],
-        innerTextWeight: 5,
-        logLevel: UDALogLevel,
-        playNextAction: true,
-        forceReindex: false,
-        searchText: null,
-        searchInProgress: false,
-        ignoreNodesFromIndexing: ['ng-dropdown-panel','ckeditor','fusioncharts','ngb-datepicker','ngx-daterangepicker-material','uda-panel','mat-datepicker-content','ng-select'],
-        ignoreNodesContainingClassNames:['cke_dialog_container','cke_notifications_area','gldp-default','ajs-layer','aui-list','herknl'],
-        cancelRecordingDuringRecordingNodes: [],
-        addClickToSpecialNodes: ['ng-select', 'ngb-datepicker'],
-        ignoreClicksOnSpecialNodes: ['ngx-daterangepicker-material'],
-        customNameForSpecialNodes: {'ngb-datepicker': 'Date selector','mat-datepicker-content': 'Date selector', 'ngx-daterangepicker-material': 'Date Range Selector'},
-        specialInputClickClassNames: ['ghx-dropdown-trigger','aui-list'],
-        tooltipDisplayedNodes: [],
-        // replay variables
-        autoplayCompleted: false,
-        autoplayPaused: false,
-        // manual click variables
-        invokedActionManually: false,
-        // personal node ignore attributes
-        personalNodeIgnoreAttributes: [
-            'innerText', 'innerHTML', 'outerText', 'outerHTML', 'nodeValue', 'src', 'naturalWidth', 'naturalHeight', 'currentSrc'
-        ],
-        clickeOn: '',
-        invokingnode: null,
-        currentPage:'search',
-        navigatedToNextPage: {check: false, url: ''},
-        popperInstance: null,
-        //Azure content moderator attributes
-        profanity: {
-            enabled: true,
-            provider: 'azure',
-            config: {
-                key1: '',
-                key2: '',
-                endPoint: 'https://nistapp-content-moderator.cognitiveservices.azure.com/contentmoderator/moderate/v1.0/ProcessText/Screen',
-                region: 'eastus'
-            }
-        },
-=======
 		targetNode : [],
 		updatesOccur : true,
 		updatecounter : 0,
@@ -235,149 +154,17 @@
 				region: 'eastus'
 			}
 		},
->>>>>>> b030f169
         multilingual: {
-            enabled: true,
-            searchInLang: 'en-US',
+			enabled: true,
+		    searchInLang: 'en-US',
             selectedLang: 'en-US',
             displayText: '',
             translatedText: '',
             translate: {
-                provider: 'google',
+		        provider: 'google',
                 apikey: '',
                 translateTo: 'en',
                 apiurl: 'https://translation.googleapis.com/language/translate/v2'
-<<<<<<< HEAD
-            }
-        },
-        set enableMultilingual(val){
-            this.multilingual.enabled = val;
-            this.showhtml();
-        },
-        get enableMultilingual() {
-            return UDAPluginSDK.multilingual.enabled;
-        },
-        // BCP list of languages
-        bcplang :
-            [
-                ['Afrikaans',       ['af-ZA']],
-                ['አማርኛ',           ['am-ET']],
-                ['Azərbaycanca',    ['az-AZ']],
-                ['বাংলা',            ['bn-BD', 'বাংলাদেশ'], ['bn-IN', 'ভারত']],
-                ['Bahasa Indonesia',['id-ID']],
-                ['Bahasa Melayu',   ['ms-MY']],
-                ['Català',          ['ca-ES']],
-                ['Čeština',         ['cs-CZ']],
-                ['Dansk',           ['da-DK']],
-                ['Deutsch',         ['de-DE']],
-                ['English',         ['en-AU', 'Australia'], ['en-CA', 'Canada'], ['en-IN', 'India'], ['en-KE', 'Kenya'], ['en-TZ', 'Tanzania'], ['en-GH', 'Ghana'], ['en-NZ', 'New Zealand'], ['en-NG', 'Nigeria'], ['en-ZA', 'South Africa'], ['en-PH', 'Philippines'], ['en-GB', 'United Kingdom'], ['en-US', 'United States']],
-                ['Español',         ['es-AR', 'Argentina'], ['es-BO', 'Bolivia'], ['es-CL', 'Chile'], ['es-CO', 'Colombia'], ['es-CR', 'Costa Rica'], ['es-EC', 'Ecuador'], ['es-SV', 'El Salvador'], ['es-ES', 'España'], ['es-US', 'Estados Unidos'], ['es-GT', 'Guatemala'], ['es-HN', 'Honduras'], ['es-MX', 'México'], ['es-NI', 'Nicaragua'], ['es-PA', 'Panamá'], ['es-PY', 'Paraguay'], ['es-PE', 'Perú'], ['es-PR', 'Puerto Rico'], ['es-DO', 'República Dominicana'], ['es-UY', 'Uruguay'], ['es-VE', 'Venezuela']],
-                ['Euskara',         ['eu-ES']],
-                ['Filipino',        ['fil-PH']],
-                ['Français',        ['fr-FR']],
-                ['Basa Jawa',       ['jv-ID']],
-                ['Galego',          ['gl-ES']],
-                ['ગુજરાતી',           ['gu-IN']],
-                ['Hrvatski',        ['hr-HR']],
-                ['IsiZulu',         ['zu-ZA']],
-                ['Íslenska',        ['is-IS']],
-                ['Italiano',        ['it-IT', 'Italia'], ['it-CH', 'Svizzera']],
-                ['ಕನ್ನಡ',             ['kn-IN']],
-                ['ភាសាខ្មែរ',          ['km-KH']],
-                ['Latviešu',        ['lv-LV']],
-                ['Lietuvių',        ['lt-LT']],
-                ['മലയാളം',          ['ml-IN']],
-                ['मराठी',             ['mr-IN']],
-                ['Magyar',          ['hu-HU']],
-                ['ລາວ',              ['lo-LA']],
-                ['Nederlands',      ['nl-NL']],
-                ['नेपाली भाषा',        ['ne-NP']],
-                ['Norsk bokmål',    ['nb-NO']],
-                ['Polski',          ['pl-PL']],
-                ['Português',       ['pt-BR', 'Brasil'], ['pt-PT', 'Portugal']],
-                ['Română',          ['ro-RO']],
-                ['සිංහල',          ['si-LK']],
-                ['Slovenščina',     ['sl-SI']],
-                ['Basa Sunda',      ['su-ID']],
-                ['Slovenčina',      ['sk-SK']],
-                ['Suomi',           ['fi-FI']],
-                ['Svenska',         ['sv-SE']],
-                ['Kiswahili',       ['sw-TZ', 'Tanzania'], ['sw-KE', 'Kenya']],
-                ['ქართული',       ['ka-GE']],
-                ['Հայերեն',          ['hy-AM']],
-                ['தமிழ்',            ['ta-IN', 'இந்தியா'], ['ta-SG', 'சிங்கப்பூர்'], ['ta-LK', 'இலங்கை'], ['ta-MY', 'மலேசியா']],
-                ['తెలుగు',           ['te-IN']],
-                ['Tiếng Việt',      ['vi-VN']],
-                ['Türkçe',          ['tr-TR']],
-                ['اُردُو',            ['ur-PK', 'پاکستان'], ['ur-IN', 'بھارت']],
-                ['Ελληνικά',         ['el-GR']],
-                ['български',         ['bg-BG']],
-                ['Pусский',          ['ru-RU']],
-                ['Српски',           ['sr-RS']],
-                ['Українська',        ['uk-UA']],
-                ['한국어',            ['ko-KR']],
-                ['中文',             ['cmn-Hans-CN', '普通话 (中国大陆)'], ['cmn-Hans-HK', '普通话 (香港)'], ['cmn-Hant-TW', '中文 (台灣)'], ['yue-Hant-HK', '粵語 (香港)']],
-                ['日本語',           ['ja-JP']],
-                ['हिन्दी',             ['hi-IN']],
-                ['ภาษาไทย',         ['th-TH']]
-            ],
-        // Flag to enable node type detection
-        enableNodeTypeChangeSelection: false,
-        set enableNodeTypeSelection(val){
-            this.enableNodeTypeChangeSelection = val;
-            this.showhtml();
-        },
-        get enableNodeTypeSelection() {
-            return this.enableNodeTypeChangeSelection;
-        },
-        // Flag to enable tooltip section
-        enableTooltipAddition: false,
-        set enableTooltip(val) {
-            this.enableTooltipAddition = val;
-            this.showhtml();
-        },
-        get enableTooltip() {
-            return this.enableTooltipAddition;
-        },
-        // Flag to enable permissions
-        showPermissions: false,
-        set enablePermissions(val){
-            this.showPermissions = true;
-            this.showhtml();
-        },
-        get enablePermissions(){
-            return this.showPermissions;
-        },
-        overlay: (window.location.host.indexOf('nanohealth'))?true:false,
-        set enableOverlay(val) {
-            this.overlay = val;
-            this.showhtml();
-        },
-        get enableOverlay() {
-            return this.overlay;
-        },
-        cspUserAcceptance: {storageName: 'uda-csp-user-consent',data:{proceed: true}},
-        screenAcceptance: {storageName: 'uda-user-screen-consent',data:{proceed: true}},
-        enableEditClickedName: true,
-        set editClickedName(val) {
-            this.enableEditClickedName = val;
-            this.showhtml();
-        },
-        get editClickedName() {
-            return this.enableEditClickedName;
-        },
-        enableSkipDuringPlay: true,
-        set enableSkip(val) {
-            this.enableSkipDuringPlay = val;
-            this.showhtml();
-        },
-        get enableSkip() {
-            return this.enableSkipDuringPlay;
-        },
-        inArray:function(value, object){
-            return jQuery.inArray(value, object);
-        },
-=======
 		    }
         },
 		set enableMultilingual(val){
@@ -515,213 +302,204 @@
 				UDAConsoleLogger.info('UDA panel not added');
 				return;
 			}
->>>>>>> b030f169
-
-        // constructor for the sdk class which will be initialized on loading of the variable.
-        init: function() {
-
-            if(!this.checkBrowser()){
-                UDAConsoleLogger.info('UDA panel not added');
-                return;
-            }
-
-            // loading jquery if not available
-            if(typeof jQuery === "undefined") {
-                // loading jquery from installed extension path
-                this.loadScript(this.extensionpath+"js/jquery-3.4.1.min.js");
-            } else {
-                // load other scripts if jquery available
-                this.jqueryready=true;
-                this.otherscripts();
-            }
-        },
-
-        // check browser and allow only for chrome
-        checkBrowser: function(){
-            if(isUDAAllowed < 0){
-                return false;
-            } else {
-                return true;
-            }
-        },
-
-        //adding required script functionality to the head of the page.
-        loadScript: function(url) {
-
-            var script = document.createElement("script");
-            script.type = "text/javascript";
-
-            if (script.readyState){
-                script.onreadystatechange = function(){
-                    if (script.readyState === "loaded" || script.readyState === "complete"){
-                        script.onreadystatechange = null;
-                        UDAPluginSDK.scriptsCompleted++;
-                        if (typeof jQuery !== 'undefined') {
-                            this.jqueryready=true;
-                            UDAPluginSDK.otherscripts();
-                        }
-                    }
-                };
-            } else {
-                script.onload = function(){
-                    UDAPluginSDK.scriptsCompleted++;
-                    if (typeof jQuery !== 'undefined') {
-                        this.jqueryready=true;
-                        if(this.ready !== true){
-                            UDAPluginSDK.otherscripts();
-                        }
-                    }
-                };
-            }
-
-            script.src = url;
-            document.getElementsByTagName("head")[0].appendChild(script);
-        },
-        loadOtherScript: function(url) {
-            var script = document.createElement("script");
-            script.type = "text/javascript";
-            script.src = url;
-            if (script.readyState){
-                script.onreadystatechange = function(){
-                    if (script.readyState === "loaded" || script.readyState === "complete"){
-                        script.onreadystatechange = null;
-                        UDAPluginSDK.totalotherScriptsCompleted++;
-                        if (UDAPluginSDK.totalotherScriptsCompleted === UDAPluginSDK.totalotherScripts) {
-                            UDAPluginSDK.allReady();
-                        }
-                    }
-                };
-            } else {
-                script.onload = function(){
-                    UDAPluginSDK.totalotherScriptsCompleted++;
-                    if (UDAPluginSDK.totalotherScriptsCompleted === UDAPluginSDK.totalotherScripts) {
-                        UDAPluginSDK.allReady();
-                    }
-                };
-            }
-            document.body.appendChild(script);
-        },
-        loadCssScript: function(url) {
-            var script = document.createElement("link");
-            script.rel="stylesheet";
-            script.type = "text/css";
-            script.href = url;
-            document.getElementsByTagName("head")[0].appendChild(script);
-        },
-        otherscripts: function(){
-            this.totalotherScripts=1;
-            this.loadCssScript(this.extensionpath+"css/uda-v1.css");
-
-            this.loadOtherScript(this.extensionpath+"js/domJSON.js");
-            // todo make css loading dynamic based on css file availability
-            if(this.inArray(window.location.host,this.addcustomcssdomains) !== -1){
-                this.loadCssScript(this.extensionpath+"css/"+window.location.host+".css");
-            }
-            if(window.location.host === 'localhost:4200' && window.location.path && window.location.path.includes('portal')){
-                this.loadCssScript(this.extensionpath+"css/dashboard.vantagecircle.com.css");
-            }
-            if(window.location.host.includes('vantagecircle')){
-                if(window.location.path && window.location.path.includes('portal')) {
-                    this.loadCssScript(this.extensionpath + "css/dashboard.vantagecircle.com.css");
-                } else {
-                    this.loadCssScript(this.extensionpath + "css/app.vantagecircle.com.css");
-                }
-            }
-            this.loadCssScript(this.extensionpath+"css/"+window.location.host+".css");
-            /*
+
+			// loading jquery if not available
+			if(typeof jQuery === "undefined") {
+				// loading jquery from installed extension path
+				this.loadScript(this.extensionpath+"js/jquery-3.4.1.min.js");
+			} else {
+				// load other scripts if jquery available
+				this.jqueryready=true;
+				this.otherscripts();
+			}
+		},
+
+		// check browser and allow only for chrome
+		checkBrowser: function(){
+			if(isUDAAllowed < 0){
+				return false;
+			} else {
+				return true;
+			}
+		},
+
+		//adding required script functionality to the head of the page.
+		loadScript: function(url) {
+
+			var script = document.createElement("script");
+			script.type = "text/javascript";
+
+			if (script.readyState){
+				script.onreadystatechange = function(){
+					if (script.readyState === "loaded" || script.readyState === "complete"){
+						script.onreadystatechange = null;
+						UDAPluginSDK.scriptsCompleted++;
+						if (typeof jQuery !== 'undefined') {
+							this.jqueryready=true;
+							UDAPluginSDK.otherscripts();
+						}
+					}
+				};
+			} else {
+				script.onload = function(){
+					UDAPluginSDK.scriptsCompleted++;
+					if (typeof jQuery !== 'undefined') {
+						this.jqueryready=true;
+						if(this.ready !== true){
+							UDAPluginSDK.otherscripts();
+						}
+					}
+				};
+			}
+
+			script.src = url;
+			document.getElementsByTagName("head")[0].appendChild(script);
+		},
+		loadOtherScript: function(url) {
+			var script = document.createElement("script");
+			script.type = "text/javascript";
+			script.src = url;
+			if (script.readyState){
+				script.onreadystatechange = function(){
+					if (script.readyState === "loaded" || script.readyState === "complete"){
+						script.onreadystatechange = null;
+						UDAPluginSDK.totalotherScriptsCompleted++;
+						if (UDAPluginSDK.totalotherScriptsCompleted === UDAPluginSDK.totalotherScripts) {
+							UDAPluginSDK.allReady();
+						}
+					}
+				};
+			} else {
+				script.onload = function(){
+					UDAPluginSDK.totalotherScriptsCompleted++;
+					if (UDAPluginSDK.totalotherScriptsCompleted === UDAPluginSDK.totalotherScripts) {
+						UDAPluginSDK.allReady();
+					}
+				};
+			}
+			document.body.appendChild(script);
+		},
+		loadCssScript: function(url) {
+			var script = document.createElement("link");
+			script.rel="stylesheet";
+			script.type = "text/css";
+			script.href = url;
+			document.getElementsByTagName("head")[0].appendChild(script);
+		},
+		otherscripts: function(){
+			this.totalotherScripts=1;
+			this.loadCssScript(this.extensionpath+"css/uda-v1.css");
+
+			this.loadOtherScript(this.extensionpath+"js/domJSON.js");
+			// todo make css loading dynamic based on css file availability
+			if(this.inArray(window.location.host,this.addcustomcssdomains) !== -1){
+				this.loadCssScript(this.extensionpath+"css/"+window.location.host+".css");
+			}
+			if(window.location.host === 'localhost:4200' && window.location.path && window.location.path.includes('portal')){
+				this.loadCssScript(this.extensionpath+"css/dashboard.vantagecircle.com.css");
+			}
+			if(window.location.host.includes('vantagecircle')){
+				if(window.location.path && window.location.path.includes('portal')) {
+					this.loadCssScript(this.extensionpath + "css/dashboard.vantagecircle.com.css");
+				} else {
+					this.loadCssScript(this.extensionpath + "css/app.vantagecircle.com.css");
+				}
+			}
+			this.loadCssScript(this.extensionpath+"css/"+window.location.host+".css");
+			/*
 			* Popper script injection to the page.
 			* Forcing the popper extension to be version 2 even if popper of version 1 exists
 			* */
-            if(typeof Popper === 'undefined'){
-                this.totalotherScripts++;
-                this.loadOtherScript(this.extensionpath+"js/popper.min.js");
-            } else {
-                this.totalotherScripts++;
-                this.loadOtherScript(this.extensionpath+"js/popper.min.js");
-            }
-        },
-        allReady: function() {
-            // execute the parsing method after everything is ready.
-            this.onReady();
-        },
-        onReady: function () {
-
-            // check user session exists and create if not available
-            if(typeof isUDASdk === 'undefined') {
-                this.checkuserkeyexists();
-            }
-
-            // adding speech recognition functionality based on the library availability
-            if(UDASpeechRecognitionAvailable){
-                this.recognition = new UDAVoiceRecognition();
-                // setting up the language
-                this.recognition.lang = this.multilingual.selectedLang;
-                this.speechrecognitionavailable = true;
-
-                this.recognition.onstart = function() {
-                    textfromspeech = "";
-                };
-
-                this.recognition.onspeechend = function() {
-
-                };
-
-                this.recognition.onerror = function(event) {
-                    if(event.error === 'no-speech') {
-                        alert('No speech was detected. Try again.');
-                    }
-                };
-
-                this.recognition.onresult = function(event) {
-                    if (event.results.length > 0) {
-                        var current = event.resultIndex;
-                        // Get a transcript of what was said.
-                        var transcript = event.results[current][0].transcript;
-                        jQuery("#uda-search-input").val(transcript);
-                        UDAPluginSDK.searchinelastic();
-                        UDAPluginSDK.recognition.stop();
-                        jQuery("#uda-voice-icon-stop").hide();
-                        jQuery("#uda-voice-icon-start").show();
-                    }
-                };
-            }
-
-            //check for multilngual key
-            if(this.multilingual.translate.apikey !== '') {
-                this.multilingual.enabled = true;
-            } else {
-                this.multilingual.enabled = false;
-            }
-
-            //check for profanity key
-            if(this.profanity.config.key1 || this.profanity.config.key2) {
-                this.profanity.enabled = true;
-            } else {
-                this.profanity.enabled = false;
-            }
-
-            this.ready = true;
-
-            // listen for when to start the indexing of the dom based on the clicknodes availability
-            document.addEventListener("Indexnodes", function(data) {
-                if(data.detail.data==="indexclicknodes") {
-                    UDAPluginSDK.indexclicknodes();
-                } else if(data.detail.data==="indexnewclicknodes") {
-                    UDAPluginSDK.indexnewclicknodes();
-                }
-            });
-
-            // We need to wait till all dom content is loaded. We initially used a standard wait time but shifted to
-            //      use https://developer.mozilla.org/en-US/docs/Web/API/Window/load_event
-            //      This still produces some discrepancy where it hangs up the web page.
-            //      This needs to be improved at some point.
-            window.addEventListener('load', (event) => {
-                // delaying rendering of uda panel by 2seconds in order to wait for the page dom to complete
-                setTimeout(function (){
-                    UDAPluginSDK.modifybodyhtml();
-                },2000);
-            });
-        },
+			if(typeof Popper === 'undefined'){
+				this.totalotherScripts++;
+				this.loadOtherScript(this.extensionpath+"js/popper.min.js");
+			} else {
+				this.totalotherScripts++;
+				this.loadOtherScript(this.extensionpath+"js/popper.min.js");
+			}
+		},
+		allReady: function() {
+			// execute the parsing method after everything is ready.
+			this.onReady();
+		},
+		onReady: function () {
+
+			// check user session exists and create if not available
+			if(typeof isUDASdk === 'undefined') {
+				this.checkuserkeyexists();
+			}
+
+			// adding speech recognition functionality based on the library availability
+			if(UDASpeechRecognitionAvailable){
+				this.recognition = new UDAVoiceRecognition();
+				// setting up the language
+				this.recognition.lang = this.multilingual.selectedLang;
+				this.speechrecognitionavailable = true;
+
+				this.recognition.onstart = function() {
+					textfromspeech = "";
+				};
+
+				this.recognition.onspeechend = function() {
+
+				};
+
+				this.recognition.onerror = function(event) {
+					if(event.error === 'no-speech') {
+						alert('No speech was detected. Try again.');
+					}
+				};
+
+				this.recognition.onresult = function(event) {
+					if (event.results.length > 0) {
+						var current = event.resultIndex;
+						// Get a transcript of what was said.
+						var transcript = event.results[current][0].transcript;
+						jQuery("#uda-search-input").val(transcript);
+						UDAPluginSDK.searchinelastic();
+						UDAPluginSDK.recognition.stop();
+						jQuery("#uda-voice-icon-stop").hide();
+						jQuery("#uda-voice-icon-start").show();
+					}
+				};
+			}
+
+			//check for multilngual key
+			if(this.multilingual.translate.apikey !== '') {
+				this.multilingual.enabled = true;
+			} else {
+				this.multilingual.enabled = false;
+			}
+
+			//check for profanity key
+			if(this.profanity.config.key1 || this.profanity.config.key2) {
+				this.profanity.enabled = true;
+			} else {
+				this.profanity.enabled = false;
+			}
+
+			this.ready = true;
+
+			// listen for when to start the indexing of the dom based on the clicknodes availability
+			document.addEventListener("Indexnodes", function(data) {
+				if(data.detail.data==="indexclicknodes") {
+					UDAPluginSDK.indexclicknodes();
+				} else if(data.detail.data==="indexnewclicknodes") {
+					UDAPluginSDK.indexnewclicknodes();
+				}
+			});
+
+			// We need to wait till all dom content is loaded. We initially used a standard wait time but shifted to
+			//      use https://developer.mozilla.org/en-US/docs/Web/API/Window/load_event
+			//      This still produces some discrepancy where it hangs up the web page.
+			//      This needs to be improved at some point.
+			window.addEventListener('load', (event) => {
+				// delaying rendering of uda panel by 2seconds in order to wait for the page dom to complete
+				setTimeout(function (){
+					UDAPluginSDK.modifybodyhtml();
+				},2000);
+			});
+		},
         /**
          * setting selected language to the webkitspeech
          */
@@ -730,1206 +508,6 @@
             langCode = jQuery('#uda-lang-select').val();
             this.multilingual.selectedLang = langCode;
             if(UDASpeechRecognitionAvailable){
-<<<<<<< HEAD
-                this.recognition.lang = langCode;
-            }
-        },
-        checkuserkeyexists:function(){
-            var sessionevent = new CustomEvent("RequestUDASessionData", {detail: {data: "getusersessiondata"}, bubbles: false, cancelable: false});
-            document.dispatchEvent(sessionevent);
-        },
-        createsession:function(data){
-            UDASessionID=data.sessionkey;
-            this.sessiondata=data;
-            this.sessionID=data.sessionkey;
-            UDAUserAuthData.id = data.authdata.id;
-            UDAUserAuthData.email = data.authdata.email;
-            this.recorddocumentclick();
-        },
-        clearSession: function(){
-            this.sessionID = "";
-            this.sessiondata = {sessionkey:"",authenticated:false,authenticationsource:"",authdata:{}};
-            this.closemodal();
-        },
-        modifybodyhtml:function(){
-            jQuery( "body" ).addClass( "universal-digital-parent-ele" );
-            var html='<div id="uda-btn" nist-voice="true"></div><div id="uda-html-container" style="display: none;"><div id="uda-html-content" nist-voice="true"></div></div><div id="uda-alerthtml-container" nist-voice="true"></div>';
-
-            jQuery(document.body).prepend(html);
-
-            if(typeof isUDASdk === 'undefined') {
-                jQuery(window).trigger('resize').promise().done(function () {
-                    UDAPluginSDK.indexclicknodes();
-                    UDAPluginSDK.addbuttonhtml();
-                });
-            } else {
-                UDAPluginSDK.indexclicknodes();
-                UDAPluginSDK.addbuttonhtml();
-            }
-            setInterval(function () {
-                if(UDALastIndexTime!==0 && UDALastIndexTime<UDALastMutationTime) {
-                    UDAPluginSDK.indexnewclicknodes();
-                }
-            },UDA_POST_INTERVAL);
-        },
-        addbuttonhtml:function(){
-            let udaIconDisabled = false;
-            let udaIconDisabledByCsp = false;
-
-            const screenSize = this.getScreenSize();
-
-            if(screenSize.resolution.height < 1080){
-
-                jQuery("#uda-btn").html('');
-                let screenAcceptance = this.getstoragedata(this.screenAcceptance.storageName);
-                if(screenAcceptance){
-                    screenAcceptance = JSON.parse(screenAcceptance);
-                    if(!screenAcceptance.proceed){
-                        udaIconDisabled='udaIconDisabled';
-                    }
-                } else {
-                    this.showAlert(this.screenAcceptance, "UDAN is not tested below 1920 x 1080 resolution. Do you want to still use UDAN?", true);
-                    return;
-                }
-            }
-
-            if(this.sessiondata.csp && this.sessiondata.csp.cspenabled && !this.sessiondata.csp.udanallowed){
-                jQuery("#uda-btn").html('');
-                let cspUserAcceptance = this.getstoragedata(this.cspUserAcceptance.storageName);
-                if(cspUserAcceptance){
-                    cspUserAcceptance = JSON.parse(cspUserAcceptance);
-                    if(!cspUserAcceptance.proceed){
-                        udaIconDisabled='udaIconDisabled';
-                        udaIconDisabledByCsp=true;
-                    }
-                } else {
-                    this.showCspAlert("This site's security policies may prevent UDAN from running well. Do you want to continue?");
-                    return;
-                }
-            }
-
-            jQuery("#uda-btn").unbind("click").html("");
-            var buttonhtml	=	'<div class="uda-nistapp-logo '+udaIconDisabled+'">'
-                +'	<div class="uda-icon" style="text-align: center;">'
-                +'		<img src="'+this.extensionpath+'images/icons/nist-logo.png">'
-                +'		<p style="padding:0; margin:0px;color: #303f9f; font-weight: bold; font-size: 11px;">UDAN(Beta)</p>'
-                +'		<span>'
-                +'			<img src="'+this.extensionpath+'images/icons/backarrow-orange.png">'
-                +'		</span>'
-                +'	</div>'
-                +'</div>';
-            var modal =jQuery("#uda-btn");
-            modal.append(buttonhtml);
-            if(!udaIconDisabled) {
-                modal.click(function () {
-                    UDAPluginSDK.openmodal(true);
-                });
-                if (this.rerenderhtml) {
-                    this.showhtml();
-                }
-            } else {
-                if(udaIconDisabledByCsp){
-                    modal.click(function () {
-                        UDAPluginSDK.showAlert(UDAPluginSDK.cspUserAcceptance, 'Do you want to enable "Universal Digital Assistant by Nistapp', true, 'Enable', 'Keep suspended');
-                    });
-                }
-            }
-        },
-        rightPanelHtml: function(){
-            var html = 	'<uda-panel>'
-                +'<div class="uda-page-right-bar">'
-                +'<div>'
-                +'<div class="uda-ribbon-arrow" id="uda-close-panel"><img src="'+this.extensionpath+'images/icons/right-arrow.png"></div>'
-                +'<div class="uda-icon-txt">'
-                +'<img src="'+this.extensionpath+'images/icons/nist-logo.png"><span class="uda-help-bg-tooltip">Need Help?</span>'
-                +'</div>'
-                +'<div class="uda-icon-txt">'
-                +'	<span class="" style="color: #303f9f; font-weight: bold;">UDAN(Beta)</span>'
-                +'</div>'
-                +'<div class="uda-container" style="text-align: center; margin-top: 10px;">'
-                +'<div class="uda-search-div">'
-                +'<button class="uda-mic-btn" style="border-radius: 5px 0px 0px 5px;" id="uda-voice-icon-start">'
-                +'</button>'
-                +'<button class="uda-stop-btn-bg" style="border-radius: 5px 0px 0px 5px; display:none;" id="uda-voice-icon-stop">'
-                +'</button>'
-                +'<input type="text" name="uda-search-input" class="uda-input-cntrl" placeholder="Search..." id="uda-search-input" />'
-                +'<button class="uda-search-btn" id="uda-search-btn" style="border-radius: 0px 5px 5px 0px;"></button>'
-                +'</div>'
-                +((this.multilingual.enabled)?'<select name="uda-lang-select" id="uda-lang-select" onchange="UDAPluginSDK.changeLanguage();"></select>':'')
-                +'</div>'
-                +'</div>'
-                +'<hr style="border:1px solid #969696; width:100%;">'
-                +'<div class="uda-container uda-clear uda-cards-scroller" id="uda-content-container">'
-                +'</div>'
-                +'<div>'
-                +'<div class="uda-footer-bar">'
-                +'<div class="uda-container">'
-                +'<div class="uda-dropdown" id="uda-advanced-btn">'
-                +'<button class="uda-advanced-btn">'
-                +'<span>Advanced</span>'
-                +'</button>'
-                +'<div class="uda-advanced-btn-content">'
-                +'<a id="uda-advance-section">New Sequence </a>'
-                // +'<a><img src="'+this.extensionpath+'images/icons/new-record.png" width="23px" height="23px"><span> New Record</span></a>'
-                +'</div>'
-                +'</div>'
-                +'</div>'
-                +'<br>'
-                +'<div class="uda-container" style="border-top:1px solid #969696; margin-top: 30px;">'
-                +'<div class="uda-footer-left">Copyrights Reserved 2021.</div>'
-                +'<div class="uda-footer-right" style="padding-top:5px; text-align:right;">'
-                +'<a href="https://udan.nistapp.ai" target="_blank">Know More </a>'
-                +'<img src="'+this.extensionpath+'images/icons/nist-logo.png" width="15px" height="15px;">'
-                +'</div>'
-                +'</div>'
-                +'</div>'
-                +'</div>'
-                +'</div>'
-                +'</uda-panel>';
-
-            return html;
-        },
-        addvoicesearchmodal:function(addnisticon=true){
-            jQuery("#uda-html-content").html(this.rightPanelHtml());
-            //rendering language list
-            if(this.multilingual.enabled) {
-                this.bcplang.forEach(langcode => {
-                    if (langcode.length > 2) {
-                        langcode.forEach((sublang, sublangindex) => {
-                            if (sublangindex !== 0) {
-                                if (this.multilingual.selectedLang.toLowerCase() === sublang[0].toLowerCase()) {
-                                    jQuery('#uda-lang-select').append('<option value="' + sublang[0] + '" selected>' + langcode[0] + ' - ' + sublang[1] + '</option>');
-                                } else {
-                                    jQuery('#uda-lang-select').append('<option value="' + sublang[0] + '">' + langcode[0] + ' - ' + sublang[1] + '</option>');
-                                }
-                            }
-                        });
-                    } else {
-                        if (this.multilingual.selectedLang.toLowerCase() == langcode[1].toString().toLowerCase()) {
-                            jQuery('#uda-lang-select').append('<option value="' + langcode[1] + '" selected>' + langcode[0] + '</option>');
-                        } else {
-                            jQuery('#uda-lang-select').append('<option value="' + langcode[1] + '">' + langcode[0] + '</option>');
-                        }
-                    }
-                });
-            }
-            jQuery("#uda-close-panel").click(function(){
-                UDAPluginSDK.closemodal();
-            });
-            jQuery("#voicesearch").click(function(){
-                UDAPluginSDK.searchinelastic();
-            });
-            jQuery("#uda-search-input").keydown(function (e) {
-                if (e.keyCode === 13) {
-                    jQuery("#uda-content-container").html("");
-                    UDAPluginSDK.searchinelastic();
-                    return false;
-                }
-            });
-            jQuery("#uda-search-btn").click(function(){
-                UDAPluginSDK.searchinelastic();
-            });
-            if(UDASpeechRecognitionAvailable){
-                jQuery("#uda-voice-icon-start").click(function () {
-                    jQuery("#uda-content-container").html("");
-                    UDAPluginSDK.recognition.start();
-                    jQuery("#uda-voice-icon-start").hide();
-                    jQuery("#uda-voice-icon-stop").show();
-                });
-                jQuery("#uda-voice-icon-stop").click(function () {
-                    UDAPluginSDK.recognition.stop();
-                    jQuery("#uda-voice-icon-stop").hide();
-                    jQuery("#uda-voice-icon-start").show();
-                });
-            } else {
-                jQuery("#uda-voice-icon-start").hide();
-                jQuery("#uda-voice-icon-stop").hide();
-            }
-            if(addnisticon) {
-                if(!UDAUserAuthData.restrict_add_delete) {
-                    jQuery('#uda-advanced-btn').show();
-                    jQuery("#uda-advance-section").click(function () {
-                        UDAPluginSDK.showadvancedhtml();
-                    });
-                }
-            } else {
-                jQuery('#uda-advanced-btn').hide();
-            }
-        },
-        /**
-         * Adding alert modal html
-         */
-        showCspAlert: function(content='',addbtn=false){
-            let html='<div id="udaModal" class="udamodal">'
-                +'	<div class="udamodal-content">'
-                +'		<div class="udamodal-header">'
-                +'			<span class="udaclose">&times;</span>'
-                +'			<h3>UDA Alert</h3>'
-                +'		</div>'
-                +'		<div class="udamodal-body">'
-                +'			<p>'+content+'</p>'
-                +'		</div>'
-                +'		<div class="udamodal-footer">'
-                +'			<button class="udacontinueBtn " id="udacontinueBtn">Continue with errors</button>'
-                +'			<button class="udacloseBtn" id="udacloseBtn">Exit UDAN</button>'
-                +'		</div>'
-                +'	</div>'
-                +'</div>';
-
-            jQuery("#uda-alerthtml-container").html(html);
-            // Get the modal
-            var modal = document.getElementById("udaModal");
-
-            // Get the <span> element that closes the modal
-            var span = document.getElementsByClassName("udaclose")[0];
-            var closeBtn = document.getElementById('udacloseBtn');
-            var continueBtn = document.getElementById('udacontinueBtn');
-
-            closeBtn.onclick=function(){
-                modal.style.display = "none";
-                UDAPluginSDK.cspDecline();
-            }
-            // When the user clicks on <span> (x), close the modal
-            span.onclick = function() {
-                modal.style.display = "none";
-                UDAPluginSDK.cspDecline();
-            }
-
-            modal.style.display = "block";
-
-            continueBtn.onclick=function (){
-                modal.style.display = "none";
-                UDAPluginSDK.cspAcceptance();
-            };
-
-        },
-        cspDecline: function(){
-            let cspuseracceptance = this.getstoragedata(this.cspUserAcceptance.storageName);
-            if(cspuseracceptance){
-                if(!cspuseracceptance.proceed){
-                    this.cspUserAcceptance.data.proceed = false;
-                }
-            } else {
-                this.cspUserAcceptance.data.proceed = false;
-            }
-            this.createstoragedata(this.cspUserAcceptance.storageName, JSON.stringify(this.cspUserAcceptance.data));
-            this.addbuttonhtml();
-        },
-        cspAcceptance: function(){
-            let cspuseracceptance = this.getstoragedata(this.cspUserAcceptance.storageName);
-            if(cspuseracceptance){
-                if(!cspuseracceptance.proceed){
-                    this.cspUserAcceptance.data.proceed = true;
-                }
-            } else {
-                this.cspUserAcceptance.data.proceed = true;
-            }
-            this.createstoragedata(this.cspUserAcceptance.storageName, JSON.stringify(this.cspUserAcceptance.data));
-            this.addbuttonhtml();
-        },
-        getAlertHtml: function(content, addContinueBtn=true, continueText='Continue with errors', exitText='Exit UDAN'){
-            let footerHtml = '';
-            if(addContinueBtn){
-                footerHtml 	='			<button class="udacontinueBtn " id="udacontinueBtn">'+continueText+'</button>'
-                    +'			<button class="udacloseBtn" id="udacloseBtn">'+exitText+'</button>';
-            } else {
-                footerHtml ='			<button class="udacloseBtn" id="udacloseBtn">'+exitText+'</button>';
-            }
-            let html='<div id="udaModal" class="udamodal">'
-                +'	<div class="udamodal-content">'
-                +'		<div class="udamodal-header">'
-                +'			<span class="udaclose">&times;</span>'
-                +'			<h3>UDA Alert</h3>'
-                +'		</div>'
-                +'		<div class="udamodal-body">'
-                +'			<p>'+content+'</p>'
-                +'		</div>'
-                +'		<div class="udamodal-footer">'
-                +			footerHtml
-                +'		</div>'
-                +'	</div>'
-                +'</div>';
-            return html
-        },
-        showAlert: function(storageName, content='', addContinueBtn=false, continueText='Continue', exitText='Close'){
-            let html=this.getAlertHtml(content, addContinueBtn, continueText, exitText);
-
-            jQuery("#uda-alerthtml-container").html(html);
-
-            var modal = document.getElementById("udaModal");
-            var span = document.getElementsByClassName("udaclose")[0];
-            var closeBtn = document.getElementById('udacloseBtn');
-            var continueBtn = document.getElementById('udacontinueBtn');
-
-            closeBtn.onclick=function(){
-                modal.style.display = "none";
-                if(storageName) {
-                    UDAPluginSDK.alertDecline(storageName);
-                }
-            }
-
-            span.onclick = function() {
-                modal.style.display = "none";
-                if(storageName) {
-                    UDAPluginSDK.alertDecline(storageName);
-                }
-            }
-
-            modal.style.display = "block";
-
-            if(addContinueBtn) {
-                continueBtn.onclick = function () {
-                    modal.style.display = "none";
-                    if (storageName) {
-                        UDAPluginSDK.alertAcceptance(storageName);
-                    }
-                };
-            }
-        },
-        alertDecline: function(storageName){
-            let data = this.getstoragedata(storageName.storageName);
-            if(data){
-                if(!data.proceed){
-                    storageName.data.proceed = false;
-                }
-            } else {
-                storageName.data.proceed = false;
-            }
-            this.createstoragedata(storageName.storageName, JSON.stringify(storageName.data));
-            this.addbuttonhtml();
-        },
-        alertAcceptance: function(storageName){
-            let acceptance = this.getstoragedata(storageName.storageName);
-            let proceed = false;
-            if(acceptance){
-                if(!acceptance.proceed){
-                    storageName.data.proceed = true;
-                }
-            } else {
-                storageName.data.proceed = true;
-            }
-            this.createstoragedata(storageName.storageName, JSON.stringify(storageName.data));
-            this.addbuttonhtml();
-        },
-        //opening the UDA screen
-        openmodal:function(focus=false){
-            if(this.sessiondata.authenticated) {
-                jQuery("#uda-btn").hide();
-                jQuery('#uda-html-container').show();
-                var searchinput=jQuery("#uda-search-input");
-                /*if(!searchinput.length){
-					this.showhtml();
-				}*/
-                searchinput.val("");
-                if (searchinput.length && focus) {
-                    searchinput.focus();
-                }
-                if(!this.overlay) {
-                    let bodychildren = document.body.childNodes;
-                    if (bodychildren.length > 0) {
-                        bodychildren.forEach(function (childnode, childnodeindex) {
-                            if (childnode.classList && childnode.classList.contains("container")) {
-                                UDAPluginSDK.containersections.push(childnodeindex);
-                                childnode.classList.remove("container");
-                            }
-                            if (childnode.nodeType === Node.ELEMENT_NODE && (childnode.id !== 'uda-btn' && childnode.id !== 'uda-html-container') && childnode.nodeName.toLowerCase() !== 'script' && childnode.nodeName.toLowerCase() !== 'noscript' && childnode.nodeName.toLowerCase() !== 'style') {
-                                if (childnode.classList && !childnode.classList.contains("uda-original-content")) {
-                                    childnode.classList.add("uda-original-content");
-                                }
-                            }
-                        });
-                    }
-                }
-            } else {
-                var sessionevent = new CustomEvent("RequestUDASessionData", {detail: {data: "authtenicate"}, bubbles: false, cancelable: false});
-                document.dispatchEvent(sessionevent);
-            }
-        },
-        //closing the UDA screen
-        closemodal:function(){
-            jQuery("#uda-advance-section").show();
-            jQuery('#uda-html-container').hide();
-            this.recordedsequenceids=[];
-            jQuery("#uda-btn").show();
-            var navcookiedata = {shownav: false, data: {}, autoplay:false, pause:false, stop:false, navcompleted:false, navigateddata:[],searchterm:''};
-            this.createstoragedata(this.navigationcookiename,JSON.stringify(navcookiedata));
-            // this.cancelrecordingsequence(false);
-            if(!this.overlay) {
-                let bodychildren = document.body.childNodes;
-                if (bodychildren.length > 0) {
-                    bodychildren.forEach(function (childnode, childnodeindex) {
-                        if (childnode.nodeType === Node.ELEMENT_NODE && (childnode.id !== 'uda-btn' && childnode.id !== 'uda-html-container') && childnode.nodeName.toLowerCase() !== 'script' && childnode.nodeName.toLowerCase() !== 'noscript' && childnode.nodeName.toLowerCase() !== 'style') {
-                            if (childnode.classList && childnode.classList.contains("uda-original-content")) {
-                                childnode.classList.remove("uda-original-content");
-                            }
-                        }
-                        if (UDAPluginSDK.containersections.length > 0 && UDAPluginSDK.inArray(childnodeindex, UDAPluginSDK.containersections) !== -1) {
-                            childnode.classList.add("container");
-                        }
-                    });
-                }
-            }
-        },
-        //render the required html for showing up the proper html
-        showhtml:function(){
-            this.rerenderhtml=false;
-            var addnisticon=true;
-            var checkrecording = this.getstoragedata(this.recordingcookiename);
-            if(checkrecording){
-                var checkrecordingdata=JSON.parse(checkrecording);
-                if(checkrecordingdata && checkrecordingdata.hasOwnProperty("recording") && checkrecordingdata.recording){
-                    addnisticon=false;
-                    this.recording=true;
-                    this.openmodal(false);
-                } else {
-                    this.recording = false;
-                }
-            }
-            if(addnisticon){
-                this.addvoicesearchmodal(addnisticon);
-                var navigationcookie=this.getstoragedata(this.navigationcookiename);
-                if(navigationcookie){
-                    var navigationcookiedata = JSON.parse(navigationcookie);
-                    if(navigationcookiedata.shownav) {
-                        this.openmodal();
-                        if(navigationcookiedata.autoplay){
-                            this.autoplay=true;
-                            if(!this.playNextAction) {
-                                return;
-                            }
-                        }
-                        this.showselectedrow(navigationcookiedata.data,navigationcookiedata.data.id,true, navigationcookiedata);
-                    } else {
-                        this.searchinelastic('');
-                    }
-                } else {
-                    UDAConsoleLogger.info('here at showhtml function');
-                    this.searchinelastic('');
-                }
-            } else {
-                this.addvoicesearchmodal(addnisticon);
-                this.showrecordedresults();
-            }
-            this.disableRecordButton();
-        },
-        // indexing all nodes after all the clicknodes are available
-        indexclicknodes: function(){
-            this.processcount=UDAClickObjects.length;
-            this.previousurl=this.currenturl=window.location.href;
-            this.processingnodes=true;
-            // indexing nodes has been called for adding click detection
-            this.indexdom(document.body);
-            this.processedclickobjectscount=this.processcount;
-            this.totalcount=UDAClickObjects.length;
-            this.processingnodes=false;
-            if(this.processcount<this.totalcount){
-                //	todo refine the processing nodes.
-                this.indexnewclicknodes();
-                return;
-            }
-            UDALastIndexTime=Date.now();
-        },
-        // indexing new clicknodes after new html got loaded
-        indexnewclicknodes: async function(){
-            if(this.processingnodes){
-                return;
-            }
-            this.processcount=UDAClickObjects.length;
-            if(UDALastIndexTime!==0 && UDALastIndexTime>UDALastMutationTime){
-                return;
-            }
-            UDALastIndexTime=Date.now();
-            this.processingnodes=true;
-            if(await this.removefromhtmlindex()) {
-                this.indexnewnodes = true;
-                this.currenturl = window.location.href;
-                this.indexdom(document.body);
-                this.processedclickobjectscount = this.processcount;
-                this.processingnodes = false;
-                this.totalcount = UDAClickObjects.length;
-            }
-            if(this.processcount<this.totalcount){
-                //todo new nodes added need to reprocess
-                UDAConsoleLogger.info('Need to do the processing');
-            }
-            if(this.navigatedToNextPage.check && this.navigatedToNextPage.url === window.location.href){
-                setTimeout(function(){UDAPluginSDK.showhtml();}, 5000);
-                this.navigatedToNextPage.check = false;
-            }
-        },
-        removefromhtmlindex:async function(){
-            if (this.forceReindex) {
-                this.htmlindex = [];
-                this.forceReindex = false;
-                return Promise.resolve(1);
-            }
-            if(this.htmlindex.length>0){
-                let newhtmlindex=[];
-                let htmlindexlength=this.htmlindex.length;
-                for(var htmli=0;htmli<htmlindexlength;htmli++) {
-                    let checknode=this.htmlindex[htmli];
-                    let removedclickobjectslength=UDARemovedClickObjects.length;
-                    let foundremovedindexednode=-1;
-                    for (var k = 0; k < removedclickobjectslength; k++) {
-                        if(UDARemovedClickObjects[k].element === window){
-                            continue;
-                        }
-                        let removedclickobject=UDARemovedClickObjects[k].element;
-
-                        if (checknode['element-data'].isSameNode(removedclickobject)) {
-                            foundremovedindexednode=k;
-                            break;
-                        }
-                    }
-                    if(foundremovedindexednode===-1){
-                        newhtmlindex.push(checknode);
-                    } else {
-                        UDARemovedClickObjects.splice(foundremovedindexednode,1);
-                    }
-                }
-                this.htmlindex=newhtmlindex;
-                return Promise.resolve(1);
-            }
-        },
-        // indexing functionality for the entire dom
-        indexdom: function( node, ret=false, parentnode="", textlabel="", hasparentnodeclick=false, parentclicknode= null ) {
-            switch (node.nodeType) {
-                case Node.ELEMENT_NODE:
-
-                    if(!ret && parentnode!=="") {
-                        try{
-                            node = this.indexnode(node, parentnode, hasparentnodeclick, false, parentclicknode);
-                        } catch (e) {
-                            UDAErrorLogger.error('Unable to index node '+node.nodeName+' got exception '+e);
-                            return node;
-                        }
-
-                    }
-
-                    node.haschildclick=false;
-
-                    // Checking for ignore nodes during indexing
-                    if (this.inArray(node.nodeName.toLowerCase(), this.ignoreNodesFromIndexing) !== -1) {
-                        if(node.nodeName.toLowerCase() === 'ckeditor' && node.childNodes.length>2 && this.recording){
-                            let addToolTip = true;
-                            for(let checknode of this.tooltipDisplayedNodes){
-                                if(node.isSameNode(checknode)) {
-                                    addToolTip = false;
-                                }
-                            }
-                            if(addToolTip) {
-                                this.tooltipDisplayedNodes.push(node);
-                                this.addToolTip(node, node, false, false, false, false, 'We have detected a rich text editor. To record this in your sequence, Please click on the editor menu. We are unable to record clicks on the text area.', false, false);
-                            }
-                        } else if(!node.hasclick && this.inArray(node.nodeName.toLowerCase(), this.addClickToSpecialNodes) !== -1 && this.inArray(node.nodeName.toLowerCase(), this.ignoreClicksOnSpecialNodes) === -1){
-                            UDAConsoleLogger.info('Child nodes ignored for node and added click to: ' + node.nodeName);
-                            this.addClickToNode(node);
-                        } else if(this.cancelRecordingDuringRecordingNodes.indexOf(node.nodeName.toLowerCase()) !== -1) {
-                            // this.addClickToNode(node);
-                        } else {
-                            UDAConsoleLogger.info('Child nodes ignored for node: ' + node.nodeName);
-                        }
-                    } else if(node.classList && ((node.classList.contains('select2-container--open') && !node.classList.contains('select2-container--focus')))){
-                        //	do nothing as we are not going to deal with special classes
-                        UDAConsoleLogger.info('unwanted indexing prevention');
-                    } else if(node.nodeName.toLowerCase() === "div" && (node.hasAttribute("uib-datepicker-popup-wrap") || (node.id && node.id==='recognize_modal'))){
-                        // fix for not indexing datepicker popup and nominate popup
-                        UDAConsoleLogger.info('date picker in javascript');
-                    } else if(node.nodeName.toLowerCase() === "span" && (node.classList.contains("radio") && node.classList.contains("replacement"))){
-                        this.addClickToNode(node);
-                    } else if(this.checkCssClassNames(node)){
-                        UDAConsoleLogger.info({cssIgnoredNode:node}, 3);
-                        // this.addClickToNode(node);
-                    } else if(node.hasChildNodes()){
-                        var childnodes =  node.childNodes;
-                        var hasparentclick = false;
-                        if(node.hasOwnProperty("hasclick") || hasparentnodeclick){
-                            hasparentclick=true;
-                            if(parentclicknode===""){
-                                parentclicknode=node;
-                            }
-                        }
-
-                        if(childnodes.length>0){
-                            for (var i=0;i<childnodes.length;i++){
-                                var childnode=childnodes[i];
-                                this.nodeid++;
-                                if(this.ignoreelements.indexOf(childnode.nodeName.toLowerCase())===-1) {
-                                    if(ret){
-                                        if(textlabel===""){
-                                            textlabel = this.indexdom(childnode, ret, node, textlabel);
-                                        }else {
-                                            textlabel += " " + this.indexdom(childnode, ret, node, textlabel);
-                                        }
-                                    } else {
-                                        node.childNodes[i] = this.indexdom(childnode, ret, node,"", hasparentclick, parentclicknode);
-                                        if(node.childNodes[i].hasOwnProperty("hasclick") && node.childNodes[i].hasclick){
-                                            node.haschildclick=true;
-                                        }
-                                        if(hasparentclick && node.childNodes[i].hasOwnProperty("haschildclick") && node.childNodes[i].haschildclick){
-                                            node.haschildclick=true;
-                                        }
-                                    }
-                                }
-                            }
-                        }
-                    }
-
-                    // add click to node to send what user has clicked.
-                    // known scenario that node has parent click
-                    if(node.hasOwnProperty("hasclick") && node.hasclick && (node.nodeName.toLowerCase()==="select" || !node.haschildclick)){
-                        node=this.addClickToNode(node);
-                    } else if(node.hasOwnProperty("hasclick") && node.hasclick && node.haschildclick){
-                        node=this.addClickToNode(node,true);
-                    }
-
-                    break;
-                case Node.TEXT_NODE:
-                    if(node.nodeValue!=="") {
-                        textlabel = node.nodeValue;
-                    }
-                    break;
-            }
-
-            if(ret && textlabel!==""){
-                return textlabel;
-            } else if(!ret) {
-                return node;
-            }
-        },
-        //check css classnames for ignoring
-        checkCssClassNames:function(node){
-            let cssClassExist=false;
-            if(this.ignoreNodesContainingClassNames.length>0){
-                for(const classname of this.ignoreNodesContainingClassNames) {
-                    if(node.classList.contains(classname)){
-                        cssClassExist=true;
-                    }
-                }
-            }
-            return cssClassExist;
-        },
-        // Check for each node and then match it with the available clicknodes which are identified by links.js
-        indexnode: function(node, parentnode, hasparentnodeclick=false, fromdocumentclick=false, parentclicknode=""){
-            var elementdata = {"element-type": "", "element-labels" : [], "element-action" : "", "element-path" : "","element-url":"", "element-data":[],"menu-items":[]};
-
-            var clickobjectexists=false;
-            var udaClickObject={};
-
-            if(node.hasAttribute("nist-voice") && node.getAttribute("nist-voice")){
-                return node;
-            }
-
-            if(node.hasAttribute("uda-added") && node.getAttribute("uda-added")){
-                return node;
-            }
-
-            if(node.nodeName.toLowerCase() === 'mat-checkbox'){
-                return node;
-            }
-
-            if(this.inArray(node.nodeName.toLowerCase(), this.ignoreClicksOnSpecialNodes) !== -1){
-                return node;
-            }
-
-            if(parentnode.classList && parentnode.classList.contains("tab-content")){
-                node.displaytype = "tab-content";
-                node.tabid = node.id;
-            }
-
-            // Multiple clicks are recorded for select2-selection class. select2-selection--multiple
-            // This will create a problem during playback. We should record only one click to avoid this problem
-            if(node.classList && (node.classList.contains("select2-search__field") || node.classList.contains('cdk-overlay-backdrop') || node.classList.contains('cdk-overlay-pane'))) {
-                UDAConsoleLogger.info(node.classList);
-                return node;
-            }
-
-            if(node.hasAttribute('disabled')){
-                return node;
-            }
-
-            if(node.hasAttribute('readOnly')){
-                // return node;
-            }
-
-            if(this.htmlindex.length>0){
-                for(var htmli=0;htmli<this.htmlindex.length;htmli++){
-                    if(node.isSameNode(this.htmlindex[htmli]['element-data'])){
-                        node.hasclick=true;
-                        return node;
-                    }
-                }
-            }
-
-            for (var i = 0; i < UDAClickObjects.length; i++) {
-                if(UDAClickObjects[i].element===window){
-                    continue;
-                }
-                if (node.isSameNode(UDAClickObjects[i].element)) {
-                    clickobjectexists = true;
-                    udaClickObject = UDAClickObjects[i];
-                }
-            }
-
-            if(this.inArray(node.nodeName.toLowerCase(), this.ignoreNodesFromIndexing) !== -1) {
-                UDAConsoleLogger.info({indexingnode: node});
-            }
-
-            if(node.hasAttribute("type") && node.getAttribute("type") === "hidden"){
-                return node;
-            }
-
-            if(fromdocumentclick){
-                clickobjectexists = true;
-                udaClickObject = node;
-            }
-
-            if(clickobjectexists){
-                node.hasclick=true;
-                elementdata["element-type"] = node.nodeName.toLowerCase();
-                elementdata["element-url"] =  window.location.href;
-
-                if(parentnode.classList && parentnode.classList.contains("tab-content")){
-                    node.displaytype = "tab-content";
-                }
-
-                if(elementdata["element-labels"].length===0){
-                    elementdata["element-labels"] = this.getInputLabels(node,[],1);
-                }
-
-                if(elementdata["element-labels"].length===0){
-                    return node;
-                }
-
-                if((node.hasOwnProperty("displaytype") && node.displaytype==="tab-content") || (node.hasOwnProperty("navtype") && node.navtype==="navtab")){
-                    for(var j=0;j<this.menuitems.length;j++){
-                        var menuitem=this.menuitems[j];
-                        if(menuitem.refid === node.tabid) {
-                            if(menuitem.menunode.hasOwnProperty("path")){
-                                node.path =  menuitem.menunode.path+">"+menuitem.name;
-                            }else {
-                                node.path = menuitem.name;
-                            }
-                            if(node.hasOwnProperty("menuitems")){
-                                node.menuitems.push(menuitem);
-                            } else {
-                                node.menuitems=[];
-                                node.menuitems.push(menuitem);
-                            }
-                        }
-                    }
-                }
-
-                if(elementdata["element-path"]==="") {
-                    if (node.hasOwnProperty("path")) {
-                        elementdata["element-path"] = node.path;
-                    }
-                }
-
-                if(node.getAttribute("data-toggle") && node.getAttribute("data-toggle")==="tab"){
-                    node.navtype="navtab";
-                    elementdata["element-action"] = "navtab";
-                }
-
-                let uda_custom = {hasparentclick: false, parentnode: {}, domJson: domJSON.toJSON(node)};
-                if(hasparentnodeclick) {
-                    uda_custom.hasparentclick = true;
-                    uda_custom.parentnode = parentnode;
-                }
-                node.uda_custom = uda_custom;
-
-                elementdata["element-data"] = node;
-                elementdata["clickobject"] = udaClickObject;
-
-                this.htmlindex.push(elementdata);
-            }
-
-            return node;
-        },
-        // getting the text for the clicknodes.
-        getInputLabels: function(node, inputlabels, iterationno, iterate=true, getchildlabels=true, fromclick=false, iteratelimit=3, ignorenode=[]){
-
-            if(Array.isArray(ignorenode)){
-                ignorenode=node;
-            }
-
-            if((node.nodeName.toLowerCase() === "select" || node.nodeName.toLowerCase() === "checkbox") && iterate && inputlabels.length===0){
-                iterationno++;
-                inputlabels = this.getInputLabels(node.parentNode, inputlabels, iterationno, iterate, true, fromclick, iteratelimit, ignorenode);
-                if(fromclick) {
-                    //todo need to rework
-                }
-            }
-
-            if(node.nodeName.toLowerCase() === "input" || node.nodeName.toLowerCase() === "textarea" || node.nodeName.toLowerCase() === "img"){
-
-                if(node.getAttribute("placeholder") && node.getAttribute("placeholder")!=="") {
-                    inputlabels.push({"text":node.getAttribute("placeholder").toString(),"match":false});
-                }
-                if(node.getAttribute("type") && (node.getAttribute("type").toLowerCase()==="submit" || node.getAttribute("type").toLowerCase()==="file")) {
-                    if(node.getAttribute("value")){
-                        inputlabels.push({"text":node.getAttribute("value").toString(),"match":false});
-                        iterate=false;
-                    }
-                }
-                if(node.getAttribute("alt")){
-                    inputlabels.push({"text":node.getAttribute("alt").toString(),"match":false});
-                }
-            }
-
-            if(getchildlabels && node.childNodes.length>0){
-                var childnodes = node.childNodes;
-                childnodes.forEach(function (childnode, key) {
-                    if(childnode.nodeName.toLowerCase() !=="script" && childnode.nodeName.toLowerCase() !== "select" && childnode.nodeName.toLowerCase() !== '#comment') {
-                        var textcontent = childnode.textContent.replace(/[\n\r]+|[\s]{2,}/g, ' ').trim();
-                        if (textcontent !== "" && ignorenode.isSameNode(childnode) === false) {
-                            inputlabels.push({"text": textcontent, "match": false});
-                        }
-                    }
-                });
-            }
-
-            if(inputlabels.length===0 && node.getAttribute("data-tooltip")){
-                inputlabels.push({"text":node.getAttribute("data-tooltip").toString(),"match":false});
-            }
-
-            if(inputlabels.length===0 && node.getAttribute("aria-label")){
-                inputlabels.push({"text":node.getAttribute("aria-label").toString(),"match":false});
-            }
-
-            //todo fix for image tags
-            if(iterate && node.nodeName.toLowerCase() !== "img" && inputlabels.length === 0 && iterationno<=iteratelimit){
-                iterationno++;
-                inputlabels = this.getInputLabels(node.parentNode,[], iterationno, iterate, getchildlabels, fromclick, iteratelimit);
-            }
-
-            if(inputlabels.length===0 && node.id!==""){
-                inputlabels.push({"text":(node.nodeName.toLowerCase()+"-"+node.id),"match":false});
-            }else if(inputlabels.length===0 && node.hasAttribute("class") && node.className && node.className!==""){
-                var classname=node.className.toString();
-                inputlabels.push({"text":(node.nodeName.toLowerCase()+"-"+classname.replace(" ","-")),"match":false});
-            } else if(inputlabels.length===0){
-                inputlabels.push({"text":(node.nodeName.toLowerCase()),"match":false});
-            }
-
-            return inputlabels;
-        },
-        getsingleinputlabel: function(parentnode, inputlabel){
-            var childnodes = parentnode.childNodes;
-
-            childnodes.forEach(function (childnode, key) {
-                if(inputlabel === ""){
-                    inputlabel = childnode.textContent.replace(/[\n\r]+|[\s]{2,}/g, ' ').trim();
-                }
-            });
-
-            if(inputlabel === ""){
-                inputlabel = this.getinputlabel(parentnode.parentNode,"");
-            }
-
-            return inputlabel;
-        },
-        addClickToNode:function(node, confirmdialog=false){
-            try{
-                if(node.hasOwnProperty("addedclickrecord") && node.addedclickrecord===true){
-                    return;
-                }
-
-                var nodename=node.nodeName.toLowerCase();
-                switch (nodename) {
-                    case "select":
-                        jQuery(node).on({"focus":function(event){
-                                UDAPluginSDK.recorduserclick(node, false,false, event, confirmdialog);
-                            }
-                        });
-                        break;
-                    case "input":
-                        if(!node.hasAttribute("type")){
-                            jQuery(node).click(function (event) {
-                                UDAPluginSDK.recorduserclick(node, false, false, event, confirmdialog);
-                            });
-                            return;
-                        }
-                        var inputtype=node.getAttribute("type").toLowerCase();
-                        switch (inputtype) {
-                            case "email":
-                            case "text":
-                            case "button":
-                            case "checkbox":
-                            case "color":
-                            case "date":
-                            case "datetime-local":
-                            case "file":
-                            case "hidden":
-                            case "image":
-                            case "month":
-                            case "number":
-                            case "password":
-                            case "radio":
-                            case "range":
-                            case "reset":
-                            case "search":
-                            case "submit":
-                            case "tel":
-                            case "text":
-                            case "time":
-                            case "url":
-                            case "week":
-                                jQuery(node).click(function (event) {
-                                    UDAPluginSDK.recorduserclick(node, false, false, event, confirmdialog);
-                                });
-                                break;
-                            default:
-                                jQuery(node).click(function (event) {
-                                    UDAPluginSDK.recorduserclick(node, false, false, event, confirmdialog);
-                                });
-                                break;
-                        }
-                        break;
-                    case "mat-select":
-                        jQuery(node).click(function (event) {
-                            UDAPluginSDK.recorduserclick(node, false, false, event, confirmdialog);
-                        });
-                        break;
-                    case 'tr':
-                        jQuery(node).click(function (event) {
-                            UDAPluginSDK.recorduserclick(node, false, false, event, confirmdialog);
-                        });
-                        break;
-                    default:
-                        jQuery(node).click(function (event) {
-                            UDAPluginSDK.recorduserclick(node, false, false, event, confirmdialog);
-                        });
-                        break;
-                }
-                node.addedclickrecord=true;
-                return node;
-            } catch (e) {
-                UDAErrorLogger.error('Unable to add click to node '+ node.outerHTML+' '+ e);
-            }
-
-        },
-        //matching the action of the node and invoking whether to click or focus
-        matchaction:function(data,close=true,selectednode){
-            if(close) {
-                this.closemodal();
-            }
-            var node=data["element-data"];
-            var timetoinvoke=1000;
-
-            if(!this.playNextAction) {
-                return;
-            }
-
-            UDAConsoleLogger.info({invokingnode: node});
-
-            // remove added tooltips before invoking
-            // let tooltipnodes = jQuery('.uda-tooltip');
-            let tooltipnodes = document.getElementsByClassName('uda-tooltip');
-            if (tooltipnodes.length > 0) {
-                jQuery('.uda-tooltip').each(function() {
-                    jQuery(this).find('.uda-tooltip-text-content').remove();
-                    jQuery(this).removeClass('uda-tooltip');
-                });
-            }
-
-            jQuery('.uda-tooltip-text-content').each(function() {
-                jQuery(this).remove();
-            });
-
-            this.simulateHover(node);
-
-            var navigationcookie=this.getstoragedata(this.navigationcookiename);
-            var navigationcookiedata = null;
-            if(navigationcookie) {
-                navigationcookiedata = JSON.parse(navigationcookie);
-            }
-
-            // perform click action based on the input given
-
-            const recordedNodeData = JSON.parse(selectednode.objectdata);
-            if(recordedNodeData.meta && recordedNodeData.meta.selectedElement && recordedNodeData.meta.selectedElement.systemTag.trim() != 'others'){
-                let performedAction = this.mapSelectedElementAction(node, selectednode, navigationcookiedata, recordedNodeData);
-                if(performedAction){
-                    return;
-                }
-            }
-
-            if(this.inArray(node.nodeName.toLowerCase(), this.ignoreNodesFromIndexing) !== -1) {
-                this.addToolTip(node, node.parentNode, selectednode, navigationcookiedata, false, false, false);
-                return;
-            }
-
-            switch (node.nodeName.toLowerCase()) {
-                case "input":
-                    // functionality for detecting multi select box and highlighting the recorded node
-                    if (node.classList && (node.classList.contains('select2-search__field') || node.classList.contains('mat-autocomplete-trigger'))){
-                        this.addToolTip(node, node.parentNode.parentNode.parentNode.parentNode.parentNode, selectednode, navigationcookiedata, false, true);
-                    } else if(node.hasAttribute('role') && (node.getAttribute('role')==='combobox')) {
-                        this.addToolTip(node, node.parentNode.parentNode.parentNode.parentNode, selectednode, navigationcookiedata, false, false, true);
-                    } else if(node.hasAttribute('type') && (node.getAttribute('type')==='checkbox' || node.getAttribute('type')==='radio') && node.classList && (node.classList.contains('mat-checkbox-input') || node.classList.contains('mat-radio-input'))) {
-                        this.addToolTip(node, node.parentNode.parentNode, selectednode, navigationcookiedata, false, false, true);
-                    } else if(node.hasAttribute('type')){
-                        switch (node.getAttribute('type').toLowerCase()) {
-                            case 'checkbox':
-                                if(node.parentNode && node.parentNode.classList && node.parentNode.classList.contains('vc_checkbox')) {
-                                    this.addToolTip(node, node.parentNode, selectednode, navigationcookiedata, false, false, true);
-                                } else {
-                                    this.addToolTip(node, node.parentNode.parentNode, selectednode, navigationcookiedata, false, false, true);
-                                }
-                                break;
-                            case 'radio':
-                                if(node.parentNode && node.parentNode.classList && node.parentNode.classList.contains('vc_label')) {
-                                    this.addToolTip(node, node.parentNode, selectednode, navigationcookiedata, false, false, true);
-                                } else {
-                                    this.addToolTip(node, node.parentNode.parentNode, selectednode, navigationcookiedata, false, false, true);
-                                }
-                                break;
-                            case 'submit':
-                                node.click();
-                                this.invokenextitem(node, timetoinvoke, navigationcookiedata);
-                                this.showselectedrow(navigationcookiedata.data,navigationcookiedata.data.id,true, navigationcookiedata);
-                                break;
-                            case 'text':
-                                if(node.attributes && node.attributes.length>0 && (node.hasAttribute('ngxdaterangepickermd'))) {
-                                    this.addToolTip(node, node.parentNode, selectednode, navigationcookiedata, false, false, false);
-                                } else if(node.attributes && node.attributes.length>0 && (node.hasAttribute('uib-datepicker-popup'))) {
-                                    this.addToolTip(node, node.parentNode.parentNode, selectednode, navigationcookiedata, true, false);
-                                } else {
-                                    this.addToolTip(node, node.parentNode, selectednode, navigationcookiedata, false, true, true);
-                                }
-                                break;
-                            default:
-                                this.addToolTip(node, node.parentNode, selectednode, navigationcookiedata, false, false, true);
-                                break;
-                        }
-                    } else {
-                        this.addToolTip(node, node.parentNode, selectednode, navigationcookiedata, false, false, true);
-                    }
-                    break;
-                case "textarea":
-                    this.playNextAction = false;
-                    this.addToolTip(node, node.parentNode, selectednode, navigationcookiedata, false, false, true);
-                    break;
-                case "select":
-                    // this.addToolTip(node, node.parentNode, navigationcookiedata, false, false, true);
-                    this.addToolTip(node, node, selectednode, navigationcookiedata, false, false, true);
-                    break;
-                case "option":
-                    this.addToolTip(node, node.parentNode, selectednode, navigationcookiedata, false, false, true);
-                    break;
-                case "checkbox":
-                    this.addToolTip(node, node, selectednode, navigationcookiedata, false, false, true);
-                    break;
-                // Additional processing for calendar selection
-                case "button":
-                    if(node.hasAttribute('aria-label') && node.getAttribute('aria-label').toLowerCase() === 'open calendar') {
-                        this.addToolTip(node, node.parentNode, selectednode, navigationcookiedata, true, false);
-                    } else if(node.classList && node.classList.contains('btn-pill')) {
-                        node.click();
-                        this.invokenextitem(node, timetoinvoke, navigationcookiedata);
-                    } else {
-                        node.click();
-                        this.invokenextitem(node, timetoinvoke, navigationcookiedata);
-                    }
-                    break;
-                case 'span':
-                    if (node.classList && node.classList.contains('select2-selection')) {
-                        this.addToolTip(node, node.parentNode.parentNode, selectednode, navigationcookiedata, true, false);
-                    } else if(node.classList.contains("radio") && node.classList.contains("replacement")){
-                        this.addToolTip(node, node.parentNode.parentNode, selectednode, navigationcookiedata, false, false, true);
-                    } else {
-                        node.click();
-                        this.invokenextitem(node, timetoinvoke, navigationcookiedata);
-                    }
-                    break;
-                case 'div':
-                    if(node.classList && (node.classList.contains('mat-form-field-flex') || node.classList.contains('mat-select-trigger'))) {
-                        this.addToolTip(node, node.parentNode.parentNode, selectednode, navigationcookiedata, true, false);
-                    } else {
-                        node.click();
-                        this.invokenextitem(node, timetoinvoke, navigationcookiedata);
-                    }
-                    break;
-                //	fix for text editor during playback
-                case 'ckeditor':
-                    this.addToolTip(node, node, selectednode, navigationcookiedata, true, false);
-                    break;
-                case 'ng-select':
-                    this.addToolTip(node, node, selectednode, navigationcookiedata, false, false);
-                    break;
-                default:
-                    // check for special input nodes and add tooltip
-                    let specialInputNode = false;
-                    node.classList.forEach(val => {
-                        if(UDAPluginSDK.inArray(val, UDAPluginSDK.specialInputClickClassNames) !== -1){
-                            specialInputNode = true;
-                        }
-                    });
-                    if(specialInputNode){
-                        this.addToolTip(node, node, selectednode, navigationcookiedata, true, false);
-                    } else {
-                        node.click();
-                    }
-                    this.invokenextitem(node, timetoinvoke, navigationcookiedata);
-                    break;
-            }
-        },
-        //perform action based on selected node type
-        mapSelectedElementAction: function(node, recordedNode, navigationCookieData, recordedNodeData){
-            // this.addToolTip(node, node.parentNode, selectednode, navigationcookiedata, false, false, false);
-            let performedAction = false;
-            switch (recordedNodeData.meta.selectedElement.systemTag){
-                case 'text':
-                case 'date':
-                case 'range':
-                case 'file':
-                case 'telephone':
-                case 'email':
-                case 'number':
-                case 'password':
-                    this.addToolTip(node, node.parentNode, recordedNode, navigationCookieData, false, true, true);
-                    performedAction = true;
-                    break;
-                case 'singleChoice':
-                    this.addToolTip(node, node.parentNode, recordedNode, navigationCookieData, false, false, true);
-                    performedAction = true;
-                    break;
-                case 'multipleChoice':
-                    this.addToolTip(node, node.parentNode, recordedNode, navigationCookieData, false, false, true);
-                    performedAction = true;
-                    break;
-                case 'button':
-                    node.click();
-                    this.invokenextitem(node, 1000, navigationCookieData);
-                    this.showselectedrow(navigationCookieData.data,navigationCookieData.data.id,true, navigationCookieData);
-                    performedAction = true;
-                    break;
-                case "dropDown":
-                    this.addToolTip(node, node, recordedNode, navigationCookieData, false, false, true);
-                    performedAction = true;
-                    break;
-                case "textArea":
-                    this.addToolTip(node, node.parentNode, recordedNode, navigationCookieData, false, false, true);
-                    performedAction = true;
-                    break;
-            }
-            return performedAction;
-        },
-        //add tooltip display
-        addToolTip:function(invokingnode, tooltipnode, recordeddata=null, navigationcookiedata, enableClick=false, enableFocus=false, enableIntroJs=false, message= 'Please input the value and then click on', showButtons=true) {
-
-            UDAConsoleLogger.info(this.invokingnode);
-
-            if(recordeddata !== null) {
-                let recordednodedata = JSON.parse(recordeddata.objectdata);
-                if(recordednodedata.hasOwnProperty('meta') && recordednodedata.meta.hasOwnProperty('tooltipInfo') && recordednodedata.meta.tooltipInfo != ''){
-                    message = recordednodedata.meta.tooltipInfo;
-                }
-            }
-
-            /*if(this.invokingnode && this.invokingnode.isEqualNode(invokingnode)){
-=======
               this.recognition.lang = langCode;
             }
         },
@@ -2435,764 +1013,1456 @@
 			}
 			this.processcount=UDAClickObjects.length;
 			if(UDALastIndexTime!==0 && UDALastIndexTime>UDALastMutationTime){
->>>>>>> b030f169
+				return;
+			}
+			UDALastIndexTime=Date.now();
+			this.processingnodes=true;
+			if(await this.removefromhtmlindex()) {
+				this.indexnewnodes = true;
+				this.currenturl = window.location.href;
+				this.indexdom(document.body);
+				this.processedclickobjectscount = this.processcount;
+				this.processingnodes = false;
+				this.totalcount = UDAClickObjects.length;
+			}
+			if(this.processcount<this.totalcount){
+				//todo new nodes added need to reprocess
+				UDAConsoleLogger.info('Need to do the processing');
+			}
+			if(this.navigatedToNextPage.check && this.navigatedToNextPage.url === window.location.href){
+				setTimeout(function(){UDAPluginSDK.showhtml();}, 5000);
+				this.navigatedToNextPage.check = false;
+			}
+		},
+		removefromhtmlindex:async function(){
+			if (this.forceReindex) {
+				this.htmlindex = [];
+				this.forceReindex = false;
+				return Promise.resolve(1);
+			}
+			if(this.htmlindex.length>0){
+				let newhtmlindex=[];
+				let htmlindexlength=this.htmlindex.length;
+				for(var htmli=0;htmli<htmlindexlength;htmli++) {
+					let checknode=this.htmlindex[htmli];
+					let removedclickobjectslength=UDARemovedClickObjects.length;
+					let foundremovedindexednode=-1;
+					for (var k = 0; k < removedclickobjectslength; k++) {
+						if(UDARemovedClickObjects[k].element === window){
+							continue;
+						}
+						let removedclickobject=UDARemovedClickObjects[k].element;
+
+						if (checknode['element-data'].isSameNode(removedclickobject)) {
+							foundremovedindexednode=k;
+							break;
+						}
+					}
+					if(foundremovedindexednode===-1){
+						newhtmlindex.push(checknode);
+					} else {
+						UDARemovedClickObjects.splice(foundremovedindexednode,1);
+					}
+				}
+				this.htmlindex=newhtmlindex;
+				return Promise.resolve(1);
+			}
+		},
+		// indexing functionality for the entire dom
+		indexdom: function( node, ret=false, parentnode="", textlabel="", hasparentnodeclick=false, parentclicknode= null ) {
+			switch (node.nodeType) {
+				case Node.ELEMENT_NODE:
+
+					if(!ret && parentnode!=="") {
+						try{
+							node = this.indexnode(node, parentnode, hasparentnodeclick, false, parentclicknode);
+						} catch (e) {
+							UDAErrorLogger.error('Unable to index node '+node.nodeName+' got exception '+e);
+							return node;
+						}
+
+					}
+
+					node.haschildclick=false;
+
+					// Checking for ignore nodes during indexing
+					if (this.inArray(node.nodeName.toLowerCase(), this.ignoreNodesFromIndexing) !== -1) {
+						if(node.nodeName.toLowerCase() === 'ckeditor' && node.childNodes.length>2 && this.recording){
+							let addToolTip = true;
+							for(let checknode of this.tooltipDisplayedNodes){
+								if(node.isSameNode(checknode)) {
+									addToolTip = false;
+								}
+							}
+							if(addToolTip) {
+								this.tooltipDisplayedNodes.push(node);
+								this.addToolTip(node, node, false, false, false, false, 'We have detected a rich text editor. To record this in your sequence, Please click on the editor menu. We are unable to record clicks on the text area.', false, false);
+							}
+						} else if(!node.hasclick && this.inArray(node.nodeName.toLowerCase(), this.addClickToSpecialNodes) !== -1 && this.inArray(node.nodeName.toLowerCase(), this.ignoreClicksOnSpecialNodes) === -1){
+							UDAConsoleLogger.info('Child nodes ignored for node and added click to: ' + node.nodeName);
+							this.addClickToNode(node);
+						} else if(this.cancelRecordingDuringRecordingNodes.indexOf(node.nodeName.toLowerCase()) !== -1) {
+							// this.addClickToNode(node);
+						} else {
+							UDAConsoleLogger.info('Child nodes ignored for node: ' + node.nodeName);
+						}
+					} else if(node.classList && ((node.classList.contains('select2-container--open') && !node.classList.contains('select2-container--focus')))){
+					//	do nothing as we are not going to deal with special classes
+						UDAConsoleLogger.info('unwanted indexing prevention');
+					} else if(node.nodeName.toLowerCase() === "div" && (node.hasAttribute("uib-datepicker-popup-wrap") || (node.id && node.id==='recognize_modal'))){
+						// fix for not indexing datepicker popup and nominate popup
+						UDAConsoleLogger.info('date picker in javascript');
+					} else if(node.nodeName.toLowerCase() === "span" && (node.classList.contains("radio") && node.classList.contains("replacement"))){
+						this.addClickToNode(node);
+					} else if(this.checkCssClassNames(node)){
+						UDAConsoleLogger.info({cssIgnoredNode:node}, 3);
+						// this.addClickToNode(node);
+					} else if(node.hasChildNodes()){
+						var childnodes =  node.childNodes;
+						var hasparentclick = false;
+						if(node.hasOwnProperty("hasclick") || hasparentnodeclick){
+							hasparentclick=true;
+							if(parentclicknode===""){
+								parentclicknode=node;
+							}
+						}
+
+						if(childnodes.length>0){
+							for (var i=0;i<childnodes.length;i++){
+								var childnode=childnodes[i];
+								this.nodeid++;
+								if(this.ignoreelements.indexOf(childnode.nodeName.toLowerCase())===-1) {
+									if(ret){
+										if(textlabel===""){
+											textlabel = this.indexdom(childnode, ret, node, textlabel);
+										}else {
+											textlabel += " " + this.indexdom(childnode, ret, node, textlabel);
+										}
+									} else {
+										node.childNodes[i] = this.indexdom(childnode, ret, node,"", hasparentclick, parentclicknode);
+										if(node.childNodes[i].hasOwnProperty("hasclick") && node.childNodes[i].hasclick){
+											node.haschildclick=true;
+										}
+										if(hasparentclick && node.childNodes[i].hasOwnProperty("haschildclick") && node.childNodes[i].haschildclick){
+											node.haschildclick=true;
+										}
+									}
+								}
+							}
+						}
+					}
+
+					// add click to node to send what user has clicked.
+					// known scenario that node has parent click
+					if(node.hasOwnProperty("hasclick") && node.hasclick && (node.nodeName.toLowerCase()==="select" || !node.haschildclick)){
+						node=this.addClickToNode(node);
+					} else if(node.hasOwnProperty("hasclick") && node.hasclick && node.haschildclick){
+						node=this.addClickToNode(node,true);
+					}
+
+					break;
+				case Node.TEXT_NODE:
+					if(node.nodeValue!=="") {
+						textlabel = node.nodeValue;
+					}
+					break;
+			}
+
+			if(ret && textlabel!==""){
+				return textlabel;
+			} else if(!ret) {
+				return node;
+			}
+		},
+		//check css classnames for ignoring
+		checkCssClassNames:function(node){
+			let cssClassExist=false;
+			if(this.ignoreNodesContainingClassNames.length>0){
+				for(const classname of this.ignoreNodesContainingClassNames) {
+					if(node.classList.contains(classname)){
+						cssClassExist=true;
+					}
+				}
+			}
+			return cssClassExist;
+		},
+		// Check for each node and then match it with the available clicknodes which are identified by links.js
+		indexnode: function(node, parentnode, hasparentnodeclick=false, fromdocumentclick=false, parentclicknode=""){
+			var elementdata = {"element-type": "", "element-labels" : [], "element-action" : "", "element-path" : "","element-url":"", "element-data":[],"menu-items":[]};
+
+			var clickobjectexists=false;
+			var udaClickObject={};
+
+			if(node.hasAttribute("nist-voice") && node.getAttribute("nist-voice")){
+				return node;
+			}
+
+			if(node.hasAttribute("uda-added") && node.getAttribute("uda-added")){
+				return node;
+			}
+
+			if(node.nodeName.toLowerCase() === 'mat-checkbox'){
+				return node;
+			}
+
+			if(this.inArray(node.nodeName.toLowerCase(), this.ignoreClicksOnSpecialNodes) !== -1){
+				return node;
+			}
+
+			if(parentnode.classList && parentnode.classList.contains("tab-content")){
+				node.displaytype = "tab-content";
+				node.tabid = node.id;
+			}
+
+			// Multiple clicks are recorded for select2-selection class. select2-selection--multiple
+			// This will create a problem during playback. We should record only one click to avoid this problem
+			if(node.classList && (node.classList.contains("select2-search__field") || node.classList.contains('cdk-overlay-backdrop') || node.classList.contains('cdk-overlay-pane'))) {
+				UDAConsoleLogger.info(node.classList);
+				return node;
+			}
+
+			if(node.hasAttribute('disabled')){
+				return node;
+			}
+
+			if(node.hasAttribute('readOnly')){
+				// return node;
+			}
+
+			if(this.htmlindex.length>0){
+				for(var htmli=0;htmli<this.htmlindex.length;htmli++){
+					if(node.isSameNode(this.htmlindex[htmli]['element-data'])){
+						node.hasclick=true;
+						return node;
+					}
+				}
+			}
+
+			for (var i = 0; i < UDAClickObjects.length; i++) {
+				if(UDAClickObjects[i].element===window){
+					continue;
+				}
+				if (node.isSameNode(UDAClickObjects[i].element)) {
+					clickobjectexists = true;
+					udaClickObject = UDAClickObjects[i];
+				}
+			}
+
+			if(this.inArray(node.nodeName.toLowerCase(), this.ignoreNodesFromIndexing) !== -1) {
+				UDAConsoleLogger.info({indexingnode: node});
+			}
+
+			if(node.hasAttribute("type") && node.getAttribute("type") === "hidden"){
+				return node;
+			}
+
+			if(fromdocumentclick){
+				clickobjectexists = true;
+				udaClickObject = node;
+			}
+
+			if(clickobjectexists){
+				node.hasclick=true;
+				elementdata["element-type"] = node.nodeName.toLowerCase();
+				elementdata["element-url"] =  window.location.href;
+
+				if(parentnode.classList && parentnode.classList.contains("tab-content")){
+					node.displaytype = "tab-content";
+				}
+
+				if(elementdata["element-labels"].length===0){
+					elementdata["element-labels"] = this.getInputLabels(node,[],1);
+				}
+
+				if(elementdata["element-labels"].length===0){
+					return node;
+				}
+
+				if((node.hasOwnProperty("displaytype") && node.displaytype==="tab-content") || (node.hasOwnProperty("navtype") && node.navtype==="navtab")){
+					for(var j=0;j<this.menuitems.length;j++){
+						var menuitem=this.menuitems[j];
+						if(menuitem.refid === node.tabid) {
+							if(menuitem.menunode.hasOwnProperty("path")){
+								node.path =  menuitem.menunode.path+">"+menuitem.name;
+							}else {
+								node.path = menuitem.name;
+							}
+							if(node.hasOwnProperty("menuitems")){
+								node.menuitems.push(menuitem);
+							} else {
+								node.menuitems=[];
+								node.menuitems.push(menuitem);
+							}
+						}
+					}
+				}
+
+				if(elementdata["element-path"]==="") {
+					if (node.hasOwnProperty("path")) {
+						elementdata["element-path"] = node.path;
+					}
+				}
+
+				if(node.getAttribute("data-toggle") && node.getAttribute("data-toggle")==="tab"){
+					node.navtype="navtab";
+					elementdata["element-action"] = "navtab";
+				}
+
+				let uda_custom = {hasparentclick: false, parentnode: {}, domJson: domJSON.toJSON(node)};
+				if(hasparentnodeclick) {
+					uda_custom.hasparentclick = true;
+					uda_custom.parentnode = parentnode;
+				}
+				node.uda_custom = uda_custom;
+
+				elementdata["element-data"] = node;
+				elementdata["clickobject"] = udaClickObject;
+
+				this.htmlindex.push(elementdata);
+			}
+
+			return node;
+		},
+		// getting the text for the clicknodes.
+		getInputLabels: function(node, inputlabels, iterationno, iterate=true, getchildlabels=true, fromclick=false, iteratelimit=3, ignorenode=[]){
+
+			if(Array.isArray(ignorenode)){
+				ignorenode=node;
+			}
+
+			if((node.nodeName.toLowerCase() === "select" || node.nodeName.toLowerCase() === "checkbox") && iterate && inputlabels.length===0){
+				iterationno++;
+				inputlabels = this.getInputLabels(node.parentNode, inputlabels, iterationno, iterate, true, fromclick, iteratelimit, ignorenode);
+				if(fromclick) {
+					//todo need to rework
+				}
+			}
+
+			if(node.nodeName.toLowerCase() === "input" || node.nodeName.toLowerCase() === "textarea" || node.nodeName.toLowerCase() === "img"){
+
+				if(node.getAttribute("placeholder") && node.getAttribute("placeholder")!=="") {
+					inputlabels.push({"text":node.getAttribute("placeholder").toString(),"match":false});
+				}
+				if(node.getAttribute("type") && (node.getAttribute("type").toLowerCase()==="submit" || node.getAttribute("type").toLowerCase()==="file")) {
+					if(node.getAttribute("value")){
+						inputlabels.push({"text":node.getAttribute("value").toString(),"match":false});
+						iterate=false;
+					}
+				}
+				if(node.getAttribute("alt")){
+					inputlabels.push({"text":node.getAttribute("alt").toString(),"match":false});
+				}
+			}
+
+			if(getchildlabels && node.childNodes.length>0){
+				var childnodes = node.childNodes;
+				childnodes.forEach(function (childnode, key) {
+					if(childnode.nodeName.toLowerCase() !=="script" && childnode.nodeName.toLowerCase() !== "select" && childnode.nodeName.toLowerCase() !== '#comment') {
+						var textcontent = childnode.textContent.replace(/[\n\r]+|[\s]{2,}/g, ' ').trim();
+						if (textcontent !== "" && ignorenode.isSameNode(childnode) === false) {
+							inputlabels.push({"text": textcontent, "match": false});
+						}
+					}
+				});
+			}
+
+			if(inputlabels.length===0 && node.getAttribute("data-tooltip")){
+				inputlabels.push({"text":node.getAttribute("data-tooltip").toString(),"match":false});
+			}
+
+			if(inputlabels.length===0 && node.getAttribute("aria-label")){
+				inputlabels.push({"text":node.getAttribute("aria-label").toString(),"match":false});
+			}
+
+			//todo fix for image tags
+			if(iterate && node.nodeName.toLowerCase() !== "img" && inputlabels.length === 0 && iterationno<=iteratelimit){
+				iterationno++;
+				inputlabels = this.getInputLabels(node.parentNode,[], iterationno, iterate, getchildlabels, fromclick, iteratelimit);
+			}
+
+			if(inputlabels.length===0 && node.id!==""){
+				inputlabels.push({"text":(node.nodeName.toLowerCase()+"-"+node.id),"match":false});
+			}else if(inputlabels.length===0 && node.hasAttribute("class") && node.className && node.className!==""){
+				var classname=node.className.toString();
+				inputlabels.push({"text":(node.nodeName.toLowerCase()+"-"+classname.replace(" ","-")),"match":false});
+			} else if(inputlabels.length===0){
+				inputlabels.push({"text":(node.nodeName.toLowerCase()),"match":false});
+			}
+
+			return inputlabels;
+		},
+		getsingleinputlabel: function(parentnode, inputlabel){
+			var childnodes = parentnode.childNodes;
+
+			childnodes.forEach(function (childnode, key) {
+				if(inputlabel === ""){
+					inputlabel = childnode.textContent.replace(/[\n\r]+|[\s]{2,}/g, ' ').trim();
+				}
+			});
+
+			if(inputlabel === ""){
+				inputlabel = this.getinputlabel(parentnode.parentNode,"");
+			}
+
+			return inputlabel;
+		},
+		addClickToNode:function(node, confirmdialog=false){
+        	try{
+				if(node.hasOwnProperty("addedclickrecord") && node.addedclickrecord===true){
+					return;
+				}
+
+				var nodename=node.nodeName.toLowerCase();
+				switch (nodename) {
+					case "select":
+						jQuery(node).on({"focus":function(event){
+								UDAPluginSDK.recorduserclick(node, false,false, event, confirmdialog);
+							}
+						});
+						break;
+					case "input":
+						if(!node.hasAttribute("type")){
+							jQuery(node).click(function (event) {
+								UDAPluginSDK.recorduserclick(node, false, false, event, confirmdialog);
+							});
+							return;
+						}
+						var inputtype=node.getAttribute("type").toLowerCase();
+						switch (inputtype) {
+							case "email":
+							case "text":
+							case "button":
+							case "checkbox":
+							case "color":
+							case "date":
+							case "datetime-local":
+							case "file":
+							case "hidden":
+							case "image":
+							case "month":
+							case "number":
+							case "password":
+							case "radio":
+							case "range":
+							case "reset":
+							case "search":
+							case "submit":
+							case "tel":
+							case "text":
+							case "time":
+							case "url":
+							case "week":
+								jQuery(node).click(function (event) {
+									UDAPluginSDK.recorduserclick(node, false, false, event, confirmdialog);
+								});
+								break;
+							default:
+								jQuery(node).click(function (event) {
+									UDAPluginSDK.recorduserclick(node, false, false, event, confirmdialog);
+								});
+								break;
+						}
+						break;
+					case "mat-select":
+						jQuery(node).click(function (event) {
+							UDAPluginSDK.recorduserclick(node, false, false, event, confirmdialog);
+						});
+						break;
+					case 'tr':
+						jQuery(node).click(function (event) {
+							UDAPluginSDK.recorduserclick(node, false, false, event, confirmdialog);
+						});
+						break;
+					default:
+						jQuery(node).click(function (event) {
+							UDAPluginSDK.recorduserclick(node, false, false, event, confirmdialog);
+						});
+						break;
+				}
+				node.addedclickrecord=true;
+				return node;
+			} catch (e) {
+				UDAErrorLogger.error('Unable to add click to node '+ node.outerHTML+' '+ e);
+			}
+
+		},
+		//matching the action of the node and invoking whether to click or focus
+		matchaction:function(data,close=true,selectednode){
+			if(close) {
+				this.closemodal();
+			}
+			var node=data["element-data"];
+			var timetoinvoke=1000;
+
+			if(!this.playNextAction) {
+				return;
+			}
+
+			UDAConsoleLogger.info({invokingnode: node});
+
+			// remove added tooltips before invoking
+			// let tooltipnodes = jQuery('.uda-tooltip');
+			let tooltipnodes = document.getElementsByClassName('uda-tooltip');
+			if (tooltipnodes.length > 0) {
+				jQuery('.uda-tooltip').each(function() {
+					jQuery(this).find('.uda-tooltip-text-content').remove();
+					jQuery(this).removeClass('uda-tooltip');
+				});
+			}
+
+			jQuery('.uda-tooltip-text-content').each(function() {
+				jQuery(this).remove();
+			});
+
+			this.simulateHover(node);
+
+			var navigationcookie=this.getstoragedata(this.navigationcookiename);
+			var navigationcookiedata = null;
+			if(navigationcookie) {
+				navigationcookiedata = JSON.parse(navigationcookie);
+			}
+
+			// perform click action based on the input given
+
+			const recordedNodeData = JSON.parse(selectednode.objectdata);
+			if(recordedNodeData.meta && recordedNodeData.meta.selectedElement && recordedNodeData.meta.selectedElement.systemTag.trim() != 'others'){
+				let performedAction = this.mapSelectedElementAction(node, selectednode, navigationcookiedata, recordedNodeData);
+				if(performedAction){
+					return;
+				}
+			}
+
+			if(this.inArray(node.nodeName.toLowerCase(), this.ignoreNodesFromIndexing) !== -1) {
+				this.addToolTip(node, node.parentNode, selectednode, navigationcookiedata, false, false, false);
+				return;
+			}
+
+			switch (node.nodeName.toLowerCase()) {
+				case "input":
+					// functionality for detecting multi select box and highlighting the recorded node
+					if (node.classList && (node.classList.contains('select2-search__field') || node.classList.contains('mat-autocomplete-trigger'))){
+						this.addToolTip(node, node.parentNode.parentNode.parentNode.parentNode.parentNode, selectednode, navigationcookiedata, false, true);
+					} else if(node.hasAttribute('role') && (node.getAttribute('role')==='combobox')) {
+						this.addToolTip(node, node.parentNode.parentNode.parentNode.parentNode, selectednode, navigationcookiedata, false, false, true);
+					} else if(node.hasAttribute('type') && (node.getAttribute('type')==='checkbox' || node.getAttribute('type')==='radio') && node.classList && (node.classList.contains('mat-checkbox-input') || node.classList.contains('mat-radio-input'))) {
+						this.addToolTip(node, node.parentNode.parentNode, selectednode, navigationcookiedata, false, false, true);
+					} else if(node.hasAttribute('type')){
+						switch (node.getAttribute('type').toLowerCase()) {
+							case 'checkbox':
+								if(node.parentNode && node.parentNode.classList && node.parentNode.classList.contains('vc_checkbox')) {
+									this.addToolTip(node, node.parentNode, selectednode, navigationcookiedata, false, false, true);
+								} else {
+									this.addToolTip(node, node.parentNode.parentNode, selectednode, navigationcookiedata, false, false, true);
+								}
+								break;
+							case 'radio':
+								if(node.parentNode && node.parentNode.classList && node.parentNode.classList.contains('vc_label')) {
+									this.addToolTip(node, node.parentNode, selectednode, navigationcookiedata, false, false, true);
+								} else {
+									this.addToolTip(node, node.parentNode.parentNode, selectednode, navigationcookiedata, false, false, true);
+								}
+								break;
+							case 'submit':
+								node.click();
+								this.invokenextitem(node, timetoinvoke, navigationcookiedata);
+								this.showselectedrow(navigationcookiedata.data,navigationcookiedata.data.id,true, navigationcookiedata);
+                            	break;
+							case 'text':
+								if(node.attributes && node.attributes.length>0 && (node.hasAttribute('ngxdaterangepickermd'))) {
+									this.addToolTip(node, node.parentNode, selectednode, navigationcookiedata, false, false, false);
+								} else if(node.attributes && node.attributes.length>0 && (node.hasAttribute('uib-datepicker-popup'))) {
+									this.addToolTip(node, node.parentNode.parentNode, selectednode, navigationcookiedata, true, false);
+								} else {
+									this.addToolTip(node, node.parentNode, selectednode, navigationcookiedata, false, true, true);
+								}
+								break;
+							default:
+								this.addToolTip(node, node.parentNode, selectednode, navigationcookiedata, false, false, true);
+								break;
+						}
+					} else {
+						this.addToolTip(node, node.parentNode, selectednode, navigationcookiedata, false, false, true);
+					}
+					break;
+				case "textarea":
+					this.playNextAction = false;
+					this.addToolTip(node, node.parentNode, selectednode, navigationcookiedata, false, false, true);
+					break;
+				case "select":
+					// this.addToolTip(node, node.parentNode, navigationcookiedata, false, false, true);
+					this.addToolTip(node, node, selectednode, navigationcookiedata, false, false, true);
+					break;
+				case "option":
+					this.addToolTip(node, node.parentNode, selectednode, navigationcookiedata, false, false, true);
+					break;
+				case "checkbox":
+					this.addToolTip(node, node, selectednode, navigationcookiedata, false, false, true);
+					break;
+				// Additional processing for calendar selection
+				case "button":
+					if(node.hasAttribute('aria-label') && node.getAttribute('aria-label').toLowerCase() === 'open calendar') {
+						this.addToolTip(node, node.parentNode, selectednode, navigationcookiedata, true, false);
+					} else if(node.classList && node.classList.contains('btn-pill')) {
+						node.click();
+						this.invokenextitem(node, timetoinvoke, navigationcookiedata);
+					} else {
+						node.click();
+						this.invokenextitem(node, timetoinvoke, navigationcookiedata);
+					}
+					break;
+				case 'span':
+					if (node.classList && node.classList.contains('select2-selection')) {
+						this.addToolTip(node, node.parentNode.parentNode, selectednode, navigationcookiedata, true, false);
+					} else if(node.classList.contains("radio") && node.classList.contains("replacement")){
+						this.addToolTip(node, node.parentNode.parentNode, selectednode, navigationcookiedata, false, false, true);
+					} else {
+						node.click();
+						this.invokenextitem(node, timetoinvoke, navigationcookiedata);
+					}
+					break;
+				case 'div':
+					if(node.classList && (node.classList.contains('mat-form-field-flex') || node.classList.contains('mat-select-trigger'))) {
+						this.addToolTip(node, node.parentNode.parentNode, selectednode, navigationcookiedata, true, false);
+					} else {
+						node.click();
+						this.invokenextitem(node, timetoinvoke, navigationcookiedata);
+					}
+					break;
+				//	fix for text editor during playback
+				case 'ckeditor':
+					this.addToolTip(node, node, selectednode, navigationcookiedata, true, false);
+					break;
+				case 'ng-select':
+					this.addToolTip(node, node, selectednode, navigationcookiedata, false, false);
+					break;
+				default:
+					// check for special input nodes and add tooltip
+					let specialInputNode = false;
+					node.classList.forEach(val => {
+						if(UDAPluginSDK.inArray(val, UDAPluginSDK.specialInputClickClassNames) !== -1){
+							specialInputNode = true;
+						}
+					});
+					if(specialInputNode){
+						this.addToolTip(node, node, selectednode, navigationcookiedata, true, false);
+					} else {
+						node.click();
+					}
+					this.invokenextitem(node, timetoinvoke, navigationcookiedata);
+					break;
+			}
+		},
+		//perform action based on selected node type
+		mapSelectedElementAction: function(node, recordedNode, navigationCookieData, recordedNodeData){
+			// this.addToolTip(node, node.parentNode, selectednode, navigationcookiedata, false, false, false);
+			let performedAction = false;
+			switch (recordedNodeData.meta.selectedElement.systemTag){
+				case 'text':
+				case 'date':
+				case 'range':
+				case 'file':
+				case 'telephone':
+				case 'email':
+				case 'number':
+				case 'password':
+					this.addToolTip(node, node.parentNode, recordedNode, navigationCookieData, false, true, true);
+					performedAction = true;
+					break;
+				case 'singleChoice':
+					this.addToolTip(node, node.parentNode, recordedNode, navigationCookieData, false, false, true);
+					performedAction = true;
+					break;
+				case 'multipleChoice':
+					this.addToolTip(node, node.parentNode, recordedNode, navigationCookieData, false, false, true);
+					performedAction = true;
+					break;
+				case 'button':
+					node.click();
+					this.invokenextitem(node, 1000, navigationCookieData);
+					this.showselectedrow(navigationCookieData.data,navigationCookieData.data.id,true, navigationCookieData);
+					performedAction = true;
+					break;
+				case "dropDown":
+					this.addToolTip(node, node, recordedNode, navigationCookieData, false, false, true);
+					performedAction = true;
+					break;
+				case "textArea":
+					this.addToolTip(node, node.parentNode, recordedNode, navigationCookieData, false, false, true);
+					performedAction = true;
+					break;
+			}
+			return performedAction;
+		},
+		//add tooltip display
+		addToolTip:function(invokingnode, tooltipnode, recordeddata=null, navigationcookiedata, enableClick=false, enableFocus=false, enableIntroJs=false, message= 'Please input the value and then click on', showButtons=true) {
+
+			UDAConsoleLogger.info(this.invokingnode);
+
+			if(recordeddata !== null) {
+				let recordednodedata = JSON.parse(recordeddata.objectdata);
+				if(recordednodedata.hasOwnProperty('meta') && recordednodedata.meta.hasOwnProperty('tooltipInfo') && recordednodedata.meta.tooltipInfo != ''){
+					message = recordednodedata.meta.tooltipInfo;
+				}
+			}
+
+			/*if(this.invokingnode && this.invokingnode.isEqualNode(invokingnode)){
 				return;
 			} else {
 				this.invokingnode = invokingnode;
 			}*/
 
-            this.invokingnode = invokingnode;
-
-            this.playNextAction = false;
-
-            if(navigationcookiedata) {
-                if (navigationcookiedata && navigationcookiedata.autoplay) {
-                    this.autoplay = false;
-                    this.autoplayPaused = true;
-                    this.toggleautoplay(navigationcookiedata);
-                } else {
-                    this.showselectedrow(navigationcookiedata.data, navigationcookiedata.data.id, true, navigationcookiedata);
-                }
-            }
-
-            let toolTipContentSection	=	message
-                +'<br/>';
-            if(showButtons) {
-                toolTipContentSection +=	'<button class="uda-tutorial-btn" style="margin-top:10px; margin-right: 5px;" type="button" uda-added="true" onclick="UDAPluginSDK.resumePlay();">Continue</button>'
-                    + '<button class="uda-tutorial-exit-btn" style="margin-top:10px;" type="button" uda-added="true" id="uda-autoplay-exit">Exit</button>';
-            }
-
-            let toolTipContentElement = document.createElement('div');
-            toolTipContentElement.innerHTML = toolTipContentSection.trim();
-            toolTipContentElement.classList.add('uda-tooltip-text-content');
-
-            let tooltipDivElement = document.createElement('div');
-            tooltipDivElement.classList.add('uda-tooltip');
-            tooltipDivElement.innerHTML = '<div id="uda-arrow" class="uda-arrow" data-popper-arrow></div>';
-            tooltipDivElement.prepend(toolTipContentElement);
-
-            document.body.appendChild(tooltipDivElement);
-
-            /**
-             * calculating node position from here
-             */
-            let toolTipPosistionClass = this.getTooltipPositionClass(tooltipnode, tooltipDivElement);
-
-            this.popperInstance = Popper.createPopper(tooltipnode, tooltipDivElement,{
-                placement: toolTipPosistionClass,
-                modifiers: [
-                    {
-                        name: 'offset',
-                        options: {
-                            offset: [0, 20],
-                        },
-                    },
-                ],
-            });
-
-            jQuery("#uda-autoplay-exit").click(function () {
-                UDAPluginSDK.backToSearchResultsPage(navigationcookiedata);
-            });
-
-            jQuery('html, body').animate({
-                scrollTop: (jQuery(invokingnode).offset().top - 250)
-            }, 2000, function(){
-                if(enableFocus){
-                    invokingnode.focus();
-                }
-                if(enableClick){
-                    invokingnode.click();
-                }
-            });
-        },
-        /**
-         * tooltip placement calculation
-         */
-        getScreenSize: function() {
-            let page = {height: 0, width: 0};
-            let screen = {height: 0, width: 0};
-            let body = document.body,
-                html = document.documentElement;
-
-            const docEl = document.documentElement;
-            const scrollTop = window.pageYOffset || docEl.scrollTop || body.scrollTop;
-            const scrollLeft = window.pageXOffset || docEl.scrollLeft || body.scrollLeft;
-
-            let resolution = {height: 0, width: 0};
-
-            page.height = Math.max( body.scrollHeight, body.offsetHeight, html.clientHeight, html.scrollHeight, html.offsetHeight );
-            page.width = Math.max(body.scrollWidth, body.offsetWidth, html.clientWidth, html.scrollWidth, html.offsetWidth);
-            if (window.innerWidth !== undefined) {
-                screen.width = window.innerWidth * 0.75;
-                screen.height = window.innerHeight;
-                // return { width: (window.innerWidth*0.75), height: window.innerHeight };
-            } else {
-                const D = document.documentElement;
-                screen.width = D.clientWidth;
-                screen.height = D.clientHeight * 0.75;
-                // return { width: D.clientWidth*0.75, height: D.clientHeight };
-            }
-            resolution.height = window.screen.height;
-            resolution.width = window.screen.width;
-            let windowProperties = {page: page, screen: screen, scrollInfo: {scrollTop: scrollTop, scrollLeft: scrollLeft}, resolution};
-            return windowProperties;
-        },
-        //get node position on the page
-        getNodeCoordinates: function(element, windowSize) {
-            const x = element.getBoundingClientRect();
-            let result = {
-                top: x.top + windowSize.scrollInfo.scrollTop,
-                width: x.width,
-                height: x.height,
-                left: x.left + windowSize.scrollInfo.scrollLeft,
-                actualPos: x
-            };
-            return result;
-        },
-        getTooltipPositionClass: function (targetElement, tooltipElement) {
-            const availablePositions = ["right", "top", "left", "bottom"].slice();
-
-            const screenSize = this.getScreenSize();
-            const tooltipPos = this.getNodeCoordinates(tooltipElement, screenSize);
-            const targetElementRect = targetElement.getBoundingClientRect();
-
-            let finalCssClass = "right";
-
-            UDAConsoleLogger.info('---------------- Screen info ------------------');
-            UDAConsoleLogger.info(screenSize);
-            UDAConsoleLogger.info(tooltipPos);
-            UDAConsoleLogger.info(targetElementRect);
-            UDAConsoleLogger.info('---------------- Screen info ------------------');
-
-            // Check for space to the right
-            if (targetElementRect.right + tooltipPos.width > screenSize.screen.width) {
-                this.removeFromArray(availablePositions, "right");
-            }
-
-            // Check for space above
-            if (targetElementRect.top - tooltipPos.height < 0) {
-                this.removeFromArray(availablePositions, "top");
-            }
-
-            // Check for space to the left
-            if (targetElementRect.left - tooltipPos.width < 0) {
-                this.removeFromArray(availablePositions, "left");
-            }
-
-            // Check for space below
-            if (targetElementRect.bottom + tooltipPos.height > screenSize.page.height) {
-                this.removeFromArray(availablePositions, "bottom");
-            }
-
-            if (availablePositions.length > 0) {
-                finalCssClass = availablePositions[0];
-            }
-
-            return finalCssClass;
-        },
-        removeFromArray: function(array, value) {
-            if (array.includes(value)) {
-                array.splice(array.indexOf(value), 1);
-            }
-        },
-        //Continue functionality invoke
-        resumePlay: function(){
-            let tooltipnodes = jQuery('.uda-tooltip');
-            if (tooltipnodes.length > 0) {
-                jQuery('.uda-tooltip').remove();
-                this.popperInstance.destroy();
-            }
-            this.playNextAction = true;
-            var navigationcookie=this.getstoragedata(this.navigationcookiename);
-            var navigationcookiedata = null;
-            if(navigationcookie) {
-                navigationcookiedata = JSON.parse(navigationcookie);
-            }
-            this.toggleautoplay(navigationcookiedata);
-        },
-        //invoke the click of next item
-        invokenextitem:function(node, timeToInvoke, navigationCookieData){
-            let link=false;
-            timeToInvoke=timeToInvoke+4000;
-            if(typeof node.href !== 'undefined' && node.href !== ''){
-                if(typeof node.target !== 'undefined' && node.target==='_blank'){
-                    this.toggleautoplay(navigationCookieData);
-                } else {
-                    let hostname = window.location.protocol + "//" + window.location.host+window.location.pathname;
-                    let href = node.href.substr(hostname.length);
-                    if(href!=='' && href !== "#") {
-                        link = true;
-                        this.navigatedToNextPage.check = true;
-                        this.navigatedToNextPage.url = node.href;
-                    }
-                }
-            }
-
-            if(!link) {
-                UDAConsoleLogger.info(node,2);
-                setTimeout(function(){UDAPluginSDK.showhtml();}, timeToInvoke);
-            } else {
-                timeToInvoke=timeToInvoke+3000;
-                setTimeout(function(){UDAPluginSDK.showhtml();}, timeToInvoke);
-            }
-        },
-        //simulate hover functionality
-        simulateHover: function(node){
-            var event = new MouseEvent('mouseover', {
-                'view': window,
-                'bubbles': true,
-                'cancelable': true
-            });
-            var canceled = !node.dispatchEvent(event);
-            if (canceled) {
-                // A handler called preventDefault.
-                UDAConsoleLogger.info('hover cancelled');
-            } else {
-                // None of the handlers called preventDefault.
-                UDAConsoleLogger.info('hover not cancelled');
-            }
-
-        },
-        //firing an event if event available for the node. Currently not implemented
-        eventFire:function(el, etype){
-            if (el.fireEvent) {
-                el.fireEvent('on' + etype);
-            } else {
-                var evObj = document.createEvent('Events');
-                evObj.initEvent(etype, true, false);
-                el.dispatchEvent(evObj);
-            }
-        },
-        //adding user click to the processing node.
-        recorduserclick:function(node, fromdocument=false, selectchange=false, event, confirmdialog=false, hasparentclick = false){
-
-            try {
-
-                let specialInputNode = false;
-
-                if(fromdocument){
-                    // todo from document click functionality;
-                }
-
-                if(!this.recording){
-                    return ;
-                }
-
-                if(this.autoplay){
-                    this.forceReindex = true;
-                    UDAPluginSDK.indexnewclicknodes();
-                    return true;
-                }
-
-                if(node.hasAttribute("nist-voice")){
-                    return true;
-                }
-
-                if(this.lastclickednode!=='' && node.isSameNode(this.lastclickednode)){
-                    return ;
-                }
-
-                if(this.lastclickedtime===Date.now()){
-                    return ;
-                }
-
-                // fix for file upload click and node which is hidden
-                if(node.style && node.style.display && node.style.display === 'none'){
-                    let specialClassExists = false;
-                    node.classList.forEach((val) => {
-                        if(UDAPluginSDK.inArray(val, UDAPluginSDK.specialInputClickClassNames) !== -1){
-                            specialClassExists = true;
-                            specialInputNode = true;
-                        }
-                    });
-                    if(!specialClassExists) {
-                        return;
-                    }
-                }
-
-                UDAConsoleLogger.info('-----------------------------clicked node--------------------------------');
-                UDAConsoleLogger.info({clickednode: node});
-                UDAConsoleLogger.info('-----------------------------clicked node--------------------------------');
-
-                if(this.recording && this.inArray(node.nodeName.toLowerCase(), this.ignoreClicksOnSpecialNodes) !== -1){
-                    return ;
-                } else if(this.recording && this.cancelRecordingDuringRecordingNodes.indexOf(node.nodeName.toLowerCase()) !== -1) {
-                    alert('Sorry currently we do not support this '+node.nodeName+' selector. Please re-record the sequence without selecting '+node.nodeName+' selector');
-                    this.recording=false;
-                    this.cancelrecordingsequence();
-                    this.showadvancedhtml();
-                    return ;
-                } else if(this.recording && (node.parentNode && node.parentNode.hasAttribute("ng-controller") && node.parentNode.getAttribute("ng-controller")==='recognize_modal')) {
-                    // fix for nominate recording functionality.
-                    alert('Sorry currently we do not support this Nominate feature. Please re-record the sequence without selecting Nominate feature');
-                    this.recording=false;
-                    this.cancelrecordingsequence();
-                    this.showadvancedhtml();
-                    return ;
-                } else if(node.hasAttribute('ng-click') && node.getAttribute('ng-click')){
-                    let ngclick=node.getAttribute('ng-click');
-                    if(ngclick.indexOf('clickNotoficationBell') !== -1){
-                        alert('Sorry currently we do not support this notifications. Please re-record the sequence without selecting Notifications');
-                        this.lastclickednode = node.parentNode;
-                        this.recording=false;
-                        this.cancelrecordingsequence(false);
-                        this.showadvancedhtml();
-                        return ;
-                    }
-                }
-
-                // processing document click
-                var processclick=true;
-                if(fromdocument && this.htmlindex.length>0){
-                    for(var i=0;i<this.htmlindex.length;i++){
-                        var processnode=this.htmlindex[i];
-                        if(node.isSameNode(processnode['element-data'])){
-                            processclick=false;
-                        }
-                    }
-                }
-
-                if(processclick===false){
-                    return true;
-                }
-
-                // var domjson = domJSON.toJSON(node);
-                if (node.hasOwnProperty('uda_custom') && node.uda_custom.domJson) {
-                    var domjson = node.uda_custom.domJson;
-                    domjson.meta = {};
-                    //fix for position issue #89
-                    if(domjson.node.nodeInfo.nodePosition.x === 0 && domjson.node.nodeInfo.nodePosition.y === 0) {
-                        var domjson1 = domJSON.toJSON(node);
-                        domjson.node.nodeInfo.nodePosition = domjson1.node.nodeInfo.nodePosition;
-                    }
-                } else {
-                    return ;
-                }
-
-                if(this.inArray(node.nodeName.toLowerCase(), this.ignoreNodesFromIndexing) !== -1 && this.customNameForSpecialNodes.hasOwnProperty(node.nodeName.toLowerCase())){
-                    domjson.meta.displayText = this.customNameForSpecialNodes[node.nodeName.toLowerCase()];
-                }
-
-                // check for special nodes
-                if(specialInputNode){
-                    domjson.meta.isPersonal = true;
-                }
-
-                // adding default system detected html element type in metadata
-                if(this.enableNodeTypeChangeSelection) {
-                    domjson.meta.systemDetected = this.mapClickedElementToHtmlFormElement(node);
-                    if (domjson.meta.systemDetected.inputElement !== 'others') {
-                        domjson.meta.selectedElement = domjson.meta.systemDetected;
-                    }
-                }
-
-                if(node.nodeName.toLowerCase()==="input" && node.getAttribute("type")==="radio"){
-                    var postdata = {
-                        domain: window.location.host,
-                        urlpath: window.location.pathname,
-                        sessionid: this.sessionID,
-                        clickednodename: "",
-                        html5: 0,
-                        clickedpath: "",
-                        objectdata: ""
-                    };
-                    var cache = [];
-                    var stringifiednode=JSON.stringify(domjson.node, function(key, value) {
-                        if (typeof value === 'object' && value !== null) {
-                            if (cache.indexOf(value) !== -1) {
-                                // Duplicate reference found, discard key
-                                return;
-                            }
-                            // Store value in our collection
-                            cache.push(value);
-                        }
-                        return value;
-                    });
-                    cache = null;
-                    domjson.node=JSON.parse(stringifiednode);
-                    postdata.objectdata=JSON.stringify(domjson);
-                } else {
-                    var postdata = {
-                        domain: window.location.host,
-                        urlpath: window.location.pathname,
-                        sessionid: this.sessionID,
-                        clickednodename: "",
-                        html5: 0,
-                        clickedpath: "",
-                        objectdata: JSON.stringify(domjson)
-                    };
-                }
-                postdata.clickednodename = this.getclickedinputlabels(node, fromdocument, selectchange);
-
-                // for known scenarios prompt user for input
-                if(confirmdialog && this.recording && !this.confirmednode && !this.autoplay){
-                    this.confirmParentClick(node, fromdocument, selectchange, event, postdata);
-                    return true;
-                } else if(confirmdialog && !this.recording) {
-                    return true;
-                }
-
-                this.rerenderhtml=true;
-                this.addclickedrecordcookie(postdata.clickednodename);
-                this.lastclickednode=node;
-                this.lastclickedtime=Date.now();
-                var outputdata = JSON.stringify(postdata);
-                var xhr = new XMLHttpRequest();
-                xhr.open("POST", UDA_API_URL+"/user/clickednode", false);
-                xhr.setRequestHeader('Content-Type', 'application/json; charset=UTF-8');
-                xhr.onload = function(event){
-                    if(xhr.status === 200){
-                        UDAPluginSDK.confirmednode = false;
-                        // rerender html if recording is enabled.
-                        if(UDAPluginSDK.recording) {
-                            setTimeout(function () {
-                                UDAPluginSDK.showhtml();
-                            }, UDA_POST_INTERVAL);
-                        }
-                    }
-                };
-                xhr.send(outputdata);
-
-                // reindexing whole document again for collapsable nodes
-                if(this.recording) {
-                    UDAConsoleLogger.info('----------------------------collapsable node---------------------------------');
-                    UDAConsoleLogger.info({indexedpos: node.uda_custom.domJson.node.nodeInfo.nodePosition});
-                    UDAConsoleLogger.info({domjson: domjson.node.nodeInfo.nodePosition});
-                    UDAConsoleLogger.info('----------------------------collapsable node---------------------------------');
-
-                    if (node.hasAttribute('mattreenodetoggle')) {
-                        this.forceReindex = true;
-                        UDAPluginSDK.indexnewclicknodes();
-                    } else {
-                        //processing new clicknodes if available after the click action.
-                        setTimeout(function () {
-                            this.forceReindex = true;
-                            UDAPluginSDK.indexnewclicknodes();
-                        }, UDA_POST_INTERVAL);
-                    }
-                }
-            } catch (e) {
-                UDAErrorLogger.error('Unable to record '+node.outerHTML+' '+ e);
-            }
-        },
-        confirmParentClick:function(node, fromdocument, selectchange, event, postdata) {
-            let prevClickText = this.getclickedinputlabels(this.lastclickednode, fromdocument, selectchange);
-            if(node.hasChildNodes()) {
-                var childTextExists = this.processparentchildnodes(node, prevClickText);
-                if(!childTextExists) {
-                    // truncating text to max 120char
-                    let displayText = ((postdata.clickednodename.length > 120) ? (postdata.clickednodename.substr(0, 120) + '...') : (postdata.clickednodename) );
-                    let confirmDialog = confirm("Did you click on: " + displayText);
-                    if (confirmDialog === true) {
-                        UDAPluginSDK.confirmednode = true;
-                        UDAPluginSDK.recorduserclick(node, fromdocument, selectchange, event, false);
-                    }
-                    return false;
-                } else {
-                    return false;
-                }
-            }
-        },
-        processparentchildnodes:function(node, prevtext) {
-            var childtextexists = false;
-            for(const childnode of node.childNodes) {
-                if (childnode.nodeType === Node.ELEMENT_NODE) {
-                    if (this.lastclickednode && childnode.isSameNode(this.lastclickednode)) {
-                        childtextexists = true;
-                        break;
-                    }
-                    let childtext = this.getclickedinputlabels(childnode);
-                    if(prevtext === childtext) {
-                        childtextexists = true;
-                        break;
-                    } else if(childnode.hasChildNodes()){
-                        childtextexists = this.processparentchildnodes(childnode, prevtext);
-                        if(childtextexists) {
-                            break;
-                        }
-                    }
-                }
-            }
-            return childtextexists
-        },
-        //getting input label for the clicked node
-        getclickedinputlabels:function(node, fromdocument=false, selectchange=false){
-            UDAConsoleLogger.info({node: node});
-
-            if (!node) {
-                return null;
-            }
-            var inputlabels="";
-            var nodename=node.nodeName.toLowerCase();
-            switch (nodename) {
-                case "select":
-                    if(selectchange) {
-                        inputlabels = jQuery(node).find(":selected").text();
-                    } else {
-                        var textlabels = this.getInputLabels(node, [], 1, true, false, true);
-                        if (textlabels.length > 0) {
-                            var labels = [];
-                            for (var j = 0; j < textlabels.length; j++) {
-                                labels.push(textlabels[j].text);
-                            }
-                            inputlabels = labels.toString();
-                        }
-                    }
-                    break;
-                case "input":
-                    if(!node.hasAttribute("type")){
-                        var textlabels = this.getInputLabels(node, [], 1, true, true, true);
-                        if (textlabels.length > 0) {
-                            var labels = [];
-                            for (var j = 0; j < textlabels.length; j++) {
-                                labels.push(textlabels[j].text);
-                            }
-                            inputlabels = labels.toString();
-                        }
-                    } else {
-                        switch (node.getAttribute("type").toLowerCase()) {
-                            default:
-                                var textlabels = this.getInputLabels(node, [], 1, true, true, true);
-                                if (textlabels.length > 0) {
-                                    var labels = [];
-                                    for (var j = 0; j < textlabels.length; j++) {
-                                        labels.push(textlabels[j].text);
-                                    }
-                                    inputlabels = labels.toString();
-                                }
-                        }
-                        break;
-                    }
-                case "textarea":
-                    var textlabels = this.getInputLabels(node, [], 1, true, true, true);
-                    if (textlabels.length > 0) {
-                        var labels = [];
-                        for (var j = 0; j < textlabels.length; j++) {
-                            labels.push(textlabels[j].text);
-                        }
-                        inputlabels = labels.toString();
-                    }
-                    break;
-                case "img":
-                    var textlabels = this.getInputLabels(node, [], 1, true, false, true);
-                    if (textlabels.length > 0) {
-                        var labels = [];
-                        for (var j = 0; j < textlabels.length; j++) {
-                            labels.push(textlabels[j].text);
-                        }
-                        inputlabels = labels.toString();
-                    }
-                    break;
-                default:
-                    var textlabels = this.getInputLabels(node, [], 1, false, true, true);
-                    if (textlabels.length > 0) {
-                        var labels = [];
-                        for (var j = 0; j < textlabels.length; j++) {
-                            labels.push(textlabels[j].text);
-                        }
-                        inputlabels = labels.toString();
-                    }
-            }
-            UDAConsoleLogger.info(inputlabels);
-            return inputlabels;
-        },
-        //record page click todo functionality
-        recorddocumentclick:function(){
-            jQuery(document).ready(function(){
-                document.body.addEventListener('click', function (event) { }, false);
-            });
-        },
-        //adding current timestamp to the required actions under recording functionality
-        gettimestamp:function(buttonclicked){
-            if(buttonclicked !== "") {
-                var result = Date.now();
-                if(buttonclicked==="start"){
-                    this.startrecordingsequence(result);
-                } else if(buttonclicked==="stop"){
-                    this.stoprecordingsequence(result);
-                }
-            }
-        },
-        //show recorded results in UDA screen
-        showrecordedresults:function(){
-            var recordingcookie = this.getstoragedata(this.recordingcookiename);
-            var starttime=null;
-            var endtime=Date.now();
-            if(recordingcookie){
-                var recordingcookiedata=JSON.parse(recordingcookie);
-                starttime=recordingcookiedata.starttime;
-            } else {
-                return false;
-            }
-
-            jQuery("#uda-content-container").html("");
-
-            if(this.clickeOn && this.clickeOn === 'record-btn'){
-                UDAPluginSDK.addrecordresultshtml([]);
-                this.clickeOn = '';
-                return ;
-            }
-
-            var xhr = new XMLHttpRequest();
-            xhr.open("GET", UDA_API_URL+"/clickevents/fetchrecorddata?start="+starttime+"&end="+endtime+"&sessionid="+UDAPluginSDK.sessionID+"&domain="+recordingcookiedata.domain, true);
-            xhr.onload = function(event){
-                if(xhr.status === 200){
-                    UDAPluginSDK.addrecordresultshtml(JSON.parse(xhr.response));
-                }
-            };
-            xhr.send();
-        },
-        //start recording the user click to form a sequence
-        startrecordingsequence:function(currenttimestamp){
-            var recordingcookie = this.getstoragedata(this.recordingcookiename);
-            if (recordingcookie) {
-                var recordingcookiedata = JSON.parse(recordingcookie);
-                recordingcookiedata.starttime = currenttimestamp;
-                recordingcookiedata.recording = true;
-                recordingcookiedata.endtime = null;
-            } else {
-                var recordingcookiedata = {recording: true, starttime: currenttimestamp, endtime: null};
-            }
-            recordingcookiedata.domain = window.location.host;
-            this.createstoragedata(this.recordingcookiename,JSON.stringify(recordingcookiedata));
-
-            this.clickeOn = 'record-btn';
-
-            this.showhtml();
-
-            //add analtytics
-            this.recordclick('recordingstart',recordingcookiedata.domain);
-        },
-        //stop recording sequence that has been started and show recorded results
-        stoprecordingsequence:function(currenttimestamp){
-            var recordingcookie = this.getstoragedata(this.recordingcookiename);
-            if(recordingcookie){
-                var recordingcookiedata=JSON.parse(recordingcookie);
-                recordingcookiedata.endtime=currenttimestamp;
-                recordingcookiedata.recording=false;
-            } else {
-                return false;
-            }
-            this.createstoragedata(this.recordingcookiename,JSON.stringify(recordingcookiedata));
-
-            //add analtytics
-            this.recordclick('recordingstop',recordingcookiedata.domain);
-
-            this.showhtml();
-            jQuery("#uda-content-container").html("");
-            var xhr = new XMLHttpRequest();
-            xhr.open("GET", UDA_API_URL+"/clickevents/fetchrecorddata?start="+recordingcookiedata.starttime+"&end="+recordingcookiedata.endtime+"&sessionid="+UDAPluginSDK.sessionID+"&domain="+recordingcookiedata.domain, true);
-            xhr.onload = function(event){
-                if(xhr.status === 200){
-                    UDAPluginSDK.addrecordresultshtml(JSON.parse(xhr.response));
-                }
-            };
-            xhr.send();
-        },
-        //cancel the recording sequence
-        cancelrecordingsequence:function(render=true){
-            // jQuery('#uda-advanced-btn').hide();
-            var recordingcookie = this.getstoragedata(this.recordingcookiename);
-            if(recordingcookie){
-                var recordingcookiedata=JSON.parse(recordingcookie);
-                if(!recordingcookiedata.recording){
-                    return false;
-                }
-                recordingcookiedata.endtime=Date.now();
-                recordingcookiedata.recording=false;
-            } else {
-                return false;
-            }
-            this.createstoragedata(this.recordingcookiename,JSON.stringify(recordingcookiedata));
-            var navcookiedata = {shownav: false, data: {}, autoplay:false, pause:false, stop:false, navcompleted:false, navigateddata:[],searchterm:''};
-            this.createstoragedata(this.navigationcookiename,JSON.stringify(navcookiedata));
-
-            let tooltipnodes = document.getElementsByClassName('uda-tooltip');
-            if (tooltipnodes.length > 0) {
-                jQuery('.uda-tooltip').remove();
-                this.popperInstance.destroy();
-            }
-
-            //add analtytics
-            this.recordclick('recordingcancel',recordingcookiedata.domain);
-            this.currentPage='cancelrecording';
-            if(render) {
-                this.showhtml();
-            }
-        },
-        //show sequence list html
-        addrecordresultshtml:function(data){
-            if(data.length>0) {
-                this.recordedsequenceids=data;
-                jQuery("#uda-content-container").html(this.renderRecordedSequenceHtml());
-                for(var i=0;i<data.length;i++){
-                    // modification for personal button addition
-                    if(i===(data.length-1)){
-                        this.renderrecordresultrow(data[i],i,true);
-                    } else {
-                        this.renderrecordresultrow(data[i],i,false);
-                    }
-                }
-            } else {
-                jQuery("#uda-content-container").html(this.renderEmptyRecordedSequenceHtml());
-            }
-
-            this.openmodal(false);
-        },
-        showPermissionsSection: function(){
-            jQuery('#uda-permissions-show-btn').hide();
-            jQuery('#uda-permissions-hide-btn').show();
-            jQuery('#uda-permissions-section').show();
-        },
-        hidePermissionsSection: function(){
-            jQuery('#uda-permissions-show-btn').show();
-            jQuery('#uda-permissions-hide-btn').hide();
-            jQuery('#uda-permissions-section').hide();
-        },
-        renderRecordedSequenceHtml: function(){
-            // displaying permissions added by developer
-            let permissionsHtml = '';
-            if(this.showPermissions && UDAUserAuthData.permissions) {
-                permissionsHtml += '<div>'
-                    +'		<button class="add-btn" onclick="UDAPluginSDK.showPermissionsSection();" id="uda-permissions-show-btn">Advanced</button>'
-                    +'		<button class="add-btn" style="display:none;" onclick="UDAPluginSDK.hidePermissionsSection();" id="uda-permissions-hide-btn">Hide</button>'
-                    +'		<div id="uda-permissions-section" style="display: none;">';
-                for (let key in UDAUserAuthData.permissions) {
-                    console.log(key);
-                    console.log(UDAUserAuthData.permissions[key]);
-                    permissionsHtml +='<input type="checkbox" id="uda-recorded-name" name="uda-additional-params[]" value="'+key+'" checked nist-voice>'+key+' :'+UDAUserAuthData.permissions[key]+'<br />';
-                }
-                permissionsHtml += '	</div>'
-                    +'	</div>';
-            }
-            var html =	'<div class="uda-card-details">'
-                +'	<h5>Recorded Sequence</h5>'
-                +'	<hr style="border:1px solid #969696; width:100%;">'
-                +'	<ul class="uda-recording" id="uda-recorded-results">'
-                +'	</ul>'
-
-                +'	<hr style="border:1px solid #969696; width:100%;">'
-
-                +'	<div style="text-align:left;">'
-                +'		<input type="text" id="uda-recorded-name" name="uda-save-recorded[]" class="uda-form-input" placeholder="Enter Label">'
-                +'		<div id="uda-sequence-names"></div>'
-                +'		<div style="margin-bottom:10px;">'
-                +'			<button class="add-btn" onclick="UDAPluginSDK.addSequenceNameRow();">+ Add Label</button>'
-                +'		</div>'
-                +'		<br>'
-                +'		<br>'
-                +permissionsHtml
-                +'		<br>'
-                +'		<br>'
-                +'		<div style="margin-top: 10px; max-width:100%;">'
-                +'			<button class="uda-record-btn" onclick="UDAPluginSDK.cancelrecordingsequence();"><span>Cancel and Exit</span></button>'
-                +'			<button class="uda-tutorial-btn" onclick="UDAPluginSDK.submitrecordedlabel();" style="float: right; padding:5px 20px;">Submit</button>'
-                +'		</div>'
-
-                +'	</div>'
-                +'</div>';
-
-            /*+'	<div class="uda-recording" style="text-align: center;">'
+			this.invokingnode = invokingnode;
+
+			this.playNextAction = false;
+
+			if(navigationcookiedata) {
+				if (navigationcookiedata && navigationcookiedata.autoplay) {
+					this.autoplay = false;
+					this.autoplayPaused = true;
+					this.toggleautoplay(navigationcookiedata);
+				} else {
+					this.showselectedrow(navigationcookiedata.data, navigationcookiedata.data.id, true, navigationcookiedata);
+				}
+			}
+
+			let toolTipContentSection	=	message
+										+'<br/>';
+			if(showButtons) {
+				toolTipContentSection +=	'<button class="uda-tutorial-btn" style="margin-top:10px; margin-right: 5px;" type="button" uda-added="true" onclick="UDAPluginSDK.resumePlay();">Continue</button>'
+											+ '<button class="uda-tutorial-exit-btn" style="margin-top:10px;" type="button" uda-added="true" id="uda-autoplay-exit">Exit</button>';
+			}
+
+			let toolTipContentElement = document.createElement('div');
+			toolTipContentElement.innerHTML = toolTipContentSection.trim();
+			toolTipContentElement.classList.add('uda-tooltip-text-content');
+
+			let tooltipDivElement = document.createElement('div');
+			tooltipDivElement.classList.add('uda-tooltip');
+			tooltipDivElement.innerHTML = '<div id="uda-arrow" class="uda-arrow" data-popper-arrow></div>';
+			tooltipDivElement.prepend(toolTipContentElement);
+
+			document.body.appendChild(tooltipDivElement);
+
+			/**
+			 * calculating node position from here
+			 */
+			let toolTipPosistionClass = this.getTooltipPositionClass(tooltipnode, tooltipDivElement);
+
+			this.popperInstance = Popper.createPopper(tooltipnode, tooltipDivElement,{
+				placement: toolTipPosistionClass,
+				modifiers: [
+					{
+						name: 'offset',
+						options: {
+							offset: [0, 20],
+						},
+					},
+				],
+			});
+
+			jQuery("#uda-autoplay-exit").click(function () {
+				UDAPluginSDK.backToSearchResultsPage(navigationcookiedata);
+			});
+
+			jQuery('html, body').animate({
+				scrollTop: (jQuery(invokingnode).offset().top - 250)
+			}, 2000, function(){
+				if(enableFocus){
+					invokingnode.focus();
+				}
+				if(enableClick){
+					invokingnode.click();
+				}
+			});
+		},
+		/**
+		 * tooltip placement calculation
+		 */
+		getScreenSize: function() {
+			let page = {height: 0, width: 0};
+			let screen = {height: 0, width: 0};
+			let body = document.body,
+				html = document.documentElement;
+
+			const docEl = document.documentElement;
+			const scrollTop = window.pageYOffset || docEl.scrollTop || body.scrollTop;
+			const scrollLeft = window.pageXOffset || docEl.scrollLeft || body.scrollLeft;
+
+			let resolution = {height: 0, width: 0};
+
+			page.height = Math.max( body.scrollHeight, body.offsetHeight, html.clientHeight, html.scrollHeight, html.offsetHeight );
+			page.width = Math.max(body.scrollWidth, body.offsetWidth, html.clientWidth, html.scrollWidth, html.offsetWidth);
+			if (window.innerWidth !== undefined) {
+				screen.width = window.innerWidth * 0.75;
+				screen.height = window.innerHeight;
+				// return { width: (window.innerWidth*0.75), height: window.innerHeight };
+			} else {
+				const D = document.documentElement;
+				screen.width = D.clientWidth;
+				screen.height = D.clientHeight * 0.75;
+				// return { width: D.clientWidth*0.75, height: D.clientHeight };
+			}
+			resolution.height = window.screen.height;
+			resolution.width = window.screen.width;
+			let windowProperties = {page: page, screen: screen, scrollInfo: {scrollTop: scrollTop, scrollLeft: scrollLeft}, resolution};
+			return windowProperties;
+		},
+		//get node position on the page
+		getNodeCoordinates: function(element, windowSize) {
+			const x = element.getBoundingClientRect();
+			let result = {
+				top: x.top + windowSize.scrollInfo.scrollTop,
+				width: x.width,
+				height: x.height,
+				left: x.left + windowSize.scrollInfo.scrollLeft,
+				actualPos: x
+			};
+			return result;
+		},
+		getTooltipPositionClass: function (targetElement, tooltipElement) {
+			const availablePositions = ["right", "top", "left", "bottom"].slice();
+
+			const screenSize = this.getScreenSize();
+			const tooltipPos = this.getNodeCoordinates(tooltipElement, screenSize);
+			const targetElementRect = targetElement.getBoundingClientRect();
+
+			let finalCssClass = "right";
+
+			UDAConsoleLogger.info('---------------- Screen info ------------------');
+			UDAConsoleLogger.info(screenSize);
+			UDAConsoleLogger.info(tooltipPos);
+			UDAConsoleLogger.info(targetElementRect);
+			UDAConsoleLogger.info('---------------- Screen info ------------------');
+
+			// Check for space to the right
+			if (targetElementRect.right + tooltipPos.width > screenSize.screen.width) {
+				this.removeFromArray(availablePositions, "right");
+			}
+
+			// Check for space above
+			if (targetElementRect.top - tooltipPos.height < 0) {
+				this.removeFromArray(availablePositions, "top");
+			}
+
+			// Check for space to the left
+			if (targetElementRect.left - tooltipPos.width < 0) {
+				this.removeFromArray(availablePositions, "left");
+			}
+
+			// Check for space below
+			if (targetElementRect.bottom + tooltipPos.height > screenSize.page.height) {
+				this.removeFromArray(availablePositions, "bottom");
+			}
+
+			if (availablePositions.length > 0) {
+				finalCssClass = availablePositions[0];
+			}
+
+			return finalCssClass;
+		},
+		removeFromArray: function(array, value) {
+			if (array.includes(value)) {
+				array.splice(array.indexOf(value), 1);
+			}
+		},
+		//Continue functionality invoke
+		resumePlay: function(){
+			let tooltipnodes = jQuery('.uda-tooltip');
+			if (tooltipnodes.length > 0) {
+				jQuery('.uda-tooltip').remove();
+				this.popperInstance.destroy();
+			}
+			this.playNextAction = true;
+			var navigationcookie=this.getstoragedata(this.navigationcookiename);
+			var navigationcookiedata = null;
+			if(navigationcookie) {
+				navigationcookiedata = JSON.parse(navigationcookie);
+			}
+			this.toggleautoplay(navigationcookiedata);
+		},
+		//invoke the click of next item
+		invokenextitem:function(node, timeToInvoke, navigationCookieData){
+			let link=false;
+			timeToInvoke=timeToInvoke+4000;
+			if(typeof node.href !== 'undefined' && node.href !== ''){
+				if(typeof node.target !== 'undefined' && node.target==='_blank'){
+					this.toggleautoplay(navigationCookieData);
+				} else {
+					let hostname = window.location.protocol + "//" + window.location.host+window.location.pathname;
+					let href = node.href.substr(hostname.length);
+					if(href!=='' && href !== "#") {
+						link = true;
+						this.navigatedToNextPage.check = true;
+						this.navigatedToNextPage.url = node.href;
+					}
+				}
+			}
+
+			if(!link) {
+				UDAConsoleLogger.info(node,2);
+				setTimeout(function(){UDAPluginSDK.showhtml();}, timeToInvoke);
+			} else {
+				timeToInvoke=timeToInvoke+3000;
+				setTimeout(function(){UDAPluginSDK.showhtml();}, timeToInvoke);
+			}
+		},
+		//simulate hover functionality
+		simulateHover: function(node){
+			var event = new MouseEvent('mouseover', {
+				'view': window,
+				'bubbles': true,
+				'cancelable': true
+			});
+			var canceled = !node.dispatchEvent(event);
+			if (canceled) {
+				// A handler called preventDefault.
+				UDAConsoleLogger.info('hover cancelled');
+			} else {
+				// None of the handlers called preventDefault.
+				UDAConsoleLogger.info('hover not cancelled');
+			}
+
+		},
+		//firing an event if event available for the node. Currently not implemented
+		eventFire:function(el, etype){
+			if (el.fireEvent) {
+				el.fireEvent('on' + etype);
+			} else {
+				var evObj = document.createEvent('Events');
+				evObj.initEvent(etype, true, false);
+				el.dispatchEvent(evObj);
+			}
+		},
+		//adding user click to the processing node.
+		recorduserclick:function(node, fromdocument=false, selectchange=false, event, confirmdialog=false, hasparentclick = false){
+
+			try {
+
+				let specialInputNode = false;
+
+				if(fromdocument){
+					// todo from document click functionality;
+				}
+
+				if(!this.recording){
+					return ;
+				}
+
+				if(this.autoplay){
+					this.forceReindex = true;
+					UDAPluginSDK.indexnewclicknodes();
+					return true;
+				}
+
+				if(node.hasAttribute("nist-voice")){
+					return true;
+				}
+
+				if(this.lastclickednode!=='' && node.isSameNode(this.lastclickednode)){
+					return ;
+				}
+
+				if(this.lastclickedtime===Date.now()){
+					return ;
+				}
+
+				// fix for file upload click and node which is hidden
+				if(node.style && node.style.display && node.style.display === 'none'){
+					let specialClassExists = false;
+					node.classList.forEach((val) => {
+						if(UDAPluginSDK.inArray(val, UDAPluginSDK.specialInputClickClassNames) !== -1){
+							specialClassExists = true;
+							specialInputNode = true;
+						}
+					});
+					if(!specialClassExists) {
+						return;
+					}
+				}
+
+				UDAConsoleLogger.info('-----------------------------clicked node--------------------------------');
+				UDAConsoleLogger.info({clickednode: node});
+				UDAConsoleLogger.info('-----------------------------clicked node--------------------------------');
+
+				if(this.recording && this.inArray(node.nodeName.toLowerCase(), this.ignoreClicksOnSpecialNodes) !== -1){
+					return ;
+				} else if(this.recording && this.cancelRecordingDuringRecordingNodes.indexOf(node.nodeName.toLowerCase()) !== -1) {
+					alert('Sorry currently we do not support this '+node.nodeName+' selector. Please re-record the sequence without selecting '+node.nodeName+' selector');
+					this.recording=false;
+					this.cancelrecordingsequence();
+					this.showadvancedhtml();
+					return ;
+				} else if(this.recording && (node.parentNode && node.parentNode.hasAttribute("ng-controller") && node.parentNode.getAttribute("ng-controller")==='recognize_modal')) {
+					// fix for nominate recording functionality.
+					alert('Sorry currently we do not support this Nominate feature. Please re-record the sequence without selecting Nominate feature');
+					this.recording=false;
+					this.cancelrecordingsequence();
+					this.showadvancedhtml();
+					return ;
+				} else if(node.hasAttribute('ng-click') && node.getAttribute('ng-click')){
+					let ngclick=node.getAttribute('ng-click');
+					if(ngclick.indexOf('clickNotoficationBell') !== -1){
+						alert('Sorry currently we do not support this notifications. Please re-record the sequence without selecting Notifications');
+						this.lastclickednode = node.parentNode;
+						this.recording=false;
+						this.cancelrecordingsequence(false);
+						this.showadvancedhtml();
+						return ;
+					}
+				}
+
+				// processing document click
+				var processclick=true;
+				if(fromdocument && this.htmlindex.length>0){
+					for(var i=0;i<this.htmlindex.length;i++){
+						var processnode=this.htmlindex[i];
+						if(node.isSameNode(processnode['element-data'])){
+							processclick=false;
+						}
+					}
+				}
+
+				if(processclick===false){
+					return true;
+				}
+
+				// var domjson = domJSON.toJSON(node);
+				if (node.hasOwnProperty('uda_custom') && node.uda_custom.domJson) {
+					var domjson = node.uda_custom.domJson;
+					domjson.meta = {};
+					//fix for position issue #89
+					if(domjson.node.nodeInfo.nodePosition.x === 0 && domjson.node.nodeInfo.nodePosition.y === 0) {
+						var domjson1 = domJSON.toJSON(node);
+						domjson.node.nodeInfo.nodePosition = domjson1.node.nodeInfo.nodePosition;
+					}
+				} else {
+					return ;
+				}
+
+				if(this.inArray(node.nodeName.toLowerCase(), this.ignoreNodesFromIndexing) !== -1 && this.customNameForSpecialNodes.hasOwnProperty(node.nodeName.toLowerCase())){
+					domjson.meta.displayText = this.customNameForSpecialNodes[node.nodeName.toLowerCase()];
+				}
+
+				// check for special nodes
+				if(specialInputNode){
+					domjson.meta.isPersonal = true;
+				}
+
+				// adding default system detected html element type in metadata
+				if(this.enableNodeTypeChangeSelection) {
+					domjson.meta.systemDetected = this.mapClickedElementToHtmlFormElement(node);
+					if (domjson.meta.systemDetected.inputElement !== 'others') {
+						domjson.meta.selectedElement = domjson.meta.systemDetected;
+					}
+				}
+
+				if(node.nodeName.toLowerCase()==="input" && node.getAttribute("type")==="radio"){
+					var postdata = {
+						domain: window.location.host,
+						urlpath: window.location.pathname,
+						sessionid: this.sessionID,
+						clickednodename: "",
+						html5: 0,
+						clickedpath: "",
+						objectdata: ""
+					};
+					var cache = [];
+					var stringifiednode=JSON.stringify(domjson.node, function(key, value) {
+						if (typeof value === 'object' && value !== null) {
+							if (cache.indexOf(value) !== -1) {
+								// Duplicate reference found, discard key
+								return;
+							}
+							// Store value in our collection
+							cache.push(value);
+						}
+						return value;
+					});
+					cache = null;
+					domjson.node=JSON.parse(stringifiednode);
+					postdata.objectdata=JSON.stringify(domjson);
+				} else {
+					var postdata = {
+						domain: window.location.host,
+						urlpath: window.location.pathname,
+						sessionid: this.sessionID,
+						clickednodename: "",
+						html5: 0,
+						clickedpath: "",
+						objectdata: JSON.stringify(domjson)
+					};
+				}
+				postdata.clickednodename = this.getclickedinputlabels(node, fromdocument, selectchange);
+
+				// for known scenarios prompt user for input
+				if(confirmdialog && this.recording && !this.confirmednode && !this.autoplay){
+					this.confirmParentClick(node, fromdocument, selectchange, event, postdata);
+					return true;
+				} else if(confirmdialog && !this.recording) {
+					return true;
+				}
+
+				this.rerenderhtml=true;
+				this.addclickedrecordcookie(postdata.clickednodename);
+				this.lastclickednode=node;
+				this.lastclickedtime=Date.now();
+				var outputdata = JSON.stringify(postdata);
+				var xhr = new XMLHttpRequest();
+				xhr.open("POST", UDA_API_URL+"/user/clickednode", false);
+				xhr.setRequestHeader('Content-Type', 'application/json; charset=UTF-8');
+				xhr.onload = function(event){
+					if(xhr.status === 200){
+						UDAPluginSDK.confirmednode = false;
+						// rerender html if recording is enabled.
+						if(UDAPluginSDK.recording) {
+							setTimeout(function () {
+								UDAPluginSDK.showhtml();
+							}, UDA_POST_INTERVAL);
+						}
+					}
+				};
+				xhr.send(outputdata);
+
+				// reindexing whole document again for collapsable nodes
+				if(this.recording) {
+					UDAConsoleLogger.info('----------------------------collapsable node---------------------------------');
+					UDAConsoleLogger.info({indexedpos: node.uda_custom.domJson.node.nodeInfo.nodePosition});
+					UDAConsoleLogger.info({domjson: domjson.node.nodeInfo.nodePosition});
+					UDAConsoleLogger.info('----------------------------collapsable node---------------------------------');
+
+					if (node.hasAttribute('mattreenodetoggle')) {
+						this.forceReindex = true;
+						UDAPluginSDK.indexnewclicknodes();
+					} else {
+						//processing new clicknodes if available after the click action.
+						setTimeout(function () {
+							this.forceReindex = true;
+							UDAPluginSDK.indexnewclicknodes();
+						}, UDA_POST_INTERVAL);
+					}
+				}
+			} catch (e) {
+				UDAErrorLogger.error('Unable to record '+node.outerHTML+' '+ e);
+			}
+		},
+		confirmParentClick:function(node, fromdocument, selectchange, event, postdata) {
+			let prevClickText = this.getclickedinputlabels(this.lastclickednode, fromdocument, selectchange);
+			if(node.hasChildNodes()) {
+				var childTextExists = this.processparentchildnodes(node, prevClickText);
+				if(!childTextExists) {
+					// truncating text to max 120char
+					let displayText = ((postdata.clickednodename.length > 120) ? (postdata.clickednodename.substr(0, 120) + '...') : (postdata.clickednodename) );
+					let confirmDialog = confirm("Did you click on: " + displayText);
+					if (confirmDialog === true) {
+						UDAPluginSDK.confirmednode = true;
+						UDAPluginSDK.recorduserclick(node, fromdocument, selectchange, event, false);
+					}
+					return false;
+				} else {
+					return false;
+				}
+			}
+		},
+		processparentchildnodes:function(node, prevtext) {
+			var childtextexists = false;
+			for(const childnode of node.childNodes) {
+				if (childnode.nodeType === Node.ELEMENT_NODE) {
+					if (this.lastclickednode && childnode.isSameNode(this.lastclickednode)) {
+						childtextexists = true;
+						break;
+					}
+					let childtext = this.getclickedinputlabels(childnode);
+					if(prevtext === childtext) {
+						childtextexists = true;
+						break;
+					} else if(childnode.hasChildNodes()){
+						childtextexists = this.processparentchildnodes(childnode, prevtext);
+						if(childtextexists) {
+							break;
+						}
+					}
+				}
+			}
+			return childtextexists
+		},
+		//getting input label for the clicked node
+		getclickedinputlabels:function(node, fromdocument=false, selectchange=false){
+			UDAConsoleLogger.info({node: node});
+
+			if (!node) {
+				return null;
+			}
+			var inputlabels="";
+			var nodename=node.nodeName.toLowerCase();
+			switch (nodename) {
+				case "select":
+					if(selectchange) {
+						inputlabels = jQuery(node).find(":selected").text();
+					} else {
+						var textlabels = this.getInputLabels(node, [], 1, true, false, true);
+						if (textlabels.length > 0) {
+							var labels = [];
+							for (var j = 0; j < textlabels.length; j++) {
+								labels.push(textlabels[j].text);
+							}
+							inputlabels = labels.toString();
+						}
+					}
+					break;
+				case "input":
+					if(!node.hasAttribute("type")){
+						var textlabels = this.getInputLabels(node, [], 1, true, true, true);
+						if (textlabels.length > 0) {
+							var labels = [];
+							for (var j = 0; j < textlabels.length; j++) {
+								labels.push(textlabels[j].text);
+							}
+							inputlabels = labels.toString();
+						}
+					} else {
+						switch (node.getAttribute("type").toLowerCase()) {
+							default:
+								var textlabels = this.getInputLabels(node, [], 1, true, true, true);
+								if (textlabels.length > 0) {
+									var labels = [];
+									for (var j = 0; j < textlabels.length; j++) {
+										labels.push(textlabels[j].text);
+									}
+									inputlabels = labels.toString();
+								}
+						}
+						break;
+					}
+				case "textarea":
+					var textlabels = this.getInputLabels(node, [], 1, true, true, true);
+					if (textlabels.length > 0) {
+						var labels = [];
+						for (var j = 0; j < textlabels.length; j++) {
+							labels.push(textlabels[j].text);
+						}
+						inputlabels = labels.toString();
+					}
+					break;
+				case "img":
+					var textlabels = this.getInputLabels(node, [], 1, true, false, true);
+					if (textlabels.length > 0) {
+						var labels = [];
+						for (var j = 0; j < textlabels.length; j++) {
+							labels.push(textlabels[j].text);
+						}
+						inputlabels = labels.toString();
+					}
+					break;
+				default:
+					var textlabels = this.getInputLabels(node, [], 1, false, true, true);
+					if (textlabels.length > 0) {
+						var labels = [];
+						for (var j = 0; j < textlabels.length; j++) {
+							labels.push(textlabels[j].text);
+						}
+						inputlabels = labels.toString();
+					}
+			}
+			UDAConsoleLogger.info(inputlabels);
+			return inputlabels;
+		},
+		//record page click todo functionality
+		recorddocumentclick:function(){
+			jQuery(document).ready(function(){
+				document.body.addEventListener('click', function (event) { }, false);
+			});
+		},
+		//adding current timestamp to the required actions under recording functionality
+		gettimestamp:function(buttonclicked){
+			if(buttonclicked !== "") {
+				var result = Date.now();
+				if(buttonclicked==="start"){
+					this.startrecordingsequence(result);
+				} else if(buttonclicked==="stop"){
+					this.stoprecordingsequence(result);
+				}
+			}
+		},
+		//show recorded results in UDA screen
+		showrecordedresults:function(){
+			var recordingcookie = this.getstoragedata(this.recordingcookiename);
+			var starttime=null;
+			var endtime=Date.now();
+			if(recordingcookie){
+				var recordingcookiedata=JSON.parse(recordingcookie);
+				starttime=recordingcookiedata.starttime;
+			} else {
+				return false;
+			}
+
+			jQuery("#uda-content-container").html("");
+
+			if(this.clickeOn && this.clickeOn === 'record-btn'){
+				UDAPluginSDK.addrecordresultshtml([]);
+				this.clickeOn = '';
+				return ;
+			}
+
+			var xhr = new XMLHttpRequest();
+			xhr.open("GET", UDA_API_URL+"/clickevents/fetchrecorddata?start="+starttime+"&end="+endtime+"&sessionid="+UDAPluginSDK.sessionID+"&domain="+recordingcookiedata.domain, true);
+			xhr.onload = function(event){
+				if(xhr.status === 200){
+					UDAPluginSDK.addrecordresultshtml(JSON.parse(xhr.response));
+				}
+			};
+			xhr.send();
+		},
+		//start recording the user click to form a sequence
+		startrecordingsequence:function(currenttimestamp){
+			var recordingcookie = this.getstoragedata(this.recordingcookiename);
+			if (recordingcookie) {
+				var recordingcookiedata = JSON.parse(recordingcookie);
+				recordingcookiedata.starttime = currenttimestamp;
+				recordingcookiedata.recording = true;
+				recordingcookiedata.endtime = null;
+			} else {
+				var recordingcookiedata = {recording: true, starttime: currenttimestamp, endtime: null};
+			}
+			recordingcookiedata.domain = window.location.host;
+			this.createstoragedata(this.recordingcookiename,JSON.stringify(recordingcookiedata));
+
+			this.clickeOn = 'record-btn';
+
+			this.showhtml();
+
+			//add analtytics
+			this.recordclick('recordingstart',recordingcookiedata.domain);
+		},
+		//stop recording sequence that has been started and show recorded results
+		stoprecordingsequence:function(currenttimestamp){
+			var recordingcookie = this.getstoragedata(this.recordingcookiename);
+			if(recordingcookie){
+				var recordingcookiedata=JSON.parse(recordingcookie);
+				recordingcookiedata.endtime=currenttimestamp;
+				recordingcookiedata.recording=false;
+			} else {
+				return false;
+			}
+			this.createstoragedata(this.recordingcookiename,JSON.stringify(recordingcookiedata));
+
+			//add analtytics
+			this.recordclick('recordingstop',recordingcookiedata.domain);
+
+			this.showhtml();
+			jQuery("#uda-content-container").html("");
+			var xhr = new XMLHttpRequest();
+			xhr.open("GET", UDA_API_URL+"/clickevents/fetchrecorddata?start="+recordingcookiedata.starttime+"&end="+recordingcookiedata.endtime+"&sessionid="+UDAPluginSDK.sessionID+"&domain="+recordingcookiedata.domain, true);
+			xhr.onload = function(event){
+				if(xhr.status === 200){
+					UDAPluginSDK.addrecordresultshtml(JSON.parse(xhr.response));
+				}
+			};
+			xhr.send();
+		},
+		//cancel the recording sequence
+		cancelrecordingsequence:function(render=true){
+			// jQuery('#uda-advanced-btn').hide();
+			var recordingcookie = this.getstoragedata(this.recordingcookiename);
+			if(recordingcookie){
+				var recordingcookiedata=JSON.parse(recordingcookie);
+				if(!recordingcookiedata.recording){
+					return false;
+				}
+				recordingcookiedata.endtime=Date.now();
+				recordingcookiedata.recording=false;
+			} else {
+				return false;
+			}
+			this.createstoragedata(this.recordingcookiename,JSON.stringify(recordingcookiedata));
+			var navcookiedata = {shownav: false, data: {}, autoplay:false, pause:false, stop:false, navcompleted:false, navigateddata:[],searchterm:''};
+			this.createstoragedata(this.navigationcookiename,JSON.stringify(navcookiedata));
+
+			let tooltipnodes = document.getElementsByClassName('uda-tooltip');
+			if (tooltipnodes.length > 0) {
+				jQuery('.uda-tooltip').remove();
+				this.popperInstance.destroy();
+			}
+
+			//add analtytics
+			this.recordclick('recordingcancel',recordingcookiedata.domain);
+			this.currentPage='cancelrecording';
+			if(render) {
+				this.showhtml();
+			}
+		},
+		//show sequence list html
+		addrecordresultshtml:function(data){
+			if(data.length>0) {
+				this.recordedsequenceids=data;
+				jQuery("#uda-content-container").html(this.renderRecordedSequenceHtml());
+				for(var i=0;i<data.length;i++){
+					// modification for personal button addition
+					if(i===(data.length-1)){
+						this.renderrecordresultrow(data[i],i,true);
+					} else {
+						this.renderrecordresultrow(data[i],i,false);
+					}
+				}
+			} else {
+				jQuery("#uda-content-container").html(this.renderEmptyRecordedSequenceHtml());
+			}
+
+			this.openmodal(false);
+		},
+		showPermissionsSection: function(){
+			jQuery('#uda-permissions-show-btn').hide();
+			jQuery('#uda-permissions-hide-btn').show();
+			jQuery('#uda-permissions-section').show();
+		},
+		hidePermissionsSection: function(){
+			jQuery('#uda-permissions-show-btn').show();
+			jQuery('#uda-permissions-hide-btn').hide();
+			jQuery('#uda-permissions-section').hide();
+		},
+		renderRecordedSequenceHtml: function(){
+			// displaying permissions added by developer
+			let permissionsHtml = '';
+			if(this.showPermissions && UDAUserAuthData.permissions) {
+				permissionsHtml += '<div>'
+								+'		<button class="add-btn" onclick="UDAPluginSDK.showPermissionsSection();" id="uda-permissions-show-btn">Advanced</button>'
+								+'		<button class="add-btn" style="display:none;" onclick="UDAPluginSDK.hidePermissionsSection();" id="uda-permissions-hide-btn">Hide</button>'
+								+'		<div id="uda-permissions-section" style="display: none;">';
+				for (let key in UDAUserAuthData.permissions) {
+					console.log(key);
+					console.log(UDAUserAuthData.permissions[key]);
+					permissionsHtml +='<input type="checkbox" id="uda-recorded-name" name="uda-additional-params[]" value="'+key+'" checked nist-voice>'+key+' :'+UDAUserAuthData.permissions[key]+'<br />';
+				}
+				permissionsHtml += '	</div>'
+								+'	</div>';
+			}
+			var html =	'<div class="uda-card-details">'
+						+'	<h5>Recorded Sequence</h5>'
+						+'	<hr style="border:1px solid #969696; width:100%;">'
+						+'	<ul class="uda-recording" id="uda-recorded-results">'
+						+'	</ul>'
+
+						+'	<hr style="border:1px solid #969696; width:100%;">'
+
+						+'	<div style="text-align:left;">'
+						+'		<input type="text" id="uda-recorded-name" name="uda-save-recorded[]" class="uda-form-input" placeholder="Enter Label">'
+						+'		<div id="uda-sequence-names"></div>'
+						+'		<div style="margin-bottom:10px;">'
+						+'			<button class="add-btn" onclick="UDAPluginSDK.addSequenceNameRow();">+ Add Label</button>'
+						+'		</div>'
+						+'		<br>'
+						+'		<br>'
+						+permissionsHtml
+						+'		<br>'
+						+'		<br>'
+						+'		<div style="margin-top: 10px; max-width:100%;">'
+						+'			<button class="uda-record-btn" onclick="UDAPluginSDK.cancelrecordingsequence();"><span>Cancel and Exit</span></button>'
+						+'			<button class="uda-tutorial-btn" onclick="UDAPluginSDK.submitrecordedlabel();" style="float: right; padding:5px 20px;">Submit</button>'
+						+'		</div>'
+
+						+'	</div>'
+						+'</div>';
+
+						/*+'	<div class="uda-recording" style="text-align: center;">'
 						+'	<table id="uda-sequence-names"><tr>'
 						+'		<td><input type="text" id="uda-recorded-name" name="uda-save-recorded[]" class="uda-form-input" placeholder="Enter Label"></td>'
 						+'		<td><button class="uda-tutorial-btn" onclick="UDAPluginSDK.addSequenceNameRow();">Add</button></td>'
@@ -3201,129 +2471,14 @@
 						+'		<button class="uda-tutorial-btn" onclick="UDAPluginSDK.submitrecordedlabel();">Submit</button>'
 						+'	</div>'
 						+'</div>';*/
-            return html;
-        },
-        //Add new sequence name row
-        addSequenceNameRow: function(){
-            /*let html='<tr>'
+			return html;
+		},
+		//Add new sequence name row
+		addSequenceNameRow: function(){
+			/*let html='<tr>'
 					+'	<td><input type="text" name="uda-save-recorded[]" class="uda-form-input" placeholder="Enter Label"></td>'
 					+'	<td><button class="uda-tutorial-btn uda-remove-row">Remove</button></td>'
 					+'</tr>';*/
-<<<<<<< HEAD
-            let html	='<div style="display:flex;">'
-                +'		<input type="text" id="uda-recorded-name" name="uda-save-recorded[]" class="uda-form-input uda-form-input-reduced" placeholder="Enter Label">'
-
-                +'			<button class="delete-btn uda-remove-row"><img src="'+ this.extensionpath+'images/icons/delete.png"></button>'
-
-                +'</div>';
-
-            jQuery('#uda-sequence-names').append(html);
-            jQuery("#uda-sequence-names").on('click','.uda-remove-row',function(){
-                jQuery(this).parent().remove();
-            });
-        },
-        renderEmptyRecordedSequenceHtml: function(){
-            var html =	'<div class="uda-card-details">'
-                // +'<span class="uda-close-icon">×</span>'
-                +'	<h5>Recorded Sequence</h5>'
-                +'	<hr>'
-                +'	<h5>Please navigate in the page to record.</h5>'
-                +'	<br />'
-                +'	<div class="uda-recording" style="text-align: center;">'
-                // +'		<input type="text" id="uda-recorded-name" name="uda-save-recorded" class="uda-form-input" placeholder="Enter Label">'
-                +'		<button class="uda-record-btn" onclick="UDAPluginSDK.cancelrecordingsequence();"><span>Cancel and Exit</span></button>'
-                // +'		<button class="uda-tutorial-btn" onclick="UDAPluginSDK.submitrecordedlabel();">Submit</button>'
-                +'	</div>'
-                +'</div>';
-            return html;
-        },
-        //render record row html of the sequence
-        renderrecordresultrow:function(data,index, showPersonalButton=false){
-            index++;
-            // let clickedname=((data.clickednodename.length>this.maxstringlength)?data.clickednodename.substr(0,this.maxstringlength)+'...':data.clickednodename);
-            let nodeData = JSON.parse(data.objectdata);
-            var originalName = '';
-            if(nodeData.meta.hasOwnProperty('displayText') && nodeData.meta.displayText !== ''){
-                var clickedname = ((nodeData.meta.displayText.length > this.maxstringlength) ? nodeData.meta.displayText.substr(0, this.maxstringlength) + '...' : nodeData.meta.displayText);
-                originalName = nodeData.meta.displayText;
-            } else {
-                var clickedname = ((data.clickednodename.length > this.maxstringlength) ? data.clickednodename.substr(0, this.maxstringlength) + '...' : data.clickednodename);
-                originalName = data.clickednodename;
-            }
-            // let clickedname=data.clickednodename;
-            //adding personal tooltips
-            let tooltipBtn = '';
-            if(showPersonalButton && this.enableTooltipAddition) {
-                tooltipBtn = this.showTooltipEditSection(nodeData);
-            }
-            // personal button appearance
-            if(showPersonalButton){
-                // clickedname=((data.clickednodename.length>(this.maxstringlength-24))?data.clickednodename.substr(0,(this.maxstringlength-24))+'...':data.clickednodename);
-                var editBtn = 	'			<span>'
-                    +'				<button class="uda-tutorial-btn" style="padding:0px;" type="button" id="uda-edit-clickedname"><img src="'+this.extensionpath+'images/icons/edit.png"></button>'
-                    +'			</span>'
-                    +'			<input type="text" id="uda-edited-name" name="uda-edited-name" class="uda-form-input" placeholder="Enter Name" value="'+originalName+'" style="display: none; width: 85%! important;">'
-                    +'			<span>'
-                    +'				<button class="uda-tutorial-btn" style="display: none; padding:5px !important; height: 40px;" type="button" id="uda-edit-clickedname-submit">save</button>'
-                    +'			</span>';
-                if(nodeData.meta.hasOwnProperty('isPersonal') && nodeData.meta.isPersonal){
-                    // var personalHtml = '&nbsp; &nbsp; (personal)';
-                    var personalHtml = '&nbsp; &nbsp;<input type="checkbox" id="UDA-is-personal" checked class="uda-checkbox"/> <label style="font-size:14px;" class="uda-checkbox-label">Personal Information</label>';
-                } else {
-                    var personalHtml = '&nbsp; &nbsp;<input type="checkbox" id="UDA-is-personal" class="uda-checkbox" /> <label style="font-size:14px;" class="uda-checkbox-label">Personal Information</label>';
-                }
-                personalHtml += '			<span style="position: relative; top: 0px;" class="info-icon"><img src="'+this.extensionpath+'images/icons/info.png" title="Select this box if this field / text contains personal information like name / username. We need to ignore personal information while processing."></span>';
-
-                // adding clicked element type
-                let selectedElementHtml = (this.enableNodeTypeChangeSelection)?'Clicked on : <select name="UDASelectedElement" id="UDASelectedElement"></select>':'';
-
-                // adding skip functionality during play
-                let skipHtml = '';
-                let skipped=false;
-                if(this.enableSkipDuringPlay){
-                    skipHtml = '<div class="" style="display: flex;align-items:center;">&nbsp; &nbsp;';
-                    if(nodeData.meta.hasOwnProperty('skipDuringPlay') && nodeData.meta.skipDuringPlay){
-                        skipped = true;
-                        skipHtml += '<input type="checkbox" id="UDA-skip-duringPlay" checked class="uda-checkbox"/> <label style="font-size:14px;" class="uda-checkbox-label">Skip during play</label>';
-                    } else {
-                        skipHtml += '<input type="checkbox" id="UDA-skip-duringPlay" class="uda-checkbox" /> <label style="font-size:14px;" class="uda-checkbox-label">Skip during play</label>';
-                    }
-                    skipHtml += '<span style="position: relative; top: 0px;" class="info-icon"><img src="'+this.extensionpath+'images/icons/info.png" title="Select this box if this field / text is not required to navigate while processing."></span>';
-                    skipHtml +='</div>';
-                }
-
-                var html =	'<li class="uda-recorded-label-editable '+((skipped)?'uda-recording-skip-play':'')+'"><i>'
-                    +'<span id="uda-display-clicked-text">'+ clickedname + '</span>'
-                    +((this.enableEditClickedName)?editBtn:'')
-                    +'<br />'
-                    +'</i>'
-                    +skipHtml
-                    +'<div class="" style="display: flex;align-items:center;">'+personalHtml+'</div>'
-                    +'<br />'
-                    +tooltipBtn
-                    +'<br />'
-                    +selectedElementHtml
-                    +'</li>';
-                var element = jQuery(html);
-                jQuery("#uda-recorded-results").append(element);
-                jQuery("#UDA-is-personal").click(function (){
-                    UDAPluginSDK.personalNode(data);
-                });
-                // skip during play click event
-                if(this.enableSkipDuringPlay) {
-                    jQuery("#UDA-skip-duringPlay").click(function () {
-                        UDAPluginSDK.skipDuringPlay(data);
-                    });
-                }
-                var beforeEditText = originalName;
-                jQuery("#uda-edit-clickedname").click(function (){
-                    jQuery("#uda-display-clicked-text").hide();
-                    jQuery("#uda-edit-clickedname").hide();
-                    jQuery("#uda-edited-name").show();
-                    jQuery("#uda-edit-clickedname-submit").show();
-                });
-                /*jQuery('#uda-edited-name').blur(function() {
-=======
 			let html	='<div style="display:flex;">'
 						+'		<input type="text" id="uda-recorded-name" name="uda-save-recorded[]" class="uda-form-input uda-form-input-reduced" placeholder="Enter Label">'
 						
@@ -3437,44 +2592,11 @@
 					jQuery("#uda-edit-clickedname-submit").show();
 				});
 				/*jQuery('#uda-edited-name').blur(function() {
->>>>>>> b030f169
 					let editedName = jQuery("#uda-edited-name").val();
 					if(editedName.trim() !== '' && beforeEditText.trim() != editedName.trim()){
 						UDAPluginSDK.editAndSave(data, editedName);
 					}
 				});*/
-<<<<<<< HEAD
-                jQuery("#uda-edited-name").keydown(function (e) {
-                    if (e.keyCode === 13) {
-                        let editedName = jQuery("#uda-edited-name").val();
-                        if(editedName.trim() !== '' && beforeEditText.trim() != editedName.trim()){
-                            UDAPluginSDK.editAndSave(data, editedName);
-                        } else {
-                            jQuery("#uda-display-clicked-text").show();
-                            jQuery("#uda-edit-clickedname").show();
-                            jQuery("#uda-edited-name").hide();
-                            jQuery("#uda-edit-clickedname-submit").hide();
-                        }
-                    }
-                });
-                jQuery("#uda-edit-clickedname-submit").click(function (){
-                    let editedName = jQuery("#uda-edited-name").val();
-                    if(editedName.trim() !== '' && beforeEditText.trim() != editedName.trim()){
-                        UDAPluginSDK.editAndSave(data, editedName);
-                    } else {
-                        jQuery("#uda-display-clicked-text").show();
-                        jQuery("#uda-edit-clickedname").show();
-                        jQuery("#uda-edited-name").hide();
-                        jQuery("#uda-edit-clickedname-submit").hide();
-                    }
-                });
-                if(tooltipBtn) {
-                    jQuery("#uda-edit-tooltip").click(function (){
-                        // UDAPluginSDK.showTooltipInput(data);
-                        jQuery("#uda-edited-tooltip").show();
-                    });
-                    /*jQuery('#uda-edited-tooltip').blur(function() {
-=======
 				jQuery("#uda-edited-name").keydown(function (e) {
 					if (e.keyCode === 13) {
 						let editedName = jQuery("#uda-edited-name").val();
@@ -3505,437 +2627,11 @@
 						jQuery("#uda-edited-tooltip").show();
 					});
 					/*jQuery('#uda-edited-tooltip').blur(function() {
->>>>>>> b030f169
 						let editedName = jQuery("#uda-edited-tooltip").val();
 						if(editedName.trim() !== '' && beforeEditText.trim() != editedName.trim()){
 							UDAPluginSDK.editAndSaveTooltip(data, editedName);
 						}
 					});*/
-<<<<<<< HEAD
-                    jQuery("#uda-edited-tooltip").keydown(function (e) {
-                        if (e.keyCode === 13) {
-                            let editedName = jQuery("#uda-edited-tooltip").val();
-                            if(editedName.trim() !== '' && beforeEditText.trim() != editedName.trim()){
-                                UDAPluginSDK.editAndSaveTooltip(data, editedName);
-                            }
-                        }
-                    });
-                    jQuery("#uda-tooltip-save").click(function (){
-                        let editedName = jQuery("#uda-edited-tooltip").val();
-                        if(editedName.trim() !== '' && beforeEditText.trim() != editedName.trim()){
-                            UDAPluginSDK.editAndSaveTooltip(data, editedName);
-                        }
-                    });
-                }
-
-                //	Add dropdown selection of user clicked node for improvements #209
-                if(this.enableNodeTypeChangeSelection) {
-                    let selectedElement = {inputElement: '', inputType: '', displayName: 'Please Select'};
-                    if (nodeData.meta.hasOwnProperty('selectedElement') && nodeData.meta.selectedElement) {
-                        selectedElement = nodeData.meta.selectedElement;
-                    }
-                    var $UDASelectedElementHtml = jQuery('#UDASelectedElement');
-                    if (selectedElement.inputElement === '') {
-                        var $option = jQuery("<option/>", {
-                            value: JSON.stringify(selectedElement),
-                            text: selectedElement.displayName,
-                            selected: true
-                        });
-                        $UDASelectedElementHtml.append($option);
-                    }
-                    for (let htmlFormElement of this.fetchHtmlFormElements()) {
-                        var $option = jQuery("<option/>", {
-                            value: JSON.stringify(htmlFormElement),
-                            text: htmlFormElement.displayName,
-                            selected: (htmlFormElement.systemTag === selectedElement.systemTag)
-                        });
-                        $UDASelectedElementHtml.append($option);
-                    }
-                    $UDASelectedElementHtml.on('change', function (e) {
-                        var optionSelected = jQuery("option:selected", this);
-                        var valueSelected = JSON.parse(this.value);
-                        UDAPluginSDK.editAndSaveSelectedHtmlElement(data, valueSelected);
-                    });
-                }
-            } else {
-                let skipped=false;
-                if(this.enableSkipDuringPlay) {
-                    if (nodeData.meta.hasOwnProperty('skipDuringPlay') && nodeData.meta.skipDuringPlay) {
-                        skipped = true;
-                    }
-                }
-                clickedname += (nodeData.meta.hasOwnProperty('isPersonal') && nodeData.meta.isPersonal)?'&nbsp; &nbsp;(personal)':'';
-                var html = '<li class="'+((skipped)?'uda-recording-skip-play':'')+'"><i>' +
-                    clickedname +
-                    '</i></li>';
-                var element = jQuery(html);
-                jQuery("#uda-recorded-results").append(element);
-            }
-        },
-        // available html form elements
-        fetchHtmlFormElements: function(){
-            return [
-                {inputElement: 'input', inputType: ['text','search','url'], displayName: 'Simple Text', systemTag: 'text'},
-                {inputElement: 'input', inputType: 'checkbox', displayName: 'Multiple Select', systemTag: 'multipleChoice'},
-                {inputElement: 'input', inputType: 'radio', displayName: 'Single Select', systemTag: 'singleChoice'},
-                {inputElement: 'input', inputType: 'number', displayName: 'Number Field', systemTag: 'number'},
-                {inputElement: 'input', inputType: ['date','time'], displayName: 'Date and/or Time Field', systemTag: 'date'},
-                {inputElement: 'input', inputType: 'email', displayName: 'Email Field', systemTag: 'email'},
-                {inputElement: 'input', inputType: 'password', displayName: 'Password Field', systemTag: 'password'},
-                {inputElement: 'input', inputType: 'range', displayName: 'Range Field', systemTag: 'range'},
-                {inputElement: 'input', inputType: 'tel', displayName: 'Telephone Field', systemTag: 'telephone'},
-                {inputElement: 'input', inputType: 'file', displayName: 'File Selection', systemTag: 'file'},
-                // {inputElement: 'input', inputType: 'color', displayName: 'Color Selection'},
-                // {inputElement: 'input', inputType: 'datetime-local', displayName: 'Local Date Selection'},
-                // {inputElement: 'input', inputType: 'hidden', displayName: 'Hidden Field'},
-                // {inputElement: 'input', inputType: 'image', displayName: 'Image Field'},
-                // {inputElement: 'input', inputType: 'month', displayName: 'Month Field'},
-                // {inputElement: 'input', inputType: 'reset', displayName: 'Reset Field'},
-                // {inputElement: 'input', inputType: 'search', displayName: 'Search Field'},
-                // {inputElement: 'input', inputType: 'time', displayName: 'Time Field'},
-                // {inputElement: 'input', inputType: 'url', displayName: 'URL Field'},
-                // {inputElement: 'input', inputType: 'week', displayName: 'Week Field'},
-                {inputElement: ['select','option', 'optgroup'], inputType: 'select', displayName: 'Dropdown Field', systemTag: 'dropDown'},
-                // {inputElement: 'option', inputType: 'option', displayName: 'Dropdown Option'},
-                // {inputElement: 'optgroup', inputType: 'optgroup', displayName: 'Dropdown Option Group'},
-                {inputElement: 'textarea', inputType: 'textarea', displayName: 'Large Text Area', systemTag: 'textArea'},
-                {inputElement: ['input','button'], inputType: ['button', 'submit'], displayName: 'Button', systemTag: 'button'},
-                // {inputElement: 'button', inputType: 'submit', displayName: 'Submit Field'},
-                // {inputElement: 'input', inputType: 'button', displayName: 'Button Field'},
-                // {inputElement: 'input', inputType: 'submit', displayName: 'Submit Field'},
-                // {inputElement: 'output', inputType: 'output', displayName: 'Output Field'},
-                // {inputElement: 'datalist ', inputType: 'datalist', displayName: 'Datalist Field'},
-                {inputElement: 'a ', inputType: 'href', displayName: 'Link', systemTag: 'link'},
-                {inputElement: 'others', inputType: 'others', displayName: 'Unrecognized', systemTag: 'others'},
-            ];
-        },
-        // map current element to html element
-        mapClickedElementToHtmlFormElement: function(node){
-            let htmlFormElements = this.fetchHtmlFormElements();
-            let selectedFormElement = {inputElement: 'others', inputType: 'others', displayName: 'Other HTML Element'};
-            for(let htmlFormElement of htmlFormElements) {
-                if(Array.isArray(htmlFormElement.inputElement) && htmlFormElement.inputElement.indexOf(node.nodeName.toLowerCase()) != -1){
-                    if(Array.isArray(htmlFormElement.inputType) && node.hasAttribute('type') && htmlFormElement.inputType.indexOf(node.getAttribute('type')) !== -1){
-                        selectedFormElement = htmlFormElement;
-                    } else if (!Array.isArray(htmlFormElement.inputType) && htmlFormElement.inputElement.indexOf(node.nodeName.toLowerCase()) != -1) {
-                        selectedFormElement = htmlFormElement;
-                    }
-                } else if(htmlFormElement.inputElement === 'input') {
-                    if(Array.isArray(htmlFormElement.inputType) && node.hasAttribute('type') && htmlFormElement.inputType.indexOf(node.getAttribute('type')) !== -1){
-                        selectedFormElement = htmlFormElement;
-                    } else if (!Array.isArray(htmlFormElement.inputType) && htmlFormElement.inputElement === node.nodeName.toLowerCase() && node.hasAttribute('type') && node.getAttribute('type') === htmlFormElement.inputType) {
-                        selectedFormElement = htmlFormElement;
-                    }
-                } else if (htmlFormElement.inputElement === node.nodeName.toLowerCase()) {
-                    selectedFormElement = htmlFormElement;
-                }
-            }
-            return selectedFormElement;
-        },
-        // save selected html element
-        editAndSaveSelectedHtmlElement: function(data, value) {
-            let nodeData = JSON.parse(data.objectdata);
-            if(value.inputElement===''){
-                return;
-            }
-            if(nodeData.meta && Object.keys(nodeData.meta).length >= 1) {
-                nodeData.meta.selectedElement = value;
-            } else {
-                nodeData.meta = {};
-                nodeData.meta.selectedElement = value;
-            }
-            data.objectdata = JSON.stringify(nodeData);
-            var outputdata = JSON.stringify(data);
-            var xhr = new XMLHttpRequest();
-            xhr.open("POST", UDA_API_URL+"/user/updateclickednode");
-            xhr.setRequestHeader('Content-Type', 'application/json; charset=UTF-8');
-            xhr.onload = function(event){
-                UDAPluginSDK.showhtml();
-            };
-            xhr.send(outputdata);
-        },
-        //customizing tooltip text function
-        showTooltipEditSection: function(nodeData){
-            try {
-                let node=nodeData.node;
-                let toolTipText = '';
-                if (nodeData.meta.hasOwnProperty('tooltipInfo') && nodeData.meta.tooltipInfo) {
-                    toolTipText = nodeData.meta.tooltipInfo;
-                }
-                /*let tooltipBtnHtml 	='			<span>'
-                                    + '				<button class="uda-tutorial-btn" style="padding:0px;" type="button" id="uda-edit-tooltip">'+((toolTipText)?'Edit Tooltip':'Add Tooltip')+'</button>'
-                                    + '			</span>';
-                let tooltipsection = (toolTipText) +'&nbsp;&nbsp;'+ tooltipBtnHtml + '<input type="text" id="uda-edited-tooltip" name="uda-edited-tooltip" class="uda-form-input" placeholder="Enter text" value="' + toolTipText + '" style="display: none;">';*/
-                let tooltipBtnHtml 	= '	<div class="uda-recording" style="text-align: center;">'
-                    +'		<input type="text" id="uda-edited-tooltip" name="uda-edited-tooltip" class="uda-form-input" placeholder="Custom Tooltip (Optional)" style="width:68% !important;" value="'+toolTipText+'">'
-                    +'		<span>'
-                    +'			<button class="delete-btn" style="color:#fff;" id="uda-tooltip-save">Save</button>'
-                    +'		</span>'
-                    +'	</div>';
-                let tooltipsection = tooltipBtnHtml;
-                switch (node.nodeName.toLowerCase()) {
-                    case "input":
-                    case "textarea":
-                    case "select":
-                    case "option":
-                    case "checkbox":
-                        return tooltipsection;
-                        break;
-                    case "button":
-                        //typeof node.hasAttribute !== 'undefined' &&
-                        if(typeof node.hasAttribute !== 'undefined' && node.hasAttribute('aria-label') && node.getAttribute('aria-label').toLowerCase() === 'open calendar') {
-                            return tooltipsection;
-                        } else {
-                            return '';
-                        }
-                        break;
-                    case 'span':
-                        if (node.className && node.className.indexOf('select2-selection') !== -1) {
-                            return tooltipsection;
-                        } else {
-                            return '';
-                        }
-                        break;
-                    case 'div':
-                        if(node.className && (node.className.indexOf('mat-form-field-flex') !== -1 || node.className.indexOf('mat-select-trigger') !== -1)) {
-                            return tooltipsection;
-                        } else {
-                            return '';
-                        }
-                        break;
-                    case 'ckeditor':
-                        return tooltipsection;
-                        break;
-                    case 'ng-select':
-                        return tooltipsection;
-                        break;
-                    default:
-                        return "";
-                        break;
-                }
-            } catch (e) {
-                console.log(e);
-                UDAErrorLogger.error('Error at showTooltipEditSection. '+ e);
-            }
-        },
-        editAndSaveTooltip: function(data, value) {
-            let nodeData = JSON.parse(data.objectdata);
-            let validateCondition=new RegExp("^[0-9A-Za-z _.-]+$");
-            if(!validateCondition.test(value)){
-                alert("Not valid input");
-                return;
-            }
-            if(nodeData.meta && nodeData.meta.hasOwnProperty("displayText")){
-                nodeData.meta.tooltipInfo = value;
-            } else if(nodeData.meta && Object.keys(nodeData.meta).length >= 1) {
-                nodeData.meta.tooltipInfo = value;
-            } else {
-                nodeData.meta = {};
-                nodeData.meta.tooltipInfo = value;
-            }
-            data.objectdata = JSON.stringify(nodeData);
-            var outputdata = JSON.stringify(data);
-            var xhr = new XMLHttpRequest();
-            xhr.open("POST", UDA_API_URL+"/user/updateclickednode");
-            xhr.setRequestHeader('Content-Type', 'application/json; charset=UTF-8');
-            xhr.onload = function(event){
-                UDAPluginSDK.showhtml();
-            };
-            xhr.send(outputdata);
-        },
-        //personal modification button clicked
-        personalNode:function(data){
-            let nodeData = JSON.parse(data.objectdata);
-            if(nodeData.meta.hasOwnProperty("isPersonal")){
-                if(nodeData.meta.isPersonal) {
-                    nodeData.meta.isPersonal = false;
-                } else {
-                    nodeData.meta.isPersonal = true;
-                }
-            } else {
-                nodeData.meta.isPersonal = true;
-            }
-            data.objectdata = JSON.stringify(nodeData);
-            var outputdata = JSON.stringify(data);
-            var xhr = new XMLHttpRequest();
-            xhr.open("POST", UDA_API_URL+"/user/updateclickednode");
-            xhr.setRequestHeader('Content-Type', 'application/json; charset=UTF-8');
-            xhr.onload = function(event){
-                UDAPluginSDK.showhtml();
-            };
-            xhr.send(outputdata);
-        },
-        // skip during play saving
-        skipDuringPlay:function(data){
-            let nodeData = JSON.parse(data.objectdata);
-            if(nodeData.meta.hasOwnProperty("skipDuringPlay")){
-                if(nodeData.meta.skipDuringPlay) {
-                    nodeData.meta.skipDuringPlay = false;
-                } else {
-                    nodeData.meta.skipDuringPlay = true;
-                }
-            } else {
-                nodeData.meta.skipDuringPlay = true;
-            }
-            data.objectdata = JSON.stringify(nodeData);
-            var outputdata = JSON.stringify(data);
-            var xhr = new XMLHttpRequest();
-            xhr.open("POST", UDA_API_URL+"/user/updateclickednode");
-            xhr.setRequestHeader('Content-Type', 'application/json; charset=UTF-8');
-            xhr.onload = function(event){
-                UDAPluginSDK.showhtml();
-            };
-            xhr.send(outputdata);
-        },
-        //edit modification button clicked
-        editAndSave:function(data, value){
-            let nodeData = JSON.parse(data.objectdata);
-            var validateCondition=new RegExp("^[0-9A-Za-z _.-]+$");
-            if(!validateCondition.test(value)){
-                alert("Not valid input");
-                return;
-            }
-            if(nodeData.meta && nodeData.meta.hasOwnProperty("displayText")){
-                nodeData.meta.displayText = value;
-            } else {
-                nodeData.meta = {};
-                nodeData.meta.displayText = value;
-            }
-            data.objectdata = JSON.stringify(nodeData);
-            var outputdata = JSON.stringify(data);
-            var xhr = new XMLHttpRequest();
-            xhr.open("POST", UDA_API_URL+"/user/updateclickednode");
-            xhr.setRequestHeader('Content-Type', 'application/json; charset=UTF-8');
-            xhr.onload = function(event){
-                UDAPluginSDK.showhtml();
-            };
-            xhr.send(outputdata);
-        },
-        // submit functionality of the recorded sequence.
-        submitrecordedlabel:function(submittype="recording"){
-            // var sequencename=jQuery("#uda-recorded-name").val();
-            let sequencenames = [];
-            var sequencenamearray=jQuery("input[name='uda-save-recorded[]']").map(function (){
-                // detect for profanity
-                let sequencename = this.value;
-                if(UDAPluginSDK.profanity.enabled) {
-                    sequencename = UDAPluginSDK.checkProfanity(sequencename);
-                }
-                sequencename = sequencename.trim();
-                sequencenames.push(sequencename);
-            });
-            let sequencename = JSON.stringify(sequencenames);
-            var sequencelistdata={name:"",domain:window.location.host,usersessionid:this.sessiondata.authdata.id.toString(),userclicknodelist:[].toString(),userclicknodesSet:this.recordedsequenceids,isValid:1,isIgnored:0, additionalParams: null};
-            if(submittype==='recording') {
-                if (sequencename === '') {
-                    alert('Please enter proper label');
-                    jQuery("#uda-recorded-name").focus();
-                    return false;
-                }
-            } else if(submittype === 'invalid'){
-                if(sequencename===''){
-                    sequencename="Declared as not valid sequence by user";
-                }
-                sequencelistdata.isValid=0;
-            } else if(submittype === 'ignore'){
-                if(sequencename===''){
-                    sequencename="Ignored by user";
-                }
-                sequencelistdata.isValid=0;
-                sequencelistdata.isIgnored=1;
-            }
-
-            var sequenceids = [];
-            for(var i=0;i<this.recordedsequenceids.length;i++){
-                sequenceids.push(this.recordedsequenceids[i].id);
-            }
-            sequencelistdata.name=sequencename;
-            sequencelistdata.userclicknodelist=sequenceids.toString();
-
-            // adding custom permission logic
-            if(this.enablePermissions && UDAUserAuthData.permissions){
-                let addedPermissions = {};
-                var addedPermissionsArray=jQuery("input:checkbox[name='uda-additional-params[]']:checked").map(function (){
-                    addedPermissions[this.value]=UDAUserAuthData.permissions[this.value];
-                });
-                for(let permission in UDAUserAuthData.permissions){
-                    if(!addedPermissions.hasOwnProperty(permission)){
-                        addedPermissions[permission]=0;
-                    }
-                }
-                sequencelistdata.additionalParams = addedPermissions;
-
-                // return ;
-            }
-
-
-            this.cancelrecordingsequence(false);
-            this.currentPage='SequenceSubmitted';
-            this.showhtml();
-            var xhr = new XMLHttpRequest();
-            xhr.open("POST", UDA_API_URL + "/clickevents/recordsequencedata", true);
-            xhr.setRequestHeader('Content-Type', 'application/json');
-            xhr.onload = function(event){
-                if(xhr.status === 200){
-                    UDAPluginSDK.showSelectedSequence(JSON.parse(xhr.response))
-                }
-            };
-            xhr.send(JSON.stringify(sequencelistdata));
-        },
-        /**
-         * Profanity detection
-         * @constructor
-         * @param {string} label - Label of the recorded sequence
-         */
-        checkProfanity: function(label){
-            if(!this.profanity.enabled){
-                return label;
-            }
-            switch (this.profanity.provider.toLowerCase()){
-                case 'azure':
-                    var xhr = new XMLHttpRequest();
-                    xhr.open("POST", this.profanity.config.endPoint, false);
-                    xhr.setRequestHeader('Content-Type', 'text/plain');
-                    xhr.setRequestHeader('Ocp-Apim-Subscription-Key', this.profanity.config.key1);
-                    xhr.onload = function(event){
-                        if(xhr.status === 200){
-                            let response = JSON.parse(xhr.response);
-                            if (response.Terms && response.Terms.length>0) {
-                                response.Terms.forEach(function (term, termindex) {
-                                    label = label.replaceAll(term.Term, '');
-                                });
-                            }
-                        }
-                    };
-                    xhr.send(label);
-                    break;
-            }
-            return label;
-        },
-        // adding the last clicked record to the storage
-        addclickedrecordcookie:function(clickednodename){
-            this.createstoragedata(this.recordclicknodecookiename,clickednodename);
-        },
-        // search from elastic functionality
-        searchinelastic:function(searchterm=''){
-
-            if(this.currentPage==='cancelrecording'){
-                jQuery('#uda-advanced-btn').hide();
-            } else if(this.currentPage==='SequenceSubmitted'){
-                return ;
-            } else if(!UDAUserAuthData.restrict_add_delete) {
-                jQuery('#uda-advanced-btn').show();
-                jQuery("#uda-advance-section").show();
-            }
-
-            this.currentPage='advanced';
-
-            if(searchterm) {
-                var searchtext = searchterm;
-            } else {
-                var searchtext = jQuery("#uda-search-input").val();
-            }
-=======
 					jQuery("#uda-edited-tooltip").keydown(function (e) {
 						if (e.keyCode === 13) {
 							let editedName = jQuery("#uda-edited-tooltip").val();
@@ -4359,9 +3055,8 @@
 			} else {
 				var searchtext = jQuery("#uda-search-input").val();
 			}
->>>>>>> b030f169
             // translating from other language to english
-            if(this.multilingual.selectedLang !== this.multilingual.searchInLang) {
+			if(this.multilingual.selectedLang !== this.multilingual.searchInLang) {
                 let posturl = '';
                 switch (this.multilingual.translate.provider){
                     case 'google':
@@ -4385,201 +3080,165 @@
                 translatexhr.send();
             }
 
-            this.cancelrecordingsequence(true);
-
-            this.renderMessage('Loading Please Wait...');
-
-
-            if (this.searchInProgress === true) {
-                alert('Previous search in progress');
-                return false;
-            }
-
-            if (this.autoplay) {
-                this.searchInProgress = false;
-                return false;
-            }
-
-            UDAConsoleLogger.info(searchtext);
-
-            this.searchText = searchtext;
-            this.searchInProgress = true;
-
-            //add analtytics
-            this.recordclick('search',searchtext);
-
-            let url = this.apihost + "/clickevents/sequence/search?query="+searchtext+"&domain="+encodeURI(window.location.host);
-            if(this.showPermissions && UDAUserAuthData.permissions) {
-                url += '&additionalParams='+encodeURI(JSON.stringify(UDAUserAuthData.permissions));
-            }
-
-            var xhr = new XMLHttpRequest();
-            if(this.enableNodeTypeChangeSelection){
-                url +='&enabledNodeTypeSelection=true';
-            }
-            xhr.open("GET", url, false);
-            xhr.onload = function(event){
-                if(xhr.status === 200){
-                    UDAPluginSDK.searchInProgress=false;
-                    UDAPluginSDK.renderSearchResults(JSON.parse(xhr.response));
-                } else {
-                    UDAPluginSDK.renderMessage();
-                }
-            };
-            // xhr.addEventListener("error", UDAPluginSDK.renderMessage());
-
-            xhr.onerror = function(){
-                console.log(xhr.status);
-                UDAPluginSDK.renderMessage();
-            };
-            xhr.send();
-        },
-        //rendering search results screen
-        renderSearchResults:function(data){
-
-            if(!UDAUserAuthData.restrict_add_delete) {
-                jQuery('#uda-advanced-btn').show();
-                jQuery("#uda-advance-section").show();
-            }
-
-            var matchnodes = data;
-            if(matchnodes.length>0){
-                jQuery("#uda-content-container").html('');
-                for(var k=0;k<matchnodes.length;k++){
-                    if(matchnodes[k].hasOwnProperty("deleted") && matchnodes[k].deleted===0) {
-                        this.renderSequenceRow(matchnodes[k], k);
-                    } else if(!matchnodes[k].hasOwnProperty("deleted")) {
-                        this.renderSequenceRow(matchnodes[k], k);
-                    }
-                }
-            } else {
-                this.renderEmptySearchResults();
-            }
-        },
-        // rendering empty results html
-        renderEmptySearchResults: function(){
-            this.searchInProgress=false;
-            jQuery("#uda-content-container").html(this.getEmptyResultsHtml());
-        },
-        getEmptyResultsHtml: function() {
-            let html =	'<div class="uda-no-results">'
-                +'	<svg class="uda-no-src" xmlns="http://www.w3.org/2000/svg" id="Capa_1" enable-background="new 0 0 512 512" height="512" viewBox="0 0 512 512" width="512"><g><path d="m317 90c-57.891 0-105 47.109-105 105s47.109 105 105 105 105-47.109 105-105-47.109-105-105-105zm51.211 135-21.211 21.211-30-30-30 30-21.211-21.211 30-30-30-30 21.211-21.211 30 30 30-30 21.211 21.211-30 30z"/><path d="m317 0c-107.52 0-195 87.48-195 195 0 48.371 17.809 92.591 47.08 126.709l-23.086 23.086-21.211-21.211-111.631 111.629c-17.534 17.534-17.534 46.069-.015 63.633l.015.015c17.549 17.52 46.124 17.523 63.633-.015l111.631-111.629-21.211-21.211 23.086-23.086c34.118 29.271 78.338 47.08 126.709 47.08 107.52 0 195-87.48 195-195s-87.48-195-195-195zm0 330c-74.443 0-135-60.557-135-135s60.557-135 135-135 135 60.557 135 135-60.557 135-135 135z"/></g></svg>'
-                +'	<p>No results found</p>'
-                +'</div>';
-            return html;
-        },
-        renderMessage: function(message='Something went wrong please try again later.'){
-            this.searchInProgress=false;
-            jQuery("#uda-content-container").html(this.getMessageHtml(message));
-        },
-        getMessageHtml: function(message) {
-            let html =	'<div class="uda-no-results">'
-                +'	<svg class="uda-no-src" xmlns="http://www.w3.org/2000/svg" id="Capa_1" enable-background="new 0 0 512 512" height="512" viewBox="0 0 512 512" width="512"><g><path d="m317 90c-57.891 0-105 47.109-105 105s47.109 105 105 105 105-47.109 105-105-47.109-105-105-105zm51.211 135-21.211 21.211-30-30-30 30-21.211-21.211 30-30-30-30 21.211-21.211 30 30 30-30 21.211 21.211-30 30z"/><path d="m317 0c-107.52 0-195 87.48-195 195 0 48.371 17.809 92.591 47.08 126.709l-23.086 23.086-21.211-21.211-111.631 111.629c-17.534 17.534-17.534 46.069-.015 63.633l.015.015c17.549 17.52 46.124 17.523 63.633-.015l111.631-111.629-21.211-21.211 23.086-23.086c34.118 29.271 78.338 47.08 126.709 47.08 107.52 0 195-87.48 195-195s-87.48-195-195-195zm0 330c-74.443 0-135-60.557-135-135s60.557-135 135-135 135 60.557 135 135-60.557 135-135 135z"/></g></svg>'
-                +'	<p>'+message+'</p>'
-                +'</div>';
-            return html;
-        },
-        //rendering each row html of the search result
-        renderSequenceRow:function(data){
-            var element=jQuery(this.getRowHtml(data));
-            element.click(function () {
-                UDAPluginSDK.showSelectedSequence(data);
-            });
-            jQuery("#uda-content-container").append(element);
-        },
-        //Sequence row html
-        getRowHtml: function(data){
-            var path='';
-            for(var i=0;i<data.userclicknodesSet.length;i++){
-                if(path!==''){
-                    path +=' >> ';
-                }
-                path += data.userclicknodesSet[i].clickednodename;
-            }
-            let sequencename = '';
-            try{
-                sequencename = JSON.parse(data.name)[0];
-            } catch (e) {
-                sequencename = data.name.toString();
-            }
-            var html =	'<div class="uda-card">'
-                +'	<h5>'+sequencename+'</h5>'
-                +'	<i>'+path+'</i>'
-                +'</div>';
-            return html;
-        },
-        //selected search result functionality
-        showSelectedSequence:function(data){
-            var navcookiedata = {shownav: true, data: data, autoplay:false, pause:false, stop:false, navcompleted:false, navigateddata:[],searchterm:''};
-            navcookiedata.searchterm=jQuery("#uda-search-input").val();
-            this.createstoragedata(this.navigationcookiename,JSON.stringify(navcookiedata));
-            this.autoplay = false;
-            this.showselectedrow(data,data.id,true, navcookiedata);
-            this.invokedActionManually=false;
-            //add analtytics
-            this.recordclick('sequencerecord',data.name.toString(),data.id);
-        },
-        // renderSelectedSequenceHtml: fu
-        renderSelectedSequenceHtml: function (data, isPlaying){
-            let playpausebutton = '';
-            if(isPlaying) {
-                playpausebutton = '			<div class="uda-loading-bar animate" id="nist-autoplay">'
-                    +'   			 <span>'
-                    +'      			<img src="'+this.extensionpath+'images/icons/pause.png">'
-                    +'    			</span>'
-                    +'  		</div>';
-            } else {
-                playpausebutton = '			<div class="uda-loading-bar" id="nist-autoplay">'
-                    +'   			 <span>'
-                    +'      			<img src="'+this.extensionpath+'images/icons/play.png">'
-                    +'    			</span>'
-                    +'  		</div>';
-            }
-            let sequencename = '';
-            let sequencenames = '';
-            try{
-                let sequencenamesArray = JSON.parse(data.name)
-                sequencename = sequencenamesArray[0];
-                /*if(sequencenamesArray.length > 1) {
+			this.cancelrecordingsequence(true);
+
+			this.renderMessage('Loading Please Wait...');
+
+
+			if (this.searchInProgress === true) {
+				alert('Previous search in progress');
+				return false;
+			}
+
+			if (this.autoplay) {
+				this.searchInProgress = false;
+				return false;
+			}
+
+			UDAConsoleLogger.info(searchtext);
+
+			this.searchText = searchtext;
+			this.searchInProgress = true;
+
+			//add analtytics
+			this.recordclick('search',searchtext);
+
+			let url = this.apihost + "/clickevents/sequence/search?query="+searchtext+"&domain="+encodeURI(window.location.host);
+			if(this.showPermissions && UDAUserAuthData.permissions) {
+				url += '&additionalParams='+encodeURI(JSON.stringify(UDAUserAuthData.permissions));
+			}
+
+			var xhr = new XMLHttpRequest();
+			if(this.enableNodeTypeChangeSelection){
+				url +='&enabledNodeTypeSelection=true';
+			}
+			xhr.open("GET", url, false);
+			xhr.onload = function(event){
+				if(xhr.status === 200){
+					UDAPluginSDK.searchInProgress=false;
+					UDAPluginSDK.renderSearchResults(JSON.parse(xhr.response));
+				} else {
+					UDAPluginSDK.renderMessage();
+				}
+			};
+			// xhr.addEventListener("error", UDAPluginSDK.renderMessage());
+
+			xhr.onerror = function(){
+				console.log(xhr.status);
+				UDAPluginSDK.renderMessage();
+			};
+			xhr.send();
+		},
+		//rendering search results screen
+		renderSearchResults:function(data){
+
+			if(!UDAUserAuthData.restrict_add_delete) {
+				jQuery('#uda-advanced-btn').show();
+				jQuery("#uda-advance-section").show();
+			}
+
+			var matchnodes = data;
+			if(matchnodes.length>0){
+				jQuery("#uda-content-container").html('');
+				for(var k=0;k<matchnodes.length;k++){
+					if(matchnodes[k].hasOwnProperty("deleted") && matchnodes[k].deleted===0) {
+						this.renderSequenceRow(matchnodes[k], k);
+					} else if(!matchnodes[k].hasOwnProperty("deleted")) {
+						this.renderSequenceRow(matchnodes[k], k);
+					}
+				}
+			} else {
+				this.renderEmptySearchResults();
+			}
+		},
+		// rendering empty results html
+		renderEmptySearchResults: function(){
+			this.searchInProgress=false;
+			jQuery("#uda-content-container").html(this.getEmptyResultsHtml());
+		},
+		getEmptyResultsHtml: function() {
+			let html =	'<div class="uda-no-results">'
+						+'	<svg class="uda-no-src" xmlns="http://www.w3.org/2000/svg" id="Capa_1" enable-background="new 0 0 512 512" height="512" viewBox="0 0 512 512" width="512"><g><path d="m317 90c-57.891 0-105 47.109-105 105s47.109 105 105 105 105-47.109 105-105-47.109-105-105-105zm51.211 135-21.211 21.211-30-30-30 30-21.211-21.211 30-30-30-30 21.211-21.211 30 30 30-30 21.211 21.211-30 30z"/><path d="m317 0c-107.52 0-195 87.48-195 195 0 48.371 17.809 92.591 47.08 126.709l-23.086 23.086-21.211-21.211-111.631 111.629c-17.534 17.534-17.534 46.069-.015 63.633l.015.015c17.549 17.52 46.124 17.523 63.633-.015l111.631-111.629-21.211-21.211 23.086-23.086c34.118 29.271 78.338 47.08 126.709 47.08 107.52 0 195-87.48 195-195s-87.48-195-195-195zm0 330c-74.443 0-135-60.557-135-135s60.557-135 135-135 135 60.557 135 135-60.557 135-135 135z"/></g></svg>'
+						+'	<p>No results found</p>'
+						+'</div>';
+			return html;
+		},
+		renderMessage: function(message='Something went wrong please try again later.'){
+			this.searchInProgress=false;
+			jQuery("#uda-content-container").html(this.getMessageHtml(message));
+		},
+		getMessageHtml: function(message) {
+			let html =	'<div class="uda-no-results">'
+				+'	<svg class="uda-no-src" xmlns="http://www.w3.org/2000/svg" id="Capa_1" enable-background="new 0 0 512 512" height="512" viewBox="0 0 512 512" width="512"><g><path d="m317 90c-57.891 0-105 47.109-105 105s47.109 105 105 105 105-47.109 105-105-47.109-105-105-105zm51.211 135-21.211 21.211-30-30-30 30-21.211-21.211 30-30-30-30 21.211-21.211 30 30 30-30 21.211 21.211-30 30z"/><path d="m317 0c-107.52 0-195 87.48-195 195 0 48.371 17.809 92.591 47.08 126.709l-23.086 23.086-21.211-21.211-111.631 111.629c-17.534 17.534-17.534 46.069-.015 63.633l.015.015c17.549 17.52 46.124 17.523 63.633-.015l111.631-111.629-21.211-21.211 23.086-23.086c34.118 29.271 78.338 47.08 126.709 47.08 107.52 0 195-87.48 195-195s-87.48-195-195-195zm0 330c-74.443 0-135-60.557-135-135s60.557-135 135-135 135 60.557 135 135-60.557 135-135 135z"/></g></svg>'
+				+'	<p>'+message+'</p>'
+				+'</div>';
+			return html;
+		},
+		//rendering each row html of the search result
+		renderSequenceRow:function(data){
+			var element=jQuery(this.getRowHtml(data));
+			element.click(function () {
+				UDAPluginSDK.showSelectedSequence(data);
+			});
+			jQuery("#uda-content-container").append(element);
+		},
+		//Sequence row html
+		getRowHtml: function(data){
+			var path='';
+			for(var i=0;i<data.userclicknodesSet.length;i++){
+				if(path!==''){
+					path +=' >> ';
+				}
+				path += data.userclicknodesSet[i].clickednodename;
+			}
+			let sequencename = '';
+			try{
+				sequencename = JSON.parse(data.name)[0];
+			} catch (e) {
+				sequencename = data.name.toString();
+			}
+			var html =	'<div class="uda-card">'
+						+'	<h5>'+sequencename+'</h5>'
+						+'	<i>'+path+'</i>'
+						+'</div>';
+			return html;
+		},
+		//selected search result functionality
+		showSelectedSequence:function(data){
+			var navcookiedata = {shownav: true, data: data, autoplay:false, pause:false, stop:false, navcompleted:false, navigateddata:[],searchterm:''};
+			navcookiedata.searchterm=jQuery("#uda-search-input").val();
+			this.createstoragedata(this.navigationcookiename,JSON.stringify(navcookiedata));
+			this.autoplay = false;
+			this.showselectedrow(data,data.id,true, navcookiedata);
+			this.invokedActionManually=false;
+			//add analtytics
+			this.recordclick('sequencerecord',data.name.toString(),data.id);
+		},
+		// renderSelectedSequenceHtml: fu
+		renderSelectedSequenceHtml: function (data, isPlaying){
+			let playpausebutton = '';
+			if(isPlaying) {
+				playpausebutton = '			<div class="uda-loading-bar animate" id="nist-autoplay">'
+								+'   			 <span>'
+								+'      			<img src="'+this.extensionpath+'images/icons/pause.png">'
+								+'    			</span>'
+								+'  		</div>';
+			} else {
+				playpausebutton = '			<div class="uda-loading-bar" id="nist-autoplay">'
+								+'   			 <span>'
+								+'      			<img src="'+this.extensionpath+'images/icons/play.png">'
+								+'    			</span>'
+								+'  		</div>';
+			}
+			let sequencename = '';
+			let sequencenames = '';
+			try{
+				let sequencenamesArray = JSON.parse(data.name)
+				sequencename = sequencenamesArray[0];
+				/*if(sequencenamesArray.length > 1) {
 					sequencenamesArray.splice(0, 1);
 					sequencenames = sequencenamesArray.join('<br /> or <br />');
 				}*/
-<<<<<<< HEAD
-            } catch (e) {
-                sequencename = data.name.toString();
-            }
-            var html =	'<div class="uda-card-details" style="border-bottom-left-radius: 0px; border-bottom-right-radius: 0px;">'
-                +'    <div class="uda-card-btns">'
-                // +'        <button class="uda-play-btn" '+((isPlaying)?'disabled="disabled"':'id="nist-autoplay"')+'><img src="'+this.extensionpath+'images/icons/play-icon.png"></button>'
-                // +'        <button class="uda-stop-btn" '+((!isPlaying)?'disabled="disabled"':'id="nist-autoplay"')+'><img src="'+this.extensionpath+'images/icons/stop-icon.png"></button>'
-                +	playpausebutton
-                +'    </div>'
-                +'    <div class="uda-card-right-dbl-arrow" id="uda-backto-search"><img src="'+this.extensionpath+'images/icons/right-duble-arrow.png"></div>'
-                +'    <h5>'+sequencename+'</h5>'
-                +((sequencenames)?'	<h6> or <br /> '+sequencenames+'</h6>':'')
-                +'    <hr>'
-                +'    <ul class="uda-suggestion-list" id="uda-sequence-steps">'
-                +'    </ul>'
-                +'</div>'
-                +'<div class="uda-details-footer">'
-                +'    <div class="uda-details-footer-left uda-trash-img" id="uda-delete-sequence">'
-                +'    </div>'
-                +'    <div class="uda-details-footer-right">'
-                // +'    	<div class="like-img-bg uda-like-img" style="border-left: 1px solid #dce0f7;" id="uda-upvote">'
-                // +'   	</div>'
-                // +'    	<div class="dislike-img-bg uda-dislike-img" id="uda-downvote">'
-                // +'   	</div>'
-                +'    </div>'
-                +'</div>';
-            return html;
-        },
-        //showing the selected search result screen functionality
-        showselectedrow:function(data,index,shownodelist=false, navcookiedata={}){
-            if(shownodelist && navcookiedata.data.userclicknodesSet.length===navcookiedata.navigateddata.length){
-                navcookiedata.navcompleted=true;
-            }
-            var isPlaying =  false;
-=======
 			} catch (e) {
 				sequencename = data.name.toString();
 			}
@@ -4786,684 +3445,511 @@
 							UDAConsoleLogger.info({recordedNode: JSON.parse(selectednode.objectdata)});
 							UDAConsoleLogger.info('-----------------------------Matching node-----------------------------');
 						}
->>>>>>> b030f169
-
-            this.currentPage='SelectedSequence';
-
-            if(shownodelist) {
-                if (navcookiedata.navcompleted) {
-                    this.autoplayCompleted = true;
-                } else {
-                    if(navcookiedata.autoplay) {
-                        isPlaying = true;
-                    }
-                }
-            }
-
-            var element=jQuery(this.renderSelectedSequenceHtml(data, isPlaying));
-            jQuery("#uda-content-container").html(element);
-            var performactionnode=false;
-            let currentNo = 0;
-            for(var i=0;i<data.userclicknodesSet.length;i++){
-                let skippedNo = 0;
-                let clickedNode = data.userclicknodesSet[i];
-                let visited = -1;
-                let skipped = false;
-                let addSkipClass = false;
-
-                // skip during play functionality
-                if(this.enableSkipDuringPlay){
-                    let nodeObject = JSON.parse(clickedNode.objectdata);
-                    if(nodeObject && nodeObject.meta && nodeObject.meta.hasOwnProperty('skipDuringPlay') && nodeObject.meta.skipDuringPlay){
-                        skipped = true;
-                        skippedNo = clickedNode.id;
-                    }
-                }
-
-                if(navcookiedata.navigateddata.length>0) {
-                    visited = this.inArray(clickedNode.id, navcookiedata.navigateddata);
-                }
-
-                if (visited === -1 && skipped && skippedNo <= navcookiedata.navigateddata[navcookiedata.navigateddata.length-1]) {
-                    console.log(clickedNode);
-                    this.updatenavcookiedata(navcookiedata, clickedNode.id);
-                    visited = 1;
-                }
-
-                if(navcookiedata.autoplay && (!navcookiedata.pause || !navcookiedata.stop)){
-                    if(!skipped && visited===-1 && !performactionnode){
-                        performactionnode=data.userclicknodesSet[i];
-                        currentNo = i;
-                    }
-                }
-
-                if (skipped && visited > -1) {
-                    addSkipClass = true;
-                }
-
-                // if((isPlaying || this.autoplayPaused) && skipped && (skippedNo <= navcookiedata.navigateddata.length || skippedNo == (data.userclicknodesSet.length-1))) {
-
-
-                jQuery("#uda-sequence-steps").append(this.rendersteps(data.userclicknodesSet[i], visited, navcookiedata, addSkipClass));
-            }
-
-            if(this.sessionID && data.usersessionid && (this.sessionID.toString()===data.usersessionid.toString() || (this.sessiondata.authdata.hasOwnProperty('id') && this.sessiondata.authdata.id.toString()===data.usersessionid.toString()))){
-                jQuery("#uda-delete-sequence").click(function () {
-                    UDAPluginSDK.deleteSequence(data);
-                });
-            } else {
-                jQuery("#uda-delete-sequence").hide();
-            }
-
-            jQuery('#uda-upvote').click(function () {
-                UDAPluginSDK.addvote("up",data);
-            });
-            jQuery('#uda-downvote').click(function () {
-                UDAPluginSDK.addvote("down",data);
-            });
-
-            jQuery("#nist-autoplay").click(function () {
-                UDAPluginSDK.toggleautoplay(navcookiedata);
-            });
-
-            // need to improve the autoplay functionality.
-            if(typeof performactionnode=="object" && this.autoplay) {
-                if(this.playNextAction) {
-                    this.performclickaction(performactionnode, navcookiedata);
-                }
-            } else if(this.autoplay){
-                this.autoplayPaused = false;
-                this.toggleautoplay(navcookiedata);
-            }
-            jQuery("#uda-backto-search").click(function () {
-                UDAPluginSDK.backToSearchResultsPage(navcookiedata);
-            });
-        },
-        backToSearchResultsPage: function(navcookiedata){
-            UDAPluginSDK.autoplay = false;
-            UDAPluginSDK.searchInProgress=false;
-            UDAPluginSDK.autoplayPaused=false;
-            UDAPluginSDK.playNextAction=true;
-            UDAPluginSDK.backtosearchresults(navcookiedata);
-            let tooltipnodes = document.getElementsByClassName('uda-tooltip');
-            if (tooltipnodes.length > 0) {
-                jQuery('.uda-tooltip').remove();
-                this.popperInstance.destroy();
-            }
-        },
-        //showing the sequence steps html
-        rendersteps:function(data,visited=-1, navcookiedata={}, addSkipClass=false){
-            // adding elipses if textlength is greater than specified characters
-            // display personal tag for the personal nodes
-            let clickedname = '';
-            let nodeData = JSON.parse(data.objectdata);
-            if(nodeData.meta.hasOwnProperty('displayText') && nodeData.meta.displayText !== ''){
-                clickedname = ((nodeData.meta.displayText.length > this.maxstringlength) ? nodeData.meta.displayText.substr(0, this.maxstringlength) + '...' : nodeData.meta.displayText);
-            } else {
-                clickedname = ((data.clickednodename.length > this.maxstringlength) ? data.clickednodename.substr(0, this.maxstringlength) + '...' : data.clickednodename);
-            }
-            if(nodeData.meta.hasOwnProperty('isPersonal') && nodeData.meta.isPersonal){
-                clickedname=((data.clickednodename.length>(this.maxstringlength-26))?data.clickednodename.substr(0,(this.maxstringlength-26))+'... (personal)':data.clickednodename);
-            }
-            var clickedtext = clickedname;
-            if(visited>-1) {
-                var template = jQuery("<li class='"+((addSkipClass)?'uda-recording-skip-play':'completed')+"'><i>" + clickedtext + "</i></li>");
-            } else {
-                var template = jQuery("<li class='inactive'><i>" + clickedtext + "</i></li>");
-            }
-            if(visited === -1) {
-                template.click(function () {
-                    UDAPluginSDK.invokedActionManually = true;
-                    UDAPluginSDK.performclickaction(data,navcookiedata);
-                });
-            }
-            return template;
-        },
-        //perform click action of the sequence steps
-        performclickaction:function(selectednode,navcookiedata){
-            const matchNodes = [];
-            let originalNode = {};
-            if(selectednode.objectdata) {
-                originalNode = JSON.parse(selectednode.objectdata);
-                UDAConsoleLogger.info({recordedNode: originalNode.node});
-
-                //skip during play functionality
-                if(this.enableSkipDuringPlay) {
-                    if (originalNode.meta.hasOwnProperty('skipDuringPlay') && originalNode.meta.skipDuringPlay) {
-                        if(this.updatenavcookiedata(navcookiedata,selectednode.id)) {
-                            return true;
-                        }
-                    }
-                }
-
-
-                if(selectednode && this.htmlindex.length>0){
-                    // personal tag check
-                    let isPersonalNode = false;
-                    if(originalNode.meta.hasOwnProperty('isPersonal') && originalNode.meta.isPersonal){
-                        isPersonalNode = true;
-                    }
-                    for(let searchNode of this.htmlindex){
-                        let searchLabelExists = false;
-                        let compareNode = domJSON.toJSON(searchNode["element-data"]);
-                        // compare recorded node with personal node tag or not
-                        let match = this.comparenodes(compareNode.node,originalNode.node, isPersonalNode);
-
-                        if ((match.matched+15) >= match.count) {
-                            UDAConsoleLogger.info('-----------------------------Matching node-----------------------------');
-                            UDAConsoleLogger.info(match);
-                            UDAConsoleLogger.info(Math.abs((match.matched) - match.count));
-                            UDAConsoleLogger.info(match.innerChildNodes * this.innerTextWeight);
-                            UDAConsoleLogger.info('Matched ' + match.matched + ' out of ' + match.count);
-                            UDAConsoleLogger.info({node: compareNode.node, htmlNode: searchNode["element-data"]});
-                            UDAConsoleLogger.info({recordedNode: JSON.parse(selectednode.objectdata)});
-                            UDAConsoleLogger.info('-----------------------------Matching node-----------------------------');
-                        }
-
-                        // we are incrementing 'matched' by 'innerTextWeight' for 'this' node and every child node and we are matching innerchildcounts that were returned from comparenodes
-                        if(compareNode.node.nodeName === originalNode.node.nodeName) {
-                            if (match.innerTextFlag && Math.abs((match.matched) - match.count) <= (match.innerChildNodes * this.innerTextWeight)) {
-                                searchLabelExists = true;
-                            } else if (match.matched === match.count) {
-                                searchLabelExists = true;
-                            } else if (originalNode.node.nodeName === 'CKEDITOR' && (match.matched + 1) >= match.count) {
-                                // fix for editor playback
-                                searchLabelExists = true;
-                            }
-                        }
-
-                        if(searchLabelExists){
-                            let matchNodeExists = false;
-                            if(matchNodes.length>0){
-                                for(let j=0; j<matchNodes.length; j++){
-                                    if(matchNodes[j].originalNode["element-data"].isSameNode(searchNode["element-data"])){
-                                        matchNodeExists=true;
-                                    }
-                                }
-                            }
-
-                            if(matchNodeExists===false) {
-                                matchNodes.push({originalNode: searchNode, domJson: compareNode.node});
-                            }
-                        }
-                    }
-                }
-            }
-
-            if(matchNodes.length === 1){
-                if(this.updatenavcookiedata(navcookiedata,selectednode.id)){
-                    this.matchaction(matchNodes[0].originalNode,false,selectednode);
-                }
-
-            } else if(matchNodes.length>1) {
-                //todo need to perform some user intervention
-                // for multiple matching nodes compare labels of the clickable nodes to get exact node match
-                let finalMatchNode = null;
-                let finalMatchNodes = [];
-
-                if(matchNodes.length>1){
-                    UDAConsoleLogger.info('---------------------------recorded node-------------------------------');
-                    UDAConsoleLogger.info('recordednode label:'+selectednode.clickednodename,2);
-                    UDAConsoleLogger.info('---------------------------recorded node-------------------------------');
-                }
-
-                UDAConsoleLogger.info('-----------------------------matched nodes-----------------------------');
-                UDAConsoleLogger.info(matchNodes,2);
-                UDAConsoleLogger.info('-----------------------------matched nodes-----------------------------');
-
-                matchNodes.forEach(function (matchNode, matchnodeindex) {
-                    if(matchNode.originalNode.hasOwnProperty("element-data")) {
-                        const inputLabels = UDAPluginSDK.getclickedinputlabels(matchNode.originalNode["element-data"]);
-                        UDAConsoleLogger.info('----------------------------input labels------------------------------');
-                        UDAConsoleLogger.info(matchNode,2);
-                        UDAConsoleLogger.info(inputLabels, 2);
-                        UDAConsoleLogger.info('----------------------------input labels------------------------------');
-                        if (inputLabels === selectednode.clickednodename) {
-                            finalMatchNodes.push(matchNode);
-                        } else if(matchNode.originalNode["element-data"].classList && matchNode.originalNode["element-data"].classList.contains('expand-button')){
-                            // collapsable buttons are treated as matched nodes to check distance for further processing
-                            finalMatchNodes.push(matchNode);
-                        }
-                    }
-                });
-
-                if(finalMatchNodes.length===0 && matchNodes.length>=1){
-                    finalMatchNodes = matchNodes;
-                }
-
-                // process matching nodes after comparing labels
-                if (finalMatchNodes.length === 1) {
-                    finalMatchNode = finalMatchNodes[0].originalNode;
-                } else if(finalMatchNodes.length > 1) {
-                    // compare element positions as there are multiple matching nodes with same labels
-                    if(finalMatchNodes.length>1) {
-                        UDAConsoleLogger.info('------------------------------Multiple nodes found comparing nearnode----------------------------');
-                        UDAConsoleLogger.info({recordedNode: originalNode.node});
-                        UDAConsoleLogger.info(finalMatchNodes);
-                        UDAConsoleLogger.info('------------------------------Multiple nodes found comparing nearnode----------------------------');
-                    }
-                    finalMatchNode = this.processDistanceOfNodes(finalMatchNodes, originalNode.node);
-                }
-
-                if(finalMatchNode && finalMatchNode.hasOwnProperty("element-data")) {
-                    UDAConsoleLogger.info('---------------------------Final matched node-------------------------------');
-                    UDAConsoleLogger.info({finalMatchNode: finalMatchNode});
-                    UDAConsoleLogger.info('---------------------------Final matched node-------------------------------');
-
-                    if(this.updatenavcookiedata(navcookiedata,selectednode.id)) {
-                        this.matchaction(finalMatchNode, false, selectednode);
-                    }
-                } else {
-                    UDAConsoleLogger.info('Unable to find final matchnode with distance calculation');
-                    UDAErrorLogger.error('Unable to find final matchnode with distance calculation for '+originalNode.node.nodeName+' Recorded id is: '+selectednode.id);
-                    alert("Nistapp UDA ran into a problem and will exit");
-                    if(navcookiedata && navcookiedata.autoplay) {
-                        this.autoplay = false;
-                        this.autoplayPaused = true;
-                        this.toggleautoplay(navcookiedata);
-                    }
-                }
-
-            } else {
-                alert("Nistapp UDA ran into a problem and will exit");
-                if(navcookiedata && navcookiedata.autoplay) {
-                    this.autoplay = false;
-                    this.autoplayPaused = true;
-                    this.toggleautoplay(navcookiedata);
-                }
-            }
-        },
-        //comparing nodes of indexed and the sequence step selected
-        comparenodes:function(comparenode, originalnode, isPersonalNode=false, match={count:0, matched:0, unmatched:[], innerTextFlag: false, innerChildNodes: 0}){
-            // sum the childnodes
-            if(comparenode.hasOwnProperty('childNodes')) {
-                match.innerChildNodes = match.innerChildNodes + comparenode.childNodes.length;
-            }
-            for(let key in originalnode){
-                if(this.ignoreattributes.indexOf(key)!==-1){
-                    continue;
-                } else if(key.indexOf('_ngcontent') !== -1 || key.indexOf('jQuery') !== -1 || key.indexOf('__zone_symbol__') !== -1){
-                    continue;
-                } else {
-                    match.count++;
-                }
-                if(comparenode.hasOwnProperty(key) && (typeof originalnode[key] === 'object') && (typeof comparenode[key] === 'object')){
-                    match.matched++;
-                    match=this.comparenodes(comparenode[key], originalnode[key], isPersonalNode, match);
-                } else if(comparenode.hasOwnProperty(key) && Array.isArray(originalnode[key]) && originalnode[key].length>0 && Array.isArray(comparenode[key]) && comparenode[key].length>0){
-                    match.matched++;
-                    if(comparenode[key].length===originalnode[key].length) {
-                        match.matched++;
-                        for (var i = 0; i < originalnode[key].length; i++) {
-                            match=this.comparenodes(comparenode[key][i], originalnode[key][i], isPersonalNode, match);
-                        }
-                    }
-                } else if((key === 'class' || key === 'className') && originalnode.hasOwnProperty(key) && comparenode.hasOwnProperty(key)) {
-                    // fix for calendar issue
-                    comparenode[key] = comparenode[key].replace(' ng-star-inserted','');
-                    originalnode[key] = originalnode[key].replace(' ng-star-inserted','');
-                    if (comparenode[key]===originalnode[key]) {
-                        match.matched++;
-                    } else {
-                        // jaro wrinker comparision for classname
-                        let weight = this.JaroWrinker(originalnode[key], comparenode[key]);
-                        if(weight > 0.90) {
-                            match.matched++;
-                        } else {
-                            match.unmatched.push({
-                                key: key,
-                                compareNodeValues: comparenode[key],
-                                recordedNodeValues: originalnode[key]
-                            });
-                        }
-                    }
-                } else if(key === 'innerText' && originalnode.hasOwnProperty(key) && comparenode.hasOwnProperty(key) && (comparenode[key].trim() === originalnode[key].trim())) {
-                    // matching inner text should be weighted more. We will add an arbitrarily large number - innerTextWeight.
-                    // since this will match for every child node, we need to accommodate this logic whenever 'comparenodes' is called
-                    UDAConsoleLogger.info(comparenode[key].trim());
-                    UDAConsoleLogger.info(originalnode[key].trim());
-                    match.innerTextFlag = true;
-                    match.matched = match.matched + this.innerTextWeight;
-                    // match.matched++;
-                } else if(comparenode.hasOwnProperty(key) && comparenode[key]===originalnode[key]){
-                    match.matched++;
-                } else if(comparenode.hasOwnProperty(key) && comparenode[key]!==originalnode[key] && key==='href' && originalnode[key].indexOf(comparenode[key])!==-1){
-                    match.matched++;
-                } else if(comparenode.hasOwnProperty(key) && (key === 'id' || key === 'name') && comparenode[key]!==originalnode[key]){
-                    let weight = this.JaroWrinker(originalnode[key], comparenode[key]);
-                    if(weight>0.90) {
-                        match.matched++;
-                    }
-                }
-                // matching personal node key value pairs for personal tag true
-                else if (isPersonalNode && this.personalNodeIgnoreAttributes.indexOf(key)!==-1) {
-                    // make inner text flag to true if personal tag is true
-                    if(key==='innerText'){
-                        match.innerTextFlag = true;
-                        match.matched = match.matched + this.innerTextWeight;
-                    } else {
-                        match.matched++;
-                    }
-                } else {
-                    match.unmatched.push({key: key, compareNodeValues: comparenode[key], recordedNodeValues: originalnode[key]});
-                }
-            }
-            return match;
-        },
-        JaroWrinker: function (s1, s2) {
-            var m = 0;
-
-            // Exit early if either are empty.
-            if ( s1.length === 0 || s2.length === 0 ) {
-                return 0;
-            }
-
-            // Exit early if they're an exact match.
-            if ( s1 === s2 ) {
-                return 1;
-            }
-
-            var range     = (Math.floor(Math.max(s1.length, s2.length) / 2)) - 1,
-                s1Matches = new Array(s1.length),
-                s2Matches = new Array(s2.length);
-
-            for ( i = 0; i < s1.length; i++ ) {
-                var low  = (i >= range) ? i - range : 0,
-                    high = (i + range <= s2.length) ? (i + range) : (s2.length - 1);
-
-                for ( j = low; j <= high; j++ ) {
-                    if ( s1Matches[i] !== true && s2Matches[j] !== true && s1[i] === s2[j] ) {
-                        ++m;
-                        s1Matches[i] = s2Matches[j] = true;
-                        break;
-                    }
-                }
-            }
-
-            // Exit early if no matches were found.
-            if ( m === 0 ) {
-                return 0;
-            }
-
-            // Count the transpositions.
-            var k = n_trans = 0;
-
-            for ( i = 0; i < s1.length; i++ ) {
-                if ( s1Matches[i] === true ) {
-                    for ( j = k; j < s2.length; j++ ) {
-                        if ( s2Matches[j] === true ) {
-                            k = j + 1;
-                            break;
-                        }
-                    }
-
-                    if ( s1[i] !== s2[j] ) {
-                        ++n_trans;
-                    }
-                }
-            }
-
-            var weight = (m / s1.length + m / s2.length + (m - (n_trans / 2)) / m) / 3,
-                l      = 0,
-                p      = 0.1;
-
-            if ( weight > 0.7 ) {
-                while ( s1[l] === s2[l] && l < 4 ) {
-                    ++l;
-                }
-
-                weight = weight + l * p * (1 - weight);
-            }
-
-            return weight;
-        },
-        // getting distance between recorded node and matching nodes of same labels
-        processDistanceOfNodes: function(matchingnodes, selectedNode) {
-            if (selectedNode.hasOwnProperty('nodeInfo') && matchingnodes.length>1) {
-                let leastDistanceNode = null;
-                let leastDistance = -1;
-                UDAConsoleLogger.info('------------ processing distance ------------------');
-                matchingnodes.forEach((node) => {
-                    if (node.originalNode['element-data'].hasAttribute('aria-label')
-                        && node.originalNode['element-data'].getAttribute('aria-label').toLowerCase() === 'open calendar') {
-                        // let dist = this.getDistance(selectedNode.nodePosition, node.originalNode['element-data'].uda_custom.domJson.node.nodePosition);
-                        let domJsonData = domJSON.toJSON(node.originalNode['element-data']);
-                        let dist = this.getDistance(selectedNode.nodeInfo, domJsonData.node.nodeInfo);
-                        UDAConsoleLogger.info(selectedNode.nodeInfo);
-                        UDAConsoleLogger.info(node.originalNode['element-data'].uda_custom.domJson.node.nodeInfo);
-                        UDAConsoleLogger.info(domJsonData.node.nodeInfo);
-                        UDAConsoleLogger.info(dist);
-                        // default adding first element as least distance and then comparing with last distance calculated
-                        if(leastDistance === -1) {
-                            leastDistance = dist;
-                            leastDistanceNode = node.originalNode;
-                        } else if (dist < leastDistance) {
-                            leastDistance = dist;
-                            leastDistanceNode = node.originalNode;
-                        }
-                    } else if (node.domJson.hasOwnProperty('nodeInfo')) {
-                        UDAConsoleLogger.info('----------------Distance between nodes--------------');
-                        UDAConsoleLogger.info(selectedNode.nodeInfo);
-                        UDAConsoleLogger.info(node.domJson.nodeInfo);
-                        UDAConsoleLogger.info('----------------Distance between nodes--------------');
-                        let dist = this.getDistance(selectedNode.nodeInfo, node.domJson.nodeInfo);
-                        // default adding first element as least distance and then comparing with last distance calculated
-                        if(leastDistance === -1) {
-                            leastDistance = dist;
-                            leastDistanceNode = node.originalNode;
-                        } else if (dist < leastDistance) {
-                            leastDistance = dist;
-                            leastDistanceNode = node.originalNode;
-                        }
-                    }
-                });
-                return leastDistanceNode;
-            } else {
-                return false;
-            }
-        },
-        /**
-         * calculate distance between selected node and matching node
-         * @param1: recorded node
-         * @param2: comparing node
-         */
-        getDistance: function (node1, node2) {
-            let dist;
-            if(node1.hasOwnProperty('screen') && node2.hasOwnProperty('screen')) {
-                if (node1.screen.width >= node2.screen.width) {
-                    const x = node1.nodePagePosition.left - (node2.nodePagePosition.left * (node2.screen.width / node1.screen.width))
-                    const y = node1.nodePagePosition.top - (node2.nodePagePosition.top * (node2.screen.height / node1.screen.height))
-                } else {
-                    // const x = node1.nodePosition.x - node2.nodePosition.x;
-                    // const y = node1.nodePosition.y - node2.nodePosition.y;
-                    const x = node1.nodePagePosition.left - node2.nodePagePosition.left;
-                    const y = node1.nodePagePosition.top - node2.nodePagePosition.top;
-                    dist = Math.abs(Math.sqrt(Math.pow(x, 2) + Math.pow(y, 2)));
-                }
-            } else {
-                const x = node1.nodePosition.x - node2.nodePosition.x;
-                const y = node1.nodePosition.y - node2.nodePosition.y;
-                dist = Math.abs(Math.sqrt(Math.pow(x, 2) + Math.pow(y, 2)));
-            }
-            return dist;
-        },
-        //adding data to the storage
-        createstoragedata:function(key,value){
-            try {
-                window.localStorage.setItem(key, value);
-                return true;
-            } catch (e) {
-                return false;
-            }
-        },
-        //getting the data from the storage
-        getstoragedata:function(key){
-            try {
-                var result=window.localStorage.getItem(key);
-                return result;
-            } catch (e) {
-                return false;
-            }
-        },
-        //delete sequence list functionality for the owner
-        deleteSequence:function(data){
-            let sequencename = '';
-            try{
-                let sequencenamesArray = JSON.parse(data.name)
-                sequencename = sequencenamesArray[0];
-            } catch (e) {
-                sequencename = data.name.toString();
-            }
-            var confirmdialog=confirm("Are you sure want to delete "+sequencename);
-            if(confirmdialog === true){
-                UDAPluginSDK.confirmdelete(data);
-            }
-        },
-        //confirmation for the deletion of the sequence list
-        confirmdelete:function (data) {
-            // var senddata=JSON.stringify({usersessionid:this.UDASessionID,id:data.id});
-            var senddata=JSON.stringify({usersessionid:this.sessiondata.authdata.id,id:data.id});
-            var xhr = new XMLHttpRequest();
-            xhr.open("POST", UDA_API_URL + "/clickevents/sequence/delete", false);
-            xhr.setRequestHeader('Content-Type', 'application/json; charset=UTF-8');
-            xhr.onload = function(event){
-                if(xhr.status === 200){
-                    UDAPluginSDK.searchinelastic();
-                }
-            };
-            xhr.send(senddata);
-        },
-        //adding vote functionality
-        addvote:function(votetype,data){
-            var senddata={"usersessionid": this.sessionID, "sequenceid" : data.id, "upvote":0, "downvote":0};
-            if(votetype==="up"){
-                senddata.upvote=1;
-            } else if(votetype==="down"){
-                senddata.downvote=1;
-            }
-            var xhr = new XMLHttpRequest();
-            xhr.open("POST", UDA_API_URL + "/clickevents/sequence/addvote", true);
-            xhr.setRequestHeader('Content-Type', 'application/json; charset=UTF-8');
-            xhr.send(JSON.stringify(senddata));
-        },
-        //autoplay functionality to stop and play
-        toggleautoplay:function(navcookiedata){
-            if(navcookiedata.autoplay){
-                navcookiedata.autoplay=false;
-                this.autoplay=false;
-                //add analtytics
-                this.recordclick('stop',navcookiedata.data.name.toString(),navcookiedata.data.id);
-            } else {
-                navcookiedata.autoplay=true;
-                this.autoplay=true;
-                this.playNextAction = true;
-                //add analtytics
-                this.recordclick('play',navcookiedata.data.name.toString(),navcookiedata.data.id);
-                // issue fix for replay
-                if(!this.autoplayPaused && (this.autoplayCompleted || this.invokedActionManually)) {
-                    navcookiedata.navigateddata = [];
-                    navcookiedata.navcompleted = false;
-                    this.createstoragedata(this.navigationcookiename,JSON.stringify(navcookiedata));
-                }
-            }
-
-            this.createstoragedata(this.navigationcookiename,JSON.stringify(navcookiedata));
-            this.showselectedrow(navcookiedata.data,navcookiedata.data.id,true, navcookiedata);
-        },
-        //updating the navigated data
-        updatenavcookiedata:function(navcookiedata,selectednodeid){
-            navcookiedata.navigateddata.push(selectednodeid);
-            return this.createstoragedata(this.navigationcookiename,JSON.stringify(navcookiedata));
-        },
-        //back to search results functionality
-        backtosearchresults:function (navcookiedata) {
-            if(navcookiedata.searchterm!==''){
-                var navcookiedata1 = {shownav: false, data: {}, autoplay:false, pause:false, stop:false, navcompleted:false, navigateddata:[],searchterm:navcookiedata.searchterm};
-            } else {
-                var navcookiedata1 = {shownav: false, data: {}, autoplay:false, pause:false, stop:false, navcompleted:false, navigateddata:[],searchterm:""};
-            }
-            this.createstoragedata(this.navigationcookiename,JSON.stringify(navcookiedata1));
-            this.autoplay=false;
-            jQuery("#uda-search-input").val(navcookiedata.searchterm);
-
-            //add analtytics
-            this.recordclick('back',navcookiedata.data.name.toString(),navcookiedata.data.id);
-
-            this.searchinelastic(navcookiedata.searchterm);
-        },
-        recordclick:function (clicktype='sequencerecord',clickedname='',recordid=0) {
-            var senddata={usersessionid:this.sessionID,clicktype:clicktype,clickedname:clickedname,recordid:recordid};
-            var xhr = new XMLHttpRequest();
-            xhr.open("PUT", UDA_API_URL + "/clickevents/userclick", true);
-            xhr.setRequestHeader('Content-Type', 'application/json; charset=UTF-8');
-            xhr.send(JSON.stringify(senddata));
-        },
-        showadvancedhtml:function(){
-            this.currentPage='advanced';
-            jQuery("#uda-advance-section").hide();
-            jQuery("#uda-content-container").html('');
-            jQuery("#uda-content-container").append(this.getAdvancedHtml());
-            jQuery("#uda-enable-record").click(function () {
-                UDAPluginSDK.gettimestamp("start");
-            });
-            jQuery("#nistvoiceback").click(function () {
-                UDAPluginSDK.backtomodal();
-            });
-            var xhr = new XMLHttpRequest();
-            xhr.open("GET", UDA_API_URL + "/clickevents/suggested?domain="+encodeURI(window.location.host), true);
-            xhr.onload = function(event){
-                if(xhr.status === 200){
-                    UDAPluginSDK.showsuggestedhtml(JSON.parse(xhr.response));
-                }
-            };
-            // xhr.send();
-        },
-        // advanced html
-        getAdvancedHtml: function (){
-            var html =	'<div class="uda-card-details">'
-                // +'<div><button class="uda-tutorial-btn" type="button">Tutorial</button></div>'
-                // +'<hr>'
-                +'<span class="uda-close-icon" onclick="UDAPluginSDK.searchinelastic();">×</span>'
-                +'<h5>Create your own action</h5>'
-                +'<div><button class="uda-record-btn" id="uda-enable-record"><span>Rec</span></button></div>'
-                +'</div>';
-            return html;
-        },
-        showsuggestedhtml:function(data){
-            if(data.length>0) {
-                this.recordedsequenceids = data;
-                var html = '   <div class="voice-suggesion-card">' +
-                    '		<div class="voice-card-left">' +
-                    '			<h4>Our AI detected this sequence. <br /> Do you want to name it? <br /><span style="color:#ff4800;font-weight:bold;">(Beta version: Not reliable)</span></h4>' +
-                    '			<ul id="uda-recorded-results" class="voice-sugggesion-bullet">' +
-                    '			</ul>' +
-                    '			<div>' +
-                    '				<input id="uda-recorded-name" type="text" name="uda-recorded-name" class="voice-save-recrded-inpt" placeholder="Enter label" nist-voice="true">' +
-                    '				<button onclick="UDAPluginSDK.submitrecordedlabel(\'recording\');" class="voice-submit-btn">Submit</button><button class="voice-cancel-btn" onclick="UDAPluginSDK.submitrecordedlabel(\'invalid\');">Invalid Sequence</button><button class="voice-cancel-btn" onclick="UDAPluginSDK.submitrecordedlabel(\'ignore\');">Ignore</button>' +
-                    '			</div>' +
-                    '		</div>' +
-                    '	</div>';
-
-                jQuery("#uda-content-container").append(html);
-                for (var i = 0; i < data.length; i++) {
-                    this.renderrecordresultrow(data[i], i);
-                }
-            }
-        },
-        backtomodal:function(){
-            jQuery("#uda-advance-section").show();
-            jQuery("#uda-content-container").html('');
-        },
-        /**
-         * disabling functionality to show the button or not.
-         */
-        disableRecordButton: function(){
-            if(UDAUserAuthData.restrict_add_delete) {
-                jQuery("#uda-advanced-btn").hide();
-            } else {
-                jQuery("#uda-advanced-btn").show();
-            }
-        }
-    };
-    UDAPluginSDK.init();
+
+						// we are incrementing 'matched' by 'innerTextWeight' for 'this' node and every child node and we are matching innerchildcounts that were returned from comparenodes
+						if(compareNode.node.nodeName === originalNode.node.nodeName) {
+							if (match.innerTextFlag && Math.abs((match.matched) - match.count) <= (match.innerChildNodes * this.innerTextWeight)) {
+								searchLabelExists = true;
+							} else if (match.matched === match.count) {
+								searchLabelExists = true;
+							} else if (originalNode.node.nodeName === 'CKEDITOR' && (match.matched + 1) >= match.count) {
+								// fix for editor playback
+								searchLabelExists = true;
+							}
+						}
+
+						if(searchLabelExists){
+							let matchNodeExists = false;
+							if(matchNodes.length>0){
+								for(let j=0; j<matchNodes.length; j++){
+									if(matchNodes[j].originalNode["element-data"].isSameNode(searchNode["element-data"])){
+										matchNodeExists=true;
+									}
+								}
+							}
+
+							if(matchNodeExists===false) {
+								matchNodes.push({originalNode: searchNode, domJson: compareNode.node});
+							}
+						}
+					}
+				}
+			}
+
+			if(matchNodes.length === 1){
+				if(this.updatenavcookiedata(navcookiedata,selectednode.id)){
+					this.matchaction(matchNodes[0].originalNode,false,selectednode);
+				}
+
+			} else if(matchNodes.length>1) {
+				//todo need to perform some user intervention
+				// for multiple matching nodes compare labels of the clickable nodes to get exact node match
+				let finalMatchNode = null;
+				let finalMatchNodes = [];
+
+				if(matchNodes.length>1){
+					UDAConsoleLogger.info('---------------------------recorded node-------------------------------');
+					UDAConsoleLogger.info('recordednode label:'+selectednode.clickednodename,2);
+					UDAConsoleLogger.info('---------------------------recorded node-------------------------------');
+				}
+
+				UDAConsoleLogger.info('-----------------------------matched nodes-----------------------------');
+				UDAConsoleLogger.info(matchNodes,2);
+				UDAConsoleLogger.info('-----------------------------matched nodes-----------------------------');
+
+				matchNodes.forEach(function (matchNode, matchnodeindex) {
+					if(matchNode.originalNode.hasOwnProperty("element-data")) {
+						const inputLabels = UDAPluginSDK.getclickedinputlabels(matchNode.originalNode["element-data"]);
+						UDAConsoleLogger.info('----------------------------input labels------------------------------');
+						UDAConsoleLogger.info(matchNode,2);
+						UDAConsoleLogger.info(inputLabels, 2);
+						UDAConsoleLogger.info('----------------------------input labels------------------------------');
+						if (inputLabels === selectednode.clickednodename) {
+							finalMatchNodes.push(matchNode);
+						} else if(matchNode.originalNode["element-data"].classList && matchNode.originalNode["element-data"].classList.contains('expand-button')){
+							// collapsable buttons are treated as matched nodes to check distance for further processing
+							finalMatchNodes.push(matchNode);
+						}
+					}
+				});
+
+				if(finalMatchNodes.length===0 && matchNodes.length>=1){
+					finalMatchNodes = matchNodes;
+				}
+
+				// process matching nodes after comparing labels
+				if (finalMatchNodes.length === 1) {
+					finalMatchNode = finalMatchNodes[0].originalNode;
+				} else if(finalMatchNodes.length > 1) {
+					// compare element positions as there are multiple matching nodes with same labels
+					if(finalMatchNodes.length>1) {
+						UDAConsoleLogger.info('------------------------------Multiple nodes found comparing nearnode----------------------------');
+						UDAConsoleLogger.info({recordedNode: originalNode.node});
+						UDAConsoleLogger.info(finalMatchNodes);
+						UDAConsoleLogger.info('------------------------------Multiple nodes found comparing nearnode----------------------------');
+					}
+					finalMatchNode = this.processDistanceOfNodes(finalMatchNodes, originalNode.node);
+				}
+
+				if(finalMatchNode && finalMatchNode.hasOwnProperty("element-data")) {
+					UDAConsoleLogger.info('---------------------------Final matched node-------------------------------');
+					UDAConsoleLogger.info({finalMatchNode: finalMatchNode});
+					UDAConsoleLogger.info('---------------------------Final matched node-------------------------------');
+
+					if(this.updatenavcookiedata(navcookiedata,selectednode.id)) {
+						this.matchaction(finalMatchNode, false, selectednode);
+					}
+				} else {
+					UDAConsoleLogger.info('Unable to find final matchnode with distance calculation');
+					UDAErrorLogger.error('Unable to find final matchnode with distance calculation for '+originalNode.node.nodeName+' Recorded id is: '+selectednode.id);
+					alert("Nistapp UDA ran into a problem and will exit");
+					if(navcookiedata && navcookiedata.autoplay) {
+						this.autoplay = false;
+						this.autoplayPaused = true;
+						this.toggleautoplay(navcookiedata);
+					}
+				}
+
+			} else {
+				alert("Nistapp UDA ran into a problem and will exit");
+				if(navcookiedata && navcookiedata.autoplay) {
+					this.autoplay = false;
+					this.autoplayPaused = true;
+					this.toggleautoplay(navcookiedata);
+				}
+			}
+		},
+		//comparing nodes of indexed and the sequence step selected
+		comparenodes:function(comparenode, originalnode, isPersonalNode=false, match={count:0, matched:0, unmatched:[], innerTextFlag: false, innerChildNodes: 0}){
+			// sum the childnodes
+			if(comparenode.hasOwnProperty('childNodes')) {
+				match.innerChildNodes = match.innerChildNodes + comparenode.childNodes.length;
+			}
+			for(let key in originalnode){
+				if(this.ignoreattributes.indexOf(key)!==-1){
+					continue;
+				} else if(key.indexOf('_ngcontent') !== -1 || key.indexOf('jQuery') !== -1 || key.indexOf('__zone_symbol__') !== -1){
+					continue;
+				} else {
+					match.count++;
+				}
+				if(comparenode.hasOwnProperty(key) && (typeof originalnode[key] === 'object') && (typeof comparenode[key] === 'object')){
+					match.matched++;
+					match=this.comparenodes(comparenode[key], originalnode[key], isPersonalNode, match);
+				} else if(comparenode.hasOwnProperty(key) && Array.isArray(originalnode[key]) && originalnode[key].length>0 && Array.isArray(comparenode[key]) && comparenode[key].length>0){
+					match.matched++;
+					if(comparenode[key].length===originalnode[key].length) {
+						match.matched++;
+						for (var i = 0; i < originalnode[key].length; i++) {
+							match=this.comparenodes(comparenode[key][i], originalnode[key][i], isPersonalNode, match);
+						}
+					}
+				} else if((key === 'class' || key === 'className') && originalnode.hasOwnProperty(key) && comparenode.hasOwnProperty(key)) {
+					// fix for calendar issue
+					comparenode[key] = comparenode[key].replace(' ng-star-inserted','');
+					originalnode[key] = originalnode[key].replace(' ng-star-inserted','');
+					if (comparenode[key]===originalnode[key]) {
+						match.matched++;
+					} else {
+						// jaro wrinker comparision for classname
+						let weight = this.JaroWrinker(originalnode[key], comparenode[key]);
+						if(weight > 0.90) {
+							match.matched++;
+						} else {
+							match.unmatched.push({
+								key: key,
+								compareNodeValues: comparenode[key],
+								recordedNodeValues: originalnode[key]
+							});
+						}
+					}
+				} else if(key === 'innerText' && originalnode.hasOwnProperty(key) && comparenode.hasOwnProperty(key) && (comparenode[key].trim() === originalnode[key].trim())) {
+					// matching inner text should be weighted more. We will add an arbitrarily large number - innerTextWeight.
+					// since this will match for every child node, we need to accommodate this logic whenever 'comparenodes' is called
+					UDAConsoleLogger.info(comparenode[key].trim());
+					UDAConsoleLogger.info(originalnode[key].trim());
+					match.innerTextFlag = true;
+					match.matched = match.matched + this.innerTextWeight;
+					// match.matched++;
+				} else if(comparenode.hasOwnProperty(key) && comparenode[key]===originalnode[key]){
+					match.matched++;
+				} else if(comparenode.hasOwnProperty(key) && comparenode[key]!==originalnode[key] && key==='href' && originalnode[key].indexOf(comparenode[key])!==-1){
+					match.matched++;
+				} else if(comparenode.hasOwnProperty(key) && (key === 'id' || key === 'name') && comparenode[key]!==originalnode[key]){
+					let weight = this.JaroWrinker(originalnode[key], comparenode[key]);
+					if(weight>0.90) {
+						match.matched++;
+					}
+				}
+				// matching personal node key value pairs for personal tag true
+				else if (isPersonalNode && this.personalNodeIgnoreAttributes.indexOf(key)!==-1) {
+					// make inner text flag to true if personal tag is true
+					if(key==='innerText'){
+						match.innerTextFlag = true;
+						match.matched = match.matched + this.innerTextWeight;
+					} else {
+						match.matched++;
+					}
+				} else {
+					match.unmatched.push({key: key, compareNodeValues: comparenode[key], recordedNodeValues: originalnode[key]});
+				}
+			}
+			return match;
+		},
+		JaroWrinker: function (s1, s2) {
+			var m = 0;
+
+			// Exit early if either are empty.
+			if ( s1.length === 0 || s2.length === 0 ) {
+				return 0;
+			}
+
+			// Exit early if they're an exact match.
+			if ( s1 === s2 ) {
+				return 1;
+			}
+
+			var range     = (Math.floor(Math.max(s1.length, s2.length) / 2)) - 1,
+				s1Matches = new Array(s1.length),
+				s2Matches = new Array(s2.length);
+
+			for ( i = 0; i < s1.length; i++ ) {
+				var low  = (i >= range) ? i - range : 0,
+					high = (i + range <= s2.length) ? (i + range) : (s2.length - 1);
+
+				for ( j = low; j <= high; j++ ) {
+					if ( s1Matches[i] !== true && s2Matches[j] !== true && s1[i] === s2[j] ) {
+						++m;
+						s1Matches[i] = s2Matches[j] = true;
+						break;
+					}
+				}
+			}
+
+			// Exit early if no matches were found.
+			if ( m === 0 ) {
+				return 0;
+			}
+
+			// Count the transpositions.
+			var k = n_trans = 0;
+
+			for ( i = 0; i < s1.length; i++ ) {
+				if ( s1Matches[i] === true ) {
+					for ( j = k; j < s2.length; j++ ) {
+						if ( s2Matches[j] === true ) {
+							k = j + 1;
+							break;
+						}
+					}
+
+					if ( s1[i] !== s2[j] ) {
+						++n_trans;
+					}
+				}
+			}
+
+			var weight = (m / s1.length + m / s2.length + (m - (n_trans / 2)) / m) / 3,
+				l      = 0,
+				p      = 0.1;
+
+			if ( weight > 0.7 ) {
+				while ( s1[l] === s2[l] && l < 4 ) {
+					++l;
+				}
+
+				weight = weight + l * p * (1 - weight);
+			}
+
+			return weight;
+		},
+		// getting distance between recorded node and matching nodes of same labels
+		processDistanceOfNodes: function(matchingnodes, selectedNode) {
+			if (selectedNode.hasOwnProperty('nodeInfo') && matchingnodes.length>1) {
+				let leastDistanceNode = null;
+				let leastDistance = -1;
+				UDAConsoleLogger.info('------------ processing distance ------------------');
+				matchingnodes.forEach((node) => {
+					if (node.originalNode['element-data'].hasAttribute('aria-label')
+						&& node.originalNode['element-data'].getAttribute('aria-label').toLowerCase() === 'open calendar') {
+						// let dist = this.getDistance(selectedNode.nodePosition, node.originalNode['element-data'].uda_custom.domJson.node.nodePosition);
+						let domJsonData = domJSON.toJSON(node.originalNode['element-data']);
+						let dist = this.getDistance(selectedNode.nodeInfo, domJsonData.node.nodeInfo);
+						UDAConsoleLogger.info(selectedNode.nodeInfo);
+						UDAConsoleLogger.info(node.originalNode['element-data'].uda_custom.domJson.node.nodeInfo);
+						UDAConsoleLogger.info(domJsonData.node.nodeInfo);
+						UDAConsoleLogger.info(dist);
+						// default adding first element as least distance and then comparing with last distance calculated
+						if(leastDistance === -1) {
+							leastDistance = dist;
+							leastDistanceNode = node.originalNode;
+						} else if (dist < leastDistance) {
+							leastDistance = dist;
+							leastDistanceNode = node.originalNode;
+						}
+					} else if (node.domJson.hasOwnProperty('nodeInfo')) {
+						UDAConsoleLogger.info('----------------Distance between nodes--------------');
+						UDAConsoleLogger.info(selectedNode.nodeInfo);
+						UDAConsoleLogger.info(node.domJson.nodeInfo);
+						UDAConsoleLogger.info('----------------Distance between nodes--------------');
+						let dist = this.getDistance(selectedNode.nodeInfo, node.domJson.nodeInfo);
+						// default adding first element as least distance and then comparing with last distance calculated
+						if(leastDistance === -1) {
+							leastDistance = dist;
+							leastDistanceNode = node.originalNode;
+						} else if (dist < leastDistance) {
+							leastDistance = dist;
+							leastDistanceNode = node.originalNode;
+						}
+					}
+				});
+				return leastDistanceNode;
+			} else {
+				return false;
+			}
+		},
+		/**
+		 * calculate distance between selected node and matching node
+		 * @param1: recorded node
+		 * @param2: comparing node
+ 		 */
+		getDistance: function (node1, node2) {
+			let dist;
+			if(node1.hasOwnProperty('screen') && node2.hasOwnProperty('screen')) {
+				if (node1.screen.width >= node2.screen.width) {
+					const x = node1.nodePagePosition.left - (node2.nodePagePosition.left * (node2.screen.width / node1.screen.width))
+					const y = node1.nodePagePosition.top - (node2.nodePagePosition.top * (node2.screen.height / node1.screen.height))
+				} else {
+					// const x = node1.nodePosition.x - node2.nodePosition.x;
+					// const y = node1.nodePosition.y - node2.nodePosition.y;
+					const x = node1.nodePagePosition.left - node2.nodePagePosition.left;
+					const y = node1.nodePagePosition.top - node2.nodePagePosition.top;
+					dist = Math.abs(Math.sqrt(Math.pow(x, 2) + Math.pow(y, 2)));
+				}
+			} else {
+				const x = node1.nodePosition.x - node2.nodePosition.x;
+				const y = node1.nodePosition.y - node2.nodePosition.y;
+				dist = Math.abs(Math.sqrt(Math.pow(x, 2) + Math.pow(y, 2)));
+			}
+			return dist;
+		},
+		//adding data to the storage
+		createstoragedata:function(key,value){
+			try {
+				window.localStorage.setItem(key, value);
+				return true;
+			} catch (e) {
+				return false;
+			}
+		},
+		//getting the data from the storage
+		getstoragedata:function(key){
+			try {
+				var result=window.localStorage.getItem(key);
+				return result;
+			} catch (e) {
+				return false;
+			}
+		},
+		//delete sequence list functionality for the owner
+		deleteSequence:function(data){
+			let sequencename = '';
+			try{
+				let sequencenamesArray = JSON.parse(data.name)
+				sequencename = sequencenamesArray[0];
+			} catch (e) {
+				sequencename = data.name.toString();
+			}
+			var confirmdialog=confirm("Are you sure want to delete "+sequencename);
+			if(confirmdialog === true){
+				UDAPluginSDK.confirmdelete(data);
+			}
+		},
+		//confirmation for the deletion of the sequence list
+		confirmdelete:function (data) {
+			// var senddata=JSON.stringify({usersessionid:this.UDASessionID,id:data.id});
+			var senddata=JSON.stringify({usersessionid:this.sessiondata.authdata.id,id:data.id});
+			var xhr = new XMLHttpRequest();
+			xhr.open("POST", UDA_API_URL + "/clickevents/sequence/delete", false);
+			xhr.setRequestHeader('Content-Type', 'application/json; charset=UTF-8');
+			xhr.onload = function(event){
+				if(xhr.status === 200){
+					UDAPluginSDK.searchinelastic();
+				}
+			};
+			xhr.send(senddata);
+		},
+		//adding vote functionality
+		addvote:function(votetype,data){
+			var senddata={"usersessionid": this.sessionID, "sequenceid" : data.id, "upvote":0, "downvote":0};
+			if(votetype==="up"){
+				senddata.upvote=1;
+			} else if(votetype==="down"){
+				senddata.downvote=1;
+			}
+			var xhr = new XMLHttpRequest();
+			xhr.open("POST", UDA_API_URL + "/clickevents/sequence/addvote", true);
+			xhr.setRequestHeader('Content-Type', 'application/json; charset=UTF-8');
+			xhr.send(JSON.stringify(senddata));
+		},
+		//autoplay functionality to stop and play
+		toggleautoplay:function(navcookiedata){
+			if(navcookiedata.autoplay){
+				navcookiedata.autoplay=false;
+				this.autoplay=false;
+				//add analtytics
+				this.recordclick('stop',navcookiedata.data.name.toString(),navcookiedata.data.id);
+			} else {
+				navcookiedata.autoplay=true;
+				this.autoplay=true;
+				this.playNextAction = true;
+				//add analtytics
+				this.recordclick('play',navcookiedata.data.name.toString(),navcookiedata.data.id);
+				// issue fix for replay
+				if(!this.autoplayPaused && (this.autoplayCompleted || this.invokedActionManually)) {
+					navcookiedata.navigateddata = [];
+					navcookiedata.navcompleted = false;
+					this.createstoragedata(this.navigationcookiename,JSON.stringify(navcookiedata));
+				}
+			}
+
+			this.createstoragedata(this.navigationcookiename,JSON.stringify(navcookiedata));
+			this.showselectedrow(navcookiedata.data,navcookiedata.data.id,true, navcookiedata);
+		},
+		//updating the navigated data
+		updatenavcookiedata:function(navcookiedata,selectednodeid){
+			navcookiedata.navigateddata.push(selectednodeid);
+			return this.createstoragedata(this.navigationcookiename,JSON.stringify(navcookiedata));
+		},
+		//back to search results functionality
+		backtosearchresults:function (navcookiedata) {
+			if(navcookiedata.searchterm!==''){
+				var navcookiedata1 = {shownav: false, data: {}, autoplay:false, pause:false, stop:false, navcompleted:false, navigateddata:[],searchterm:navcookiedata.searchterm};
+			} else {
+				var navcookiedata1 = {shownav: false, data: {}, autoplay:false, pause:false, stop:false, navcompleted:false, navigateddata:[],searchterm:""};
+			}
+			this.createstoragedata(this.navigationcookiename,JSON.stringify(navcookiedata1));
+			this.autoplay=false;
+			jQuery("#uda-search-input").val(navcookiedata.searchterm);
+
+			//add analtytics
+			this.recordclick('back',navcookiedata.data.name.toString(),navcookiedata.data.id);
+
+			this.searchinelastic(navcookiedata.searchterm);
+		},
+		recordclick:function (clicktype='sequencerecord',clickedname='',recordid=0) {
+			var senddata={usersessionid:this.sessionID,clicktype:clicktype,clickedname:clickedname,recordid:recordid};
+			var xhr = new XMLHttpRequest();
+			xhr.open("PUT", UDA_API_URL + "/clickevents/userclick", true);
+			xhr.setRequestHeader('Content-Type', 'application/json; charset=UTF-8');
+			xhr.send(JSON.stringify(senddata));
+		},
+		showadvancedhtml:function(){
+			this.currentPage='advanced';
+			jQuery("#uda-advance-section").hide();
+			jQuery("#uda-content-container").html('');
+			jQuery("#uda-content-container").append(this.getAdvancedHtml());
+			jQuery("#uda-enable-record").click(function () {
+				UDAPluginSDK.gettimestamp("start");
+			});
+			jQuery("#nistvoiceback").click(function () {
+				UDAPluginSDK.backtomodal();
+			});
+			var xhr = new XMLHttpRequest();
+			xhr.open("GET", UDA_API_URL + "/clickevents/suggested?domain="+encodeURI(window.location.host), true);
+			xhr.onload = function(event){
+				if(xhr.status === 200){
+					UDAPluginSDK.showsuggestedhtml(JSON.parse(xhr.response));
+				}
+			};
+			// xhr.send();
+		},
+		// advanced html
+		getAdvancedHtml: function (){
+			var html =	'<div class="uda-card-details">'
+							// +'<div><button class="uda-tutorial-btn" type="button">Tutorial</button></div>'
+							// +'<hr>'
+							+'<span class="uda-close-icon" onclick="UDAPluginSDK.searchinelastic();">×</span>'
+							+'<h5>Create your own action</h5>'
+							+'<div><button class="uda-record-btn" id="uda-enable-record"><span>Rec</span></button></div>'
+						+'</div>';
+			return html;
+		},
+		showsuggestedhtml:function(data){
+			if(data.length>0) {
+				this.recordedsequenceids = data;
+				var html = '   <div class="voice-suggesion-card">' +
+					'		<div class="voice-card-left">' +
+					'			<h4>Our AI detected this sequence. <br /> Do you want to name it? <br /><span style="color:#ff4800;font-weight:bold;">(Beta version: Not reliable)</span></h4>' +
+					'			<ul id="uda-recorded-results" class="voice-sugggesion-bullet">' +
+					'			</ul>' +
+					'			<div>' +
+					'				<input id="uda-recorded-name" type="text" name="uda-recorded-name" class="voice-save-recrded-inpt" placeholder="Enter label" nist-voice="true">' +
+					'				<button onclick="UDAPluginSDK.submitrecordedlabel(\'recording\');" class="voice-submit-btn">Submit</button><button class="voice-cancel-btn" onclick="UDAPluginSDK.submitrecordedlabel(\'invalid\');">Invalid Sequence</button><button class="voice-cancel-btn" onclick="UDAPluginSDK.submitrecordedlabel(\'ignore\');">Ignore</button>' +
+					'			</div>' +
+					'		</div>' +
+					'	</div>';
+
+				jQuery("#uda-content-container").append(html);
+				for (var i = 0; i < data.length; i++) {
+					this.renderrecordresultrow(data[i], i);
+				}
+			}
+		},
+		backtomodal:function(){
+			jQuery("#uda-advance-section").show();
+			jQuery("#uda-content-container").html('');
+		},
+		/**
+		 * disabling functionality to show the button or not.
+		 */
+		disableRecordButton: function(){
+			if(UDAUserAuthData.restrict_add_delete) {
+				jQuery("#uda-advanced-btn").hide();
+			} else {
+				jQuery("#uda-advanced-btn").show();
+			}
+		}
+	};
+	UDAPluginSDK.init();
 }