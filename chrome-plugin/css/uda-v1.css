--- conflicted
+++ resolved
@@ -277,11 +277,7 @@
     display: flex;
     /*justify-content: center;
     padding: 5px;*/
-<<<<<<< HEAD
-     color: #fff;
-=======
     color: #fff;
->>>>>>> 5c26e3a6
     border-top: 1px solid var(--uda-text-color-bg-white);
     background-color: var(--uda-secondary-color);
     font-size: 14px;
@@ -599,13 +595,7 @@
     padding: 10px 20px;
     width: 80% !important;
     margin: 10px 0px;
-<<<<<<< HEAD
     height: 40px;
-=======
-    height: 18px !important;
-    box-sizing: unset !important;
->>>>>>> 5c26e3a6
-
 }
 
 .uda-form-input:focus {
@@ -771,7 +761,6 @@
 .uda-original-content .kt-header,.uda-original-content .kt-header--fixed,.uda-original-content .kt-container--fluid{
     max-width: 77%;
 }
-<<<<<<< HEAD
 
 /*Intro Js tooltips*/
 .introjs-tooltip {
@@ -809,6 +798,4 @@
 }
 .uda-form-input-reduced{
     width:82% !important;
-}
-=======
->>>>>>> 5c26e3a6
+}