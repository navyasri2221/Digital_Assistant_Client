:root {
    --uda-primary-color: #303f9f;
    --uda-secondary-color: #ff5722;
    --uda-card-bgcolor: #f2f4fe;
    --uda-text-color: #000;
    --uda-footer-srchbtn-bgcolor: #dce0f7;
    --uda-text-color-bg-white: #fff;
    --uda-boxshodow-color: #e0e0e0;
    --uda-tooltip-bg: #e5eafe;
}
/*hr {
    display: block;
    height: 1px;
    border: 0;
    border-top: 1px solid #969696;
    margin: 1em 0;
    padding: 0;
}*/
.uda-icon > img {
    width: auto !important;
}
.uda-original-content{
    max-width: 77%;
    min-width: 77%;
    float: left;
}
.uda-nistapp-logo {
    cursor: pointer;
    min-width: 75px;
    height: 80px !important;
    background-color: var(--uda-text-color-bg-white);
    position: fixed;
    top: 40% !important;
    right: 0;
    padding: 1px;
    -webkit-box-shadow: 0 1px 4px var(--uda-boxshodow-color), 0 0 40px var(--uda-boxshodow-color) inset;
    -moz-box-shadow: 0 1px 4px var(--uda-boxshodow-color), 0 0 40px var(--uda-boxshodow-color) inset;
    box-shadow: 0 1px 4px var(--uda-boxshodow-color), 0 0 40px var(--uda-boxshodow-color) inset;
    z-index: 9999;
}

.uda-icon span {
    position: relative;
    right: 0;
    left: 30px;
    top: -41px;
}

.uda-container {
    width: 90%;
    margin: 0 auto;
}

.uda-mrng {
    margin: 10px;
}

.uda-page-right-bar {
    max-width: 23%;
    width: 100%;
    position: fixed;
    right: 0;
    top: 0;
    bottom: 0;
    background-color: var(--uda-text-color-bg-white);
    box-shadow: 0 -5px 5px 5px var(--uda-boxshodow-color);
    z-index: 9999;
     height: 100%;
    display: flex;
    flex-direction: column;
}

.uda-ribbon-arrow {
    width: 35px;
    height: 35px;
    background-color: var(--uda-primary-color);
    border-radius: 0 37% 37% 0;
    position: absolute;
    top: 1%;
    left: -2%;
    box-shadow: 0px 1px 7px 2px var(--uda-boxshodow-color);
    text-align: center;
    cursor: pointer;
}

.uda-ribbon-arrow img {
    padding: 10px;
}

.uda-icon-txt {
    margin-top: 15px;
    text-align: center;
}

.uda-icon-txt img {
    cursor: pointer;
    width: 45px;
    vertical-align: middle;
}

.uda-help-bg-tooltip {
    background-color: var(--uda-secondary-color);
    padding: 5px 22px;
    color: var(--uda-text-color-bg-white);
    font-weight: 500;
    border-radius: 5px;
    position: relative;
    -moz-border-radius: 5px;
    -webkit-border-radius: 5px;
    margin-left: 20px;
    top: 8px;
    font-size: 13px;
}

.uda-help-bg-tooltip:after {
    content: "";
    position: absolute;
    right: 100%;
    top: 12px;
    width: 0;
    height: 0;
    border-top: 5px solid transparent;
    border-right: 16px solid var(--uda-secondary-color); border-bottom: 5px solid transparent;
}

.uda-search-btn {
    /*padding: 8px 10px;*/
    background-color: var(--uda-footer-srchbtn-bgcolor);
    border-radius: 5px 0px 0px 5px;
    border: none;
    width: 15%;
    cursor: pointer;
    background-image: url("data:image/svg+xml,%3Csvg version='1.1' id='Capa_1' xmlns='http://www.w3.org/2000/svg' xmlns:xlink='http://www.w3.org/1999/xlink' x='0px' y='0px' viewBox='0 0 512 512' style='enable-background:new 0 0 512 512;' xml:space='preserve'%3E%3Cstyle type='text/css'%3E .st0%7Bfill:%23303F9F;%7D%0A%3C/style%3E%3Cg%3E%3Cg%3E%3Cg%3E%3Cpath class='st0' d='M225.5,0C101.2,0,0,101.2,0,225.5c0,124.3,101.2,225.5,225.5,225.5c124.3,0,225.5-101.1,225.5-225.5 C450.9,101.2,349.8,0,225.5,0z M225.5,409.3c-101.4,0-183.8-82.5-183.8-183.8S124.1,41.6,225.5,41.6s183.8,82.5,183.8,183.8 S326.8,409.3,225.5,409.3z'/%3E%3C/g%3E%3C/g%3E%3Cg%3E%3Cg%3E%3Cpath class='st0' d='M505.9,476.5L386.6,357.1c-8.1-8.1-21.3-8.1-29.4,0c-8.1,8.1-8.1,21.3,0,29.4l119.3,119.3 c4.1,4.1,9.4,6.1,14.7,6.1c5.3,0,10.6-2,14.7-6.1C514,497.8,514,484.6,505.9,476.5z'/%3E%3C/g%3E%3C/g%3E%3C/g%3E%3C/svg%3E");
    background-size: 20px 20px;
    background-position: center;
    background-repeat: no-repeat;
    height: 35px;
}
.uda-mic-btn{
  background-color: var(--uda-footer-srchbtn-bgcolor);
  border-radius: 0px 5px 5px 0px;
  border: none;
  width: 15%;
  cursor: pointer;
  background-image: url("data:image/svg+xml,%3Csvg version='1.1' id='Capa_1' xmlns='http://www.w3.org/2000/svg' xmlns:xlink='http://www.w3.org/1999/xlink' x='0px' y='0px' viewBox='0 0 475.1 475.1' style='enable-background:new 0 0 475.1 475.1;' xml:space='preserve'%3E%3Cstyle type='text/css'%3E .st0%7Bfill:%23FF5722;%7D .st1%7Bfill:%23303F9F;%7D%0A%3C/style%3E%3Cg%3E%3Cpath class='st0' d='M237.5,328.9c25.1,0,46.6-8.9,64.5-26.8c17.9-17.9,26.8-39.4,26.8-64.5V91.4c0-25.1-8.9-46.6-26.8-64.5 C284.2,9,262.7,0,237.5,0c-25.1,0-46.6,9-64.5,26.8c-17.9,17.9-26.8,39.4-26.8,64.5v146.2c0,25.1,8.9,46.6,26.8,64.5 C190.9,320,212.4,328.9,237.5,328.9z'/%3E%3Cpath class='st1' d='M396.6,188.1c-3.6-3.6-7.9-5.4-12.8-5.4c-4.9,0-9.2,1.8-12.8,5.4c-3.6,3.6-5.4,7.9-5.4,12.8v36.5 c0,35.2-12.5,65.3-37.5,90.4c-25,25-55.1,37.5-90.4,37.5c-35.2,0-65.3-12.5-90.4-37.5c-25-25-37.5-55.1-37.5-90.4V201 c0-4.9-1.8-9.2-5.4-12.8c-3.6-3.6-7.9-5.4-12.8-5.4s-9.2,1.8-12.8,5.4c-3.6,3.6-5.4,7.9-5.4,12.8v36.5c0,42.1,14,78.7,42.1,109.8 c28.1,31.1,62.8,49,104.1,53.5v37.7h-73.1c-4.9,0-9.2,1.8-12.8,5.4c-3.6,3.6-5.4,7.9-5.4,12.8c0,4.9,1.8,9.2,5.4,12.8 c3.6,3.6,7.9,5.4,12.8,5.4h182.7c4.9,0,9.2-1.8,12.8-5.4c3.6-3.6,5.4-7.9,5.4-12.8c0-4.9-1.8-9.2-5.4-12.8 c-3.6-3.6-7.9-5.4-12.8-5.4h-73.1v-37.7c41.3-4.6,76-22.4,104.1-53.5C388,316.2,402,279.6,402,237.5V201 C402,196,400.2,191.8,396.6,188.1z'/%3E%3C/g%3E%3C/svg%3E");
  background-size: 20px 20px;
  background-position: center;
  background-repeat: no-repeat;
  height: 35px;
}
.uda-stop-btn-bg{
    background-color: var(--uda-footer-srchbtn-bgcolor);
    border-radius: 0px 5px 5px 0px;
    border: none;
    width: 15%;
    cursor: pointer;
    background-image: url("data:image/svg+xml,%3Csvg version='1.1' id='Capa_1' xmlns='http://www.w3.org/2000/svg' xmlns:xlink='http://www.w3.org/1999/xlink' x='0px' y='0px' viewBox='0 0 426.7 426.7' style='enable-background:new 0 0 426.7 426.7;' xml:space='preserve'%3E%3Cstyle type='text/css'%3E .st0%7Bfill:%23ff5722;%7D%0A%3C/style%3E%3Cg%3E%3Cg%3E%3Cg%3E%3Cpath class='st0' d='M213.3,106.7c-58.9,0-106.7,47.8-106.7,106.7S154.5,320,213.3,320S320,272.2,320,213.3 S272.2,106.7,213.3,106.7z'/%3E%3Cpath class='st0' d='M213.3,0C95.5,0,0,95.5,0,213.3s95.5,213.3,213.3,213.3s213.3-95.5,213.3-213.3S331.2,0,213.3,0z M213.3,384 C119,384,42.7,307.6,42.7,213.3S119,42.7,213.3,42.7S384,119,384,213.3S307.6,384,213.3,384z'/%3E%3C/g%3E%3C/g%3E%3C/g%3E%3C/svg%3E");
    background-size: 20px 20px;
    background-position: center;
    background-repeat: no-repeat;
    height: 35px;
}
.uda-search-btn:focus {
    outline: none;
}

.uda-search-div {
    display: flex;
}

.uda-input-cntrl {
    background-color: #eceffd;
    padding-top: 0px !important;
    padding-bottom: 0px !important;
    padding-left: 5px !important;
    border: none;
    width: 70%;
    height: 35px;
}

.uda-input-cntrl:focus {
    outline: none !important;
}

.uda-clear {
    clear: both;
}

.uda-card {
    padding: 20px;
    background-color: var(--uda-card-bgcolor);
    border-radius: 5px;
    background-image: url("data:image/svg+xml,%3Csvg version='1.1' id='Capa_1' xmlns='http://www.w3.org/2000/svg' xmlns:xlink='http://www.w3.org/1999/xlink' x='0px' y='0px' viewBox='0 0 512 512' style='enable-background:new 0 0 512 512;' xml:space='preserve'%3E%3Cstyle type='text/css'%3E .st0%7Bfill:%23303F9F;%7D%0A%3C/style%3E%3Cg%3E%3Cg%3E%3Cpath class='st0' d='M497.1,241.8C497.1,241.8,497.1,241.8,497.1,241.8l-104.5-104c-7.8-7.8-20.5-7.8-28.3,0.1 c-7.8,7.8-7.8,20.5,0.1,28.3l70.2,69.8H31c-11,0-20,9-20,20c0,11,9,20,20,20h403.6l-70.2,69.8c-7.8,7.8-7.9,20.5-0.1,28.3 c7.8,7.8,20.5,7.9,28.3,0.1l104.5-104c0,0,0,0,0,0C505,262.3,504.9,249.6,497.1,241.8z'/%3E%3C/g%3E%3C/g%3E%3C/svg%3E");
    background-size: 24px 20px;
    background-repeat: no-repeat;
    background-position: bottom 5px right 5px;
    margin-bottom: 15px;
    margin-right: 5px;
    box-shadow: 2px 1px 6px 1px var(--uda-boxshodow-color);
}

.uda-cards-scroller {
    min-height: 320px;
    overflow-y: auto;
    max-height: 78%;
    flex: 1;
    overflow: auto;
    margin-bottom: 80px;
}

.uda-card:hover {
    background-color: var(--uda-footer-srchbtn-bgcolor);
    background-image: url("data:image/svg+xml,%3Csvg version='1.1' id='Capa_1' xmlns='http://www.w3.org/2000/svg' xmlns:xlink='http://www.w3.org/1999/xlink' x='0px' y='0px' viewBox='0 0 512 512' style='enable-background:new 0 0 512 512;' xml:space='preserve'%3E%3Cstyle type='text/css'%3E .st0%7Bfill:%23ff5722;%7D%0A%3C/style%3E%3Cg%3E%3Cg%3E%3Cpath class='st0' d='M497.1,241.8C497.1,241.8,497.1,241.8,497.1,241.8l-104.5-104c-7.8-7.8-20.5-7.8-28.3,0.1 c-7.8,7.8-7.8,20.5,0.1,28.3l70.2,69.8H31c-11,0-20,9-20,20c0,11,9,20,20,20h403.6l-70.2,69.8c-7.8,7.8-7.9,20.5-0.1,28.3 c7.8,7.8,20.5,7.9,28.3,0.1l104.5-104c0,0,0,0,0,0C505,262.3,504.9,249.6,497.1,241.8z'/%3E%3C/g%3E%3C/g%3E%3C/svg%3E");
    background-size: 24px 20px;
    cursor: pointer;
}

.uda-card h5 {
    font-size: 14px;
    margin: 5px 0px;
    overflow: hidden;
    text-overflow: ellipsis;
    display: -webkit-box;
    -webkit-line-clamp: 2;
    -webkit-box-orient: vertical;
}

.uda-card h5:hover {
    color: var(--uda-primary-color);
}

.uda-card i {
    opacity: 80%;
    font-size: 12px;
    overflow: hidden;
    text-overflow: ellipsis;
    display: -webkit-box;
    line-height: 16px;
    max-height: 62px;
    -webkit-line-clamp: 3;
    -webkit-box-orient: vertical;
}

.uda-advanced-btn {
    background-color: var(--uda-text-color-bg-white);
    border: 1px solid var(--uda-primary-color);
    border-radius: 5px;
    color: var(--uda-primary-color);
    display: inline-flex;
    align-items: center;
    margin-top: 10px;
    background-image: url("data:image/svg+xml,%3Csvg version='1.1' id='Layer_1' xmlns='http://www.w3.org/2000/svg' xmlns:xlink='http://www.w3.org/1999/xlink' x='0px' y='0px' viewBox='0 0 512 512' style='enable-background:new 0 0 512 512;' xml:space='preserve'%3E%3Cstyle type='text/css'%3E .st0%7Bfill:%23303F9F;%7D .st1%7Bfill:%23FF5722;%7D%0A%3C/style%3E%3Cg%3E%3Cpath class='st0' d='M221.2,77C141.7,77,77,141.7,77,221.2c0,79.5,64.7,144.2,144.2,144.2c28.7,0,55.5-8.4,78-23l84.4,83.8 c5.7,5.7,13.2,8.8,21.2,8.8c8,0,15.6-3.1,21.3-8.8s8.8-13.2,8.8-21.3c0-8-3.1-15.6-8.8-21.3c0,0,0,0-0.1-0.1l-84.6-83 c15.1-22.8,23.8-50.1,23.8-79.3C365.4,141.7,300.7,77,221.2,77L221.2,77z M316.1,329.7c4.4-3.9,8.6-8,12.5-12.4l82.7,81.2 c1.7,1.7,2.6,4,2.6,6.4c0,2.4-0.9,4.7-2.7,6.4c-1.7,1.7-4,2.7-6.4,2.7c-2.4,0-4.7-0.9-6.4-2.7L316.1,329.7z M98,221.2 C98,153.3,153.3,98,221.2,98c67.9,0,123.2,55.3,123.2,123.2s-55.3,123.2-123.2,123.2S98,289.2,98,221.2z'/%3E%3Cg%3E%3Cpath class='st1' d='M221.2,184.1c-20.4,0-37,16.6-37,37.1s16.6,37.1,37,37.1c20.4,0,37-16.6,37-37.1S241.6,184.1,221.2,184.1z M221.2,237.3c-8.9,0-16.1-7.2-16.1-16.1s7.2-16.1,16.1-16.1c8.9,0,16.1,7.2,16.1,16.1S230.1,237.3,221.2,237.3z'/%3E%3Cpath class='st1' d='M287.8,248.6c0.3-0.8,1.1-1.3,1.9-1.3h5.5c14.4,0,26.1-11.7,26.1-26.1c0-14.4-11.7-26.1-26.1-26.1h-5.5 c-0.8,0-1.5-0.5-1.9-1.4l-0.1-0.2c-0.3-0.8-0.2-1.7,0.4-2.3l3.9-3.9c4.9-4.9,7.6-11.5,7.6-18.4c0-7-2.7-13.5-7.6-18.4 c-4.9-4.9-11.5-7.6-18.4-7.6c-7,0-13.5,2.7-18.4,7.6l-3.8,3.8c-0.6,0.6-1.5,0.7-2.3,0.4l-0.3-0.1c-0.8-0.3-1.4-1.1-1.4-1.9v-5.6 c0-14.4-11.7-26.1-26.1-26.1s-26.1,11.7-26.1,26.1v5.6c0,0.8-0.5,1.5-1.4,1.9l-0.3,0.1c-0.9,0.4-1.8,0.2-2.3-0.4l-3.9-3.9 c-4.9-4.9-11.5-7.6-18.4-7.6s-13.5,2.7-18.4,7.6c-10.2,10.2-10.2,26.7,0,36.8l3.9,3.9c0.6,0.6,0.7,1.5,0.4,2.3l-0.1,0.3 c-0.3,0.8-1.1,1.4-1.9,1.4h-5.5c-14.4,0-26,11.7-26,26.1c0,14.4,11.7,26.1,26.1,26.1h5.5c0.8,0,1.5,0.5,1.9,1.3l0.2,0.4 c0.3,0.8,0.2,1.7-0.4,2.3l-3.8,3.8c-4.9,4.9-7.6,11.5-7.6,18.4s2.7,13.5,7.6,18.4c4.9,4.9,11.5,7.6,18.4,7.6 c7,0,13.5-2.7,18.4-7.6l3.9-3.9c0.6-0.6,1.5-0.7,2.3-0.4l0.2,0.1c0.8,0.3,1.3,1.1,1.3,1.9v5.3c0,14.4,11.7,26.1,26.1,26.1 c14.4,0,26.1-11.7,26.1-26.1v-5.3c0-0.8,0.5-1.5,1.4-1.9l0.2-0.1c0.9-0.4,1.8-0.2,2.4,0.4l3.8,3.8c4.9,4.9,11.5,7.6,18.4,7.6 c7,0,13.5-2.7,18.4-7.6c4.9-4.9,7.6-11.5,7.6-18.4s-2.7-13.5-7.6-18.4l-3.8-3.8c-0.6-0.6-0.7-1.5-0.4-2.3L287.8,248.6z M273.2,266 l3.8,3.8c2,2,2,5.2,0,7.2c-1.3,1.3-2.8,1.5-3.6,1.5c-0.8,0-2.3-0.2-3.6-1.5l-3.8-3.8c-4.4-4.4-10.2-6.7-16.2-6.7 c-3,0-6.1,0.6-9,1.8l-0.2,0.1c-8.7,3.6-14.4,12-14.4,21.3v5.3c0,2.8-2.3,5.1-5.1,5.1c-2.8,0-5.1-2.3-5.1-5.1v-5.3 c0-9.3-5.6-17.7-14.3-21.3l-0.1,0c-8.7-3.6-18.6-1.7-25.2,4.9l-3.9,3.9c-2,2-5.2,2-7.2,0c-2-2-2-5.2,0-7.2l3.8-3.8 c6.6-6.6,8.5-16.5,4.9-25.2l-0.1-0.3c-3.6-8.7-11.9-14.3-21.3-14.3h-5.5l0,0c-2.8,0-5.1-2.3-5.1-5.1c0-2.8,2.3-5.1,5.1-5.1h5.5 c9.3,0,17.7-5.6,21.3-14.3l0.1-0.2c3.6-8.7,1.7-18.6-4.9-25.2l-3.9-3.9c-2-2-2-5.2,0-7.2c2-2,5.2-2,7.2,0l3.9,3.9 c6.6,6.6,16.5,8.5,25.2,4.9l0.2-0.1c8.7-3.6,14.3-11.9,14.3-21.3v-5.6c0-2.8,2.3-5.1,5.1-5.1c2.8,0,5.1,2.3,5.1,5.1v5.6 c0,9.3,5.6,17.7,14.3,21.3l0.3,0.1c8.7,3.6,18.6,1.7,25.2-4.9l3.8-3.8c2-2,5.2-2,7.2,0c1.3,1.3,1.5,2.8,1.5,3.6 c0,0.8-0.2,2.3-1.5,3.6l-3.9,3.9c-6.6,6.6-8.5,16.5-4.9,25.2l0,0.1c3.6,8.7,12,14.4,21.3,14.4h5.5c2.8,0,5.1,2.3,5.1,5.1 c0,2.8-2.3,5.1-5.1,5.1h-5.5c-9.3,0-17.7,5.6-21.3,14.3l-0.1,0.2C264.7,249.5,266.6,259.4,273.2,266z'/%3E%3C/g%3E%3Cpath class='st0' d='M400,79h-31V48c0-4.4-3.6-8-8-8h-3c-4.4,0-8,3.6-8,8v31h-31c-4.4,0-8,3.6-8,8v3c0,4.4,3.6,8,8,8h31v31 c0,4.4,3.6,8,8,8h3c4.4,0,8-3.6,8-8V98h31c4.4,0,8-3.6,8-8v-3C408,82.6,404.4,79,400,79z'/%3E%3C/g%3E%3C/svg%3E");
    background-repeat: no-repeat;
    padding: 5px 15px;
}
.uda-advanced-btn span{
    padding-left: 15px;
}
.uda-dropdown {
    position: relative;
    display: inline-block;
    float: right;
}

.uda-advanced-btn-content {
    display: none;
    position: absolute;
    padding: 5px;
    color: var(--uda-text-color-bg-white);
    z-index: 1;
    min-width: 160px;
    bottom: 25px;
    right: 0;
}

.uda-advanced-btn-content a {
    display: flex;
    /*justify-content: center;
    padding: 5px;*/
<<<<<<< HEAD
    color: #fff;
=======
     color: #fff;
>>>>>>> 9987a093
    border-top: 1px solid var(--uda-text-color-bg-white);
    background-color: var(--uda-secondary-color);
    font-size: 14px;
    align-items: center;
    background-repeat: no-repeat;
    background-size: 20px 20px;
    background-position-y: center;
    background-position-x: 5px;
    padding: 5px 0px 5px 30px;
    background-image: url("data:image/svg+xml,%3Csvg version='1.1' id='Capa_1' xmlns='http://www.w3.org/2000/svg' xmlns:xlink='http://www.w3.org/1999/xlink' x='0px' y='0px' viewBox='0 0 426.7 426.7' style='enable-background:new 0 0 426.7 426.7;' xml:space='preserve'%3E%3Cstyle type='text/css'%3E .st0%7Bfill:%23FFFFFF;%7D%0A%3C/style%3E%3Cg%3E%3Cg%3E%3Cg%3E%3Cpath class='st0' d='M213.3,106.7c-58.9,0-106.7,47.8-106.7,106.7S154.5,320,213.3,320S320,272.2,320,213.3 S272.2,106.7,213.3,106.7z'/%3E%3Cpath class='st0' d='M213.3,0C95.5,0,0,95.5,0,213.3s95.5,213.3,213.3,213.3s213.3-95.5,213.3-213.3S331.2,0,213.3,0z M213.3,384 C119,384,42.7,307.6,42.7,213.3S119,42.7,213.3,42.7S384,119,384,213.3S307.6,384,213.3,384z'/%3E%3C/g%3E%3C/g%3E%3C/g%3E%3C/svg%3E");
}

.uda-advanced-btn-content a:hover {
    background-color: var(--uda-primary-color);
    cursor: pointer;
    color: #fff;
    text-decoration: none;
}

.uda-dropdown:hover .uda-advanced-btn-content {
    display: block !important;
}

.uda-advanced-btn:hover {
    background-color: var(--uda-footer-srchbtn-bgcolor);
    cursor: pointer;
}

.uda-advanced-btn:focus {
    outline: none;
}

.uda-footer-left {
    width: 50%;
    float: left;
    font-size: 10px;
    padding: 10px 0px;
    opacity: 80%;
}

.uda-footer-right {
    width: 50%;
    float: right;
    margin-top: 5px;
}

.uda-footer-right a {
    font-size: 10px;
    color: var(--uda-primary-color) !important;
    text-decoration: none;
}

.uda-footer-right a:hover {
    text-decoration: underline;
}

.uda-footer-right img {
    cursor: pointer;
    /*margin-bottom: 5px;*/
}

.uda-footer-bar {
    background-color: var(--uda-text-color-bg-white);
    position: fixed;
    bottom: 0;
    max-width: 23%;
    width: 100%;
    right: 0;
}


.uda-card-details {
    padding: 20px;
    background-color: #f2f4fe;
    border-radius: 5px;
    margin-top: 20px;
    text-align: center;
    box-shadow: 2px 1px 6px 1px var(--uda-boxshodow-color);
}

.uda-close-icon{
    width: 18px;
    height: 18px;
    background-color: var(--uda-primary-color);
    border-radius: 50%;
    cursor: pointer;
    float: right;
    margin-top: -15px;
    font-size: 14px;
    font-weight: 500;
    cursor: pointer;
    color: var(--uda-text-color-bg-white);
    display:block;
}
.uda-card-btns {
    display: block;
    margin-top: -35px;
}

.uda-play-btn {
    background-color: var(--uda-secondary-color);
    outline: none;
    border-radius: 5px;
    border: none;
    padding: 5px;
    cursor: pointer;
    height: 30px;
}

.uda-play-btn:hover {
    background-color: var(--uda-primary-color);
}

.uda-play-btn:active {
    background-color: var(--uda-primary-color);
}

.uda-play-btn:disabled {
    background-color: var(--uda-primary-color);
    opacity: 60%;
}

.uda-stop-btn {
    background-color: var(--uda-secondary-color);
    outline: none;
    border-radius: 5px;
    border: none;
    padding: 5px;
    cursor: pointer;
    height: 30px;
}

.uda-stop-btn:hover {
    background-color: var(--uda-primary-color);
}

.uda-stop-btn:active {
    background-color: var(--uda-primary-color);
}

.uda-stop-btn:disabled {
    background-color: var(--uda-primary-color);
    opacity: 60%;
}

.uda-card-right-dbl-arrow {
    width: 25px;
    height: 25px;
    background-color: var(--uda-primary-color);
    border-radius: 50%;
    cursor: pointer;
    margin-left: -10px;
    margin-top: -10px
}

.uda-card-right-dbl-arrow img {
    padding: 6px;
}

.uda-card-details h5 {
    font-size: 15px !important;
    margin: 5px 0px;
    padding: 0;
}

.uda-suggestion-list {
    position: relative;
    line-height: 32px;
    text-align: left;
    /*list-style: none url('../images/icons/bullet.png');*/
    list-style: none;
    margin: 0;
    text-overflow: ellipsis;
    white-space: nowrap;
    overflow: hidden;
    padding-left: 0px;
}

.uda-recording {
    position: relative;
    line-height: 25px;
    text-align: left;
    list-style: none url('../images/icons/bullet.png');
    margin: 0;
    /*list-style-position: inside;*/
}

.uda-suggestion-list li, .uda-recording li {
    font-size: 14px;
    cursor: pointer;
}


.uda-suggestion-list li::before {
    content: '\00a0 \00a0 \00a0 \00a0';
    padding-right: 10px;
    vertical-align: middle;
 
}

.uda-suggestion-list li.completed::before {
   /* content: url('../images/icons/bullet.png');*/
    vertical-align: middle;
    background-image: url(../images/icons/bullet.png);
    background-repeat: space;
}
.uda-suggestion-list li.loading::before {
   /* content: url('../images/icons/bullet.png');*/
    vertical-align: middle;
    background-image: url(../images/icons/uda-loading.gif);
    background-repeat: space;
}
.uda-details-footer {
    background-color: #e5eafe;
    height: 40px;
    border-radius: 0px 0px 5px 5px;
}

.uda-details-footer-left {
    width: 30%;
    float: left;
    background-image: url("data:image/svg+xml,%3Csvg xmlns='http://www.w3.org/2000/svg' xmlns:xlink='http://www.w3.org/1999/xlink' version='1.1' id='Capa_1' x='0px' y='0px' viewBox='0 0 384 384' style='enable-background:new 0 0 384 384;' xml:space='preserve'%3E%3Cstyle type='text/css'%3E .st0%7Bfill:%23303F9F;%7D%0A%3C/style%3E%3Cg%3E%3Cg%3E%3Cg%3E%3Cpath class='st0' d='M64,341.3c0,23.6,19.1,42.7,42.7,42.7h170.7c23.6,0,42.7-19.1,42.7-42.7v-256H64V341.3z'/%3E%3Cpolygon class='st0' points='266.7,21.3 245.3,0 138.7,0 117.3,21.3 42.7,21.3 42.7,64 341.3,64 341.3,21.3 '/%3E%3C/g%3E%3C/g%3E%3C/g%3E%3C/svg%3E");
    background-repeat: no-repeat;
    background-size: 25px 25px;
    background-position: center;
}

.uda-trash-img, .uda-like-img, .uda-dislike-img {
    width: 40px;
    display: inline-block;
    height: 40px;
    border-right: 1px solid var(--uda-footer-srchbtn-bgcolor);
    cursor: pointer;
}

.uda-trash-img:hover, .uda-like-img:hover, .uda-dislike-img:hover {
    background-color: var(--uda-footer-srchbtn-bgcolor);
}

.uda-details-footer-right {
    width: 70%;
    float: right;
    text-align: right;
}
.like-img-bg{
  background-image: url("data:image/svg+xml,%3Csvg version='1.1' id='Layer_1' xmlns='http://www.w3.org/2000/svg' xmlns:xlink='http://www.w3.org/1999/xlink' x='0px' y='0px' viewBox='0 0 22.3 19.8' style='enable-background:new 0 0 22.3 19.8;' xml:space='preserve'%3E%3Cstyle type='text/css'%3E .st0%7Bfill:%2333429B;%7D%0A%3C/style%3E%3Cg%3E%3Cpath class='st0' d='M0.2,13.1c0,0,5.4,0,6.2-0.3s2.7-1.7,3.9-4c0.5-0.9,2.3-2.8,2.5-3.3c0.2-0.5,1.2-2.2,1.4-3.9s0.6-2.2,1.3-1.1 c0.7,1.1,1,2.3,0.3,4.5c-0.8,2.2-1,3.3-1,3.3s5.7,0,7,2.1c1.3,2.1-0.4,2.3-0.7,2.3c0,0,2.7,2-0.3,2.9c0,0,1.4,2-1.1,2.4 c0,0,0.3,1.4-2.6,1.5c-3,0.2-17,0.3-17,0.3L0.2,13.1z'/%3E%3C/g%3E%3C/svg%3E");
  background-repeat: no-repeat;
  background-size: 25px 25px;
  background-position: center;
}
.dislike-img-bg{
  background-image: url("data:image/svg+xml,%3Csvg version='1.1' id='Layer_1' xmlns='http://www.w3.org/2000/svg' xmlns:xlink='http://www.w3.org/1999/xlink' x='0px' y='0px' viewBox='0 0 22.3 19.8' style='enable-background:new 0 0 22.3 19.8;' xml:space='preserve'%3E%3Cstyle type='text/css'%3E .st0%7Bfill:%2333429B;%7D%0A%3C/style%3E%3Cg%3E%3Cpath class='st0' d='M0,0c0,0,14,0.2,17,0.3c3,0.2,2.6,1.5,2.6,1.5c2.5,0.3,1.1,2.4,1.1,2.4c3,0.9,0.3,2.9,0.3,2.9 c0.3-0.1,2.1,0.1,0.7,2.3c-1.3,2.1-7,2.1-7,2.1s0.3,1.1,1,3.3c0.8,2.2,0.4,3.4-0.3,4.5c-0.7,1.1-1.1,0.6-1.3-1.1 c-0.2-1.7-1.2-3.4-1.4-3.9c-0.2-0.5-2-2.4-2.5-3.3c-1.2-2.2-3.1-3.8-3.9-4S0.2,6.7,0.2,6.7L0,0z'/%3E%3C/g%3E%3C/svg%3E");
  background-repeat: no-repeat;
  background-size: 25px 25px;
  background-position: center;
}

.uda-tutorial-btn {
    background-color: var(--uda-primary-color);
    border: none;
    outline: none;
    color: var(--uda-text-color-bg-white);
    border-radius: 5px;
    padding: 5px 12px;
    font-size: 14px;
    cursor: pointer;
    height: 30px;
}

.uda-tutorial-exit-btn {
    background-color: var(--uda-secondary-color);
    border: none;
    outline: none;
    color: var(--uda-text-color-bg-white);
    border-radius: 5px;
    padding: 5px 12px;
    font-size: 14px;
    cursor: pointer;
}

.uda-tutorial-btn:hover {
    background-color: var(--uda-secondary-color);
}

.uda-record-btn {
    display: inline-flex;
    background-color: var(--uda-secondary-color);
    background-image: url("data:image/svg+xml,%3Csvg version='1.1' id='Capa_1' xmlns='http://www.w3.org/2000/svg' xmlns:xlink='http://www.w3.org/1999/xlink' x='0px' y='0px' viewBox='0 0 426.7 426.7' style='enable-background:new 0 0 426.7 426.7;' xml:space='preserve'%3E%3Cstyle type='text/css'%3E .st0%7Bfill:%23FFFFFF;%7D%0A%3C/style%3E%3Cg%3E%3Cg%3E%3Cg%3E%3Cpath class='st0' d='M213.3,106.7c-58.9,0-106.7,47.8-106.7,106.7S154.5,320,213.3,320S320,272.2,320,213.3 S272.2,106.7,213.3,106.7z'/%3E%3Cpath class='st0' d='M213.3,0C95.5,0,0,95.5,0,213.3s95.5,213.3,213.3,213.3s213.3-95.5,213.3-213.3S331.2,0,213.3,0z M213.3,384 C119,384,42.7,307.6,42.7,213.3S119,42.7,213.3,42.7S384,119,384,213.3S307.6,384,213.3,384z'/%3E%3C/g%3E%3C/g%3E%3C/g%3E%3C/svg%3E");
    background-repeat: no-repeat;
    background-size: 20px 20px;
    background-position-y: center;
    background-position-x: 5px;
    border: none;
    outline: none;
    color: var(--uda-text-color-bg-white);
    border-radius: 5px;
    padding: 5px 12px;
    align-items: center;
    font-size: 14px;
    cursor: pointer;
    height: 30px;
}
.uda-record-btn span{
  padding-left: 15px;
}

.uda-record-btn:hover {
    background-color: var(--uda-primary-color);
}

.uda-form-input {
    background-color: var(--uda-footer-srchbtn-bgcolor);
    border: none;
    border-radius: 5px;
    padding: 10px 20px;
    width: 80% !important;
    margin: 10px 0px;
<<<<<<< HEAD
    height: 18px !important;
    box-sizing: unset !important;
=======
    height: 40px;
>>>>>>> 9987a093

}

.uda-form-input:focus {
    outline: none;
}

.uda-no-results {
    text-align: center;
    margin: 30px 0px;
    padding: 20px;
    background-color: #f2f4fe;
    box-shadow: 2px 1px 6px 1px var(--uda-boxshodow-color);
}

.uda-no-results p {
    font-weight: 500;
    font-size: 18px;
    color: var(--uda-secondary-color);
    margin: 5px;
}

.uda-no-src {
    fill: var(--uda-primary-color);
    width: 45px;
    height: 45px;
    transform: scaleX(-1);
}
/*.uda-recording li i::after{
    content: "";
    display: inline-block;
    border-radius: 5px;
    background: url("../images/icons/edit.png") no-repeat center #303f9f;
    width: 25px;
    height: 25px;
    float: none;
    margin-left: 10px;
    margin-bottom: 5px;
    vertical-align: middle;
}*/


@media screen and (max-width: 1920px), screen and ( max-height: 1080px) {
    .uda-help-bg-tooltip:after {
        top: 8px;
    }
}

@media screen and (max-width: 1600px), screen and( max-height: 900px) {

    .uda-help-bg-tooltip:after {
        top: 9px;
    }
}

@media screen and (max-width: 1536px), screen and( max-height: 864px) {

    .uda-help-bg-tooltip:after {
        top: 9px;
    }
}

@media screen and (max-width: 1440px), screen and( max-height: 900px) {
    .uda-help-bg-tooltip:after {
        top: 10px;
    }
}

@media screen and (max-width: 1366px), screen and( max-height: 768px) {

}

@media screen and (max-width: 1280px), screen and( max-height: 720px) {

}

@media screen and (max-width: 1280px), screen and( max-height: 768px) {
    .uda-help-bg-tooltip:after {
        top: 11px;
    }
}

/* tooltip css classes */
.uda-tooltip {
    position: absolute;
    min-width:200px;
    max-width:400px;
    text-align:center;
    color: var(--uda-primary-color);
    text-align: center;
    padding: 10px;
    border-radius:8px;
    border-color: #333;
    transition: opacity .6s;
    background-color: var(--uda-tooltip-bg);
    box-shadow:0 1px 16px var(--uda-boxshodow-color);
    z-index: 9999999;
}
.uda-tooltip[data-show] {
    display: block;
}
.uda-tooltip-text-content{
    margin: 10px !important;
}

.uda-arrow,
.uda-arrow::before {
    position: absolute;
    width: 20px;
    height: 20px;
    /*   background: inherit; */
    background-color: var(--uda-tooltip-bg);
    box-shadow: 16px var(--uda-boxshodow-color);
}

.uda-arrow {
    visibility: hidden;
}

.uda-arrow::before {
    visibility: visible;
    content: '';
    transform: rotate(45deg);
}

.uda-tooltip[data-popper-placement^='top'] > .uda-arrow {
    bottom: -10px;
}

.uda-tooltip[data-popper-placement^='bottom'] > .uda-arrow {
    top: -10px;
}

.uda-tooltip[data-popper-placement^='left'] > .uda-arrow {
    right: 0px;
}

.uda-tooltip[data-popper-placement^='right'] > .uda-arrow {
    left: -20px;
}

.uda-tooltip h3 {margin:12px 0;}
.uda-tooltip img {
    width:400px;
    border-radius:8px 8px 0 0;
}
.uda-tooltip i {
    position:absolute;
    top:50%;
    right:100%;
    margin-top:-12px;
    width:12px;
    height:24px;
    overflow:hidden;
}
.uda-tooltip i::after {
    background-color:#444444;
}
.uda-tooltip .uda-tutorial-btn:hover {
    background-color: var(--uda-primary-color);
}

/* angular related css code for squeezing*/
.uda-original-content .kt-header,.uda-original-content .kt-header--fixed,.uda-original-content .kt-container--fluid{
    max-width: 77%;
}
<<<<<<< HEAD
=======

/*Intro Js tooltips*/
.introjs-tooltip {
  background-color: var(--uda-card-bgcolor) !important;
  color: var(--uda-primary-color) !important;
}
.introjs-arrow.left, .introjs-arrow.left-bottom {
  border-color: transparent var(--uda-footer-srchbtn-bgcolor) transparent transparent !important;
}

.add-btn{
    background-color: #303f9f;
    border: none;
    color: #fff;
    border-radius: 3px;
    padding: 0px 10px;
    float: left;
    font-size: 24px;
    height: 40px;
}
.delete-btn{
    background-color:#303f9f;
    border: none;
    border-radius: 3px;
    padding: 6px 5px;
    height: 40px;
}
/*.uda-recorded:last-child{
    border: 2px dotted #969696 !important;
    padding: 5px !important;
}*/
.uda-recorded-label-editable{
    border: 2px dotted #969696 !important;
    padding: 5px !important;
}
.uda-form-input-reduced{
    width:82% !important;
}
>>>>>>> 9987a093
<|MERGE_RESOLUTION|>--- conflicted
+++ resolved
@@ -277,11 +277,7 @@
     display: flex;
     /*justify-content: center;
     padding: 5px;*/
-<<<<<<< HEAD
     color: #fff;
-=======
-     color: #fff;
->>>>>>> 9987a093
     border-top: 1px solid var(--uda-text-color-bg-white);
     background-color: var(--uda-secondary-color);
     font-size: 14px;
@@ -599,13 +595,9 @@
     padding: 10px 20px;
     width: 80% !important;
     margin: 10px 0px;
-<<<<<<< HEAD
-    height: 18px !important;
-    box-sizing: unset !important;
-=======
+    /*height: 18px !important;
+    box-sizing: unset !important;*/
     height: 40px;
->>>>>>> 9987a093
-
 }
 
 .uda-form-input:focus {
@@ -771,17 +763,7 @@
 .uda-original-content .kt-header,.uda-original-content .kt-header--fixed,.uda-original-content .kt-container--fluid{
     max-width: 77%;
 }
-<<<<<<< HEAD
-=======
-
-/*Intro Js tooltips*/
-.introjs-tooltip {
-  background-color: var(--uda-card-bgcolor) !important;
-  color: var(--uda-primary-color) !important;
-}
-.introjs-arrow.left, .introjs-arrow.left-bottom {
-  border-color: transparent var(--uda-footer-srchbtn-bgcolor) transparent transparent !important;
-}
+
 
 .add-btn{
     background-color: #303f9f;
@@ -810,5 +792,4 @@
 }
 .uda-form-input-reduced{
     width:82% !important;
-}
->>>>>>> 9987a093
+}